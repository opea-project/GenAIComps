--- conflicted
+++ resolved
@@ -12,20 +12,13 @@
 # See the License for the specific language governing permissions and
 # limitations under the License.
 
-<<<<<<< HEAD
 from typing import Optional
-
-from docarray import BaseDoc
-from docarray.documents import AudioDoc
-from docarray.typing import AudioUrl, NdArray
-from pydantic import Field
-=======
-from typing import List
 
 import numpy as np
 from docarray import BaseDoc, DocList
-from pydantic import conlist
->>>>>>> 6945aa79
+from docarray.documents import AudioDoc
+from docarray.typing import AudioUrl
+from pydantic import conlist, Field
 
 
 class TextDoc(BaseDoc):

--- conflicted
+++ resolved
@@ -3,29 +3,22 @@
 This microservice, designed for Language Model Inference (LLM), processes input consisting of a query string and associated reranked documents. It constructs a prompt based on the query and documents, which is then used to perform inference with a large language model. The service delivers the inference results as output.
 
 A prerequisite for using this microservice is that users must have a LLM text generation service (etc., TGI, vLLM, Prediction Guard and Ray) already running. Users need to set the LLM service's endpoint into an environment variable. The microservice utilizes this endpoint to create an LLM object, enabling it to communicate with the LLM service for executing language model operations.
-<<<<<<< HEAD
-A prerequisite for using this microservice is that users must have a LLM text generation service (etc., TGI, vLLM, Prediction Guard and Ray) already running. Users need to set the LLM service's endpoint into an environment variable. The microservice utilizes this endpoint to create an LLM object, enabling it to communicate with the LLM service for executing language model operations.
 
 Overall, this microservice offers a streamlined way to integrate large language model inference into applications, requiring minimal setup from the user beyond initiating a TGI/vLLM/Ray/PredictionGuard service and configuring the necessary environment variables. This allows for the seamless processing of queries and documents to generate intelligent, context-aware responses.
-Overall, this microservice offers a streamlined way to integrate large language model inference into applications, requiring minimal setup from the user beyond initiating a TGI/vLLM/Ray/PredictionGuard service and configuring the necessary environment variables. This allows for the seamless processing of queries and documents to generate intelligent, context-aware responses.
-=======
-
-Overall, this microservice offers a streamlined way to integrate large language model inference into applications, requiring minimal setup from the user beyond initiating a TGI/vLLM/Ray/PredictionGuard service and configuring the necessary environment variables. This allows for the seamless processing of queries and documents to generate intelligent, context-aware responses.
->>>>>>> cb3b770a
-
-## 🚀1. Start Microservice with Python (Option 1)
+
+# 🚀1. Start Microservice with Python (Option 1)
 
 To start the LLM microservice, you need to install python packages first.
 
-### 1.1 Install Requirements
+## 1.1 Install Requirements
 
 ```bash
 pip install -r requirements.txt
 ```
 
-### 1.2 Start LLM Service
-
-#### 1.2.1 Start TGI Service
+## 1.2 Start LLM Service
+
+### 1.2.1 Start TGI Service
 
 ```bash
 export HF_TOKEN=${your_hf_api_token}
@@ -35,35 +28,28 @@
 docker run -p 8008:80 -v ./data:/data --name tgi_service --shm-size 1g ghcr.io/huggingface/text-generation-inference:1.4 --model-id ${your_hf_llm_model}
 ```
 
-#### 1.2.2 Start vLLM Service
+### 1.2.2 Start vLLM Service
 
 ```bash
 export HUGGINGFACEHUB_API_TOKEN=${your_hf_api_token}
-docker run -it --name vllm_service -p 8008:80 -e HF_TOKEN=${HUGGINGFACEHUB_API_TOKEN} -v ./data:/data opea/vllm:cpu /bin/bash -c "cd / && export VLLM_CPU_KVCACHE_SPACE=40 && python3 -m vllm.entrypoints.openai.api_server --model ${your_hf_llm_model} --port 80"
-```
-
-### 1.2.3 Start Ray Service
+docker run -it --name vllm_service -p 8008:80 -e HF_TOKEN=${HUGGINGFACEHUB_API_TOKEN} -v ./data:/data vllm:cpu /bin/bash -c "cd / && export VLLM_CPU_KVCACHE_SPACE=40 && python3 -m vllm.entrypoints.openai.api_server --model ${your_hf_llm_model} --port 80"
+```
+
+## 1.2.3 Start Ray Service
 
 ```bash
 export HUGGINGFACEHUB_API_TOKEN=${your_hf_api_token}
 export TRUST_REMOTE_CODE=True
-docker run -it --runtime=habana --name ray_serve_service -e OMPI_MCA_btl_vader_single_copy_mechanism=none --cap-add=sys_nice --ipc=host -p 8008:80 -e HUGGINGFACEHUB_API_TOKEN=$HUGGINGFACEHUB_API_TOKEN -e TRUST_REMOTE_CODE=$TRUST_REMOTE_CODE opea/llm-ray:latest /bin/bash -c "ray start --head && python api_server_openai.py --port_number 80 --model_id_or_path ${your_hf_llm_model} --chat_processor ${your_hf_chatprocessor}"
+docker run -it --runtime=habana --name ray_serve_service -e OMPI_MCA_btl_vader_single_copy_mechanism=none --cap-add=sys_nice --ipc=host -p 8008:80 -e HUGGINGFACEHUB_API_TOKEN=$HUGGINGFACEHUB_API_TOKEN -e TRUST_REMOTE_CODE=$TRUST_REMOTE_CODE ray_serve:habana /bin/bash -c "ray start --head && python api_server_openai.py --port_number 80 --model_id_or_path ${your_hf_llm_model} --chat_processor ${your_hf_chatprocessor}"
 ```
 
 ## 1.2.3 Start Prediction Guard Service
 
 Not Applicable if using open access LLMs already hosted in Intel Tiber Developer Cloud on Gaudi (or your self-hosted version of Prediction Guard). You will only need your Prediction Guard API key, which will be referenced below.
 
-<<<<<<< HEAD
-## 1.2.3 Start Prediction Guard Service
-
-Not Applicable if using open access LLMs already hosted in Intel Tiber Developer Cloud on Gaudi (or your self-hosted version of Prediction Guard). You will only need your Prediction Guard API key, which will be referenced below.
-
-=======
->>>>>>> cb3b770a
 ## 1.3 Verify the LLM Service
 
-#### 1.3.1 Verify the TGI Service
+### 1.3.1 Verify the TGI Service
 
 ```bash
 curl http://${your_ip}:8008/generate \
@@ -72,7 +58,7 @@
   -H 'Content-Type: application/json'
 ```
 
-#### 1.3.2 Verify the vLLM Service
+### 1.3.2 Verify the vLLM Service
 
 ```bash
 curl http://${your_ip}:8008/v1/completions \
@@ -85,7 +71,7 @@
   }'
 ```
 
-#### 1.3.3 Verify the Ray Service
+### 1.3.3 Verify the Ray Service
 
 ```bash
 curl http://${your_ip}:8008/v1/chat/completions \
@@ -125,21 +111,21 @@
 
 ## 1.4 Start LLM Service with Python Script
 
-#### 1.4.1 Start the TGI Service
+### 1.4.1 Start the TGI Service
 
 ```bash
 export TGI_LLM_ENDPOINT="http://${your_ip}:8008"
 python text-generation/tgi/llm.py
 ```
 
-#### 1.4.2 Start the vLLM Service
+### 1.4.2 Start the vLLM Service
 
 ```bash
 export vLLM_LLM_ENDPOINT="http://${your_ip}:8008"
 python text-generation/vllm/llm.py
 ```
 
-#### 1.4.3 Start the Ray Service
+### 1.4.3 Start the Ray Service
 
 ```bash
 export RAY_Serve_ENDPOINT="http://${your_ip}:8008"
@@ -157,7 +143,7 @@
 
 If you start an LLM microservice with docker, the `docker_compose_llm.yaml` file will automatically start a TGI/vLLM service with docker.
 
-### 2.1 Setup Environment Variables
+## 2.1 Setup Environment Variables
 
 In order to start TGI and LLM services, you need to setup the following environment variables first.
 
@@ -199,16 +185,14 @@
 
 ## 2.2 Build Docker Image
 
-#### 2.2.1 TGI
+### 2.2.1 TGI
 
 ```bash
 cd ../../
 docker build -t opea/llm-tgi:latest --build-arg https_proxy=$https_proxy --build-arg http_proxy=$http_proxy -f comps/llms/text-generation/tgi/Dockerfile .
 ```
 
-#### 2.2.2 vLLM
-
-Build vllm docker.
+### 2.2.2 vLLM
 
 Build vllm docker.
 
@@ -223,7 +207,7 @@
 docker build -t opea/llm-vllm:latest --build-arg https_proxy=$https_proxy --build-arg http_proxy=$http_proxy -f comps/llms/text-generation/vllm/docker/Dockerfile.microservice .
 ```
 
-#### 2.2.3 Ray Serve
+### 2.2.3 Ray Serve
 
 Build Ray Serve docker.
 
@@ -240,21 +224,6 @@
 
 ### 2.2.4 Prediction Guard
 
-Build Ray Serve docker.
-
-```bash
-bash build_docker_rayserve.sh
-```
-
-Build microservice docker.
-
-```bash
-cd ../../../../
-docker build -t opea/llm-ray:latest --build-arg https_proxy=$https_proxy --build-arg http_proxy=$http_proxy -f comps/llms/text-generation/ray_serve/docker/Dockerfile.microservice .
-```
-
-### 2.2.4 Prediction Guard
-
 ```bash
 cd ../../
 docker build -t opea/llm-predictionguard:latest -f comps/llms/text-generation/predictionguard/Dockerfile .
@@ -269,25 +238,15 @@
 
 You can choose one as needed.
 
-<<<<<<< HEAD
-#### 2.3.1 Run Docker with CLI (Option A)
-
-##### 2.3.1.1 TGI
-=======
 ### 2.3.1 Run Docker with CLI (Option A)
 
 #### 2.3.1.1 TGI
->>>>>>> cb3b770a
 
 ```bash
 docker run -d --name="llm-tgi-server" -p 9000:9000 --ipc=host -e http_proxy=$http_proxy -e https_proxy=$https_proxy -e TGI_LLM_ENDPOINT=$TGI_LLM_ENDPOINT -e HF_TOKEN=$HF_TOKEN opea/llm-tgi:latest
 ```
 
-<<<<<<< HEAD
-##### 2.3.1.2 vLLM
-=======
 #### 2.3.1.2 vLLM
->>>>>>> cb3b770a
 
 Start vllm endpoint.
 
@@ -301,11 +260,7 @@
 docker run --name="llm-vllm-server" -p 9000:9000 --ipc=host -e http_proxy=$http_proxy -e https_proxy=$https_proxy -e no_proxy=${no_proxy} -e vLLM_LLM_ENDPOINT=$vLLM_LLM_ENDPOINT -e HUGGINGFACEHUB_API_TOKEN=$HUGGINGFACEHUB_API_TOKEN -e LLM_MODEL_ID=$LLM_MODEL_ID opea/llm-vllm:latest
 ```
 
-<<<<<<< HEAD
-##### 2.3.1.3 Ray Serve
-=======
 #### 2.3.1.3 Ray Serve
->>>>>>> cb3b770a
 
 Start Ray Serve endpoint.
 
@@ -319,11 +274,7 @@
 docker run -d --name="llm-ray-server" -p 9000:9000 --ipc=host -e http_proxy=$http_proxy -e https_proxy=$https_proxy -e RAY_Serve_ENDPOINT=$RAY_Serve_ENDPOINT -e HUGGINGFACEHUB_API_TOKEN=$HUGGINGFACEHUB_API_TOKEN -e LLM_MODEL=$LLM_MODEL opea/llm-ray:latest
 ```
 
-<<<<<<< HEAD
-##### 2.3.1.4 Prediction Guard
-=======
 #### 2.3.1.4 Prediction Guard
->>>>>>> cb3b770a
 
 ```bash
 docker run -d -p 9000:9000 -e PREDICTIONGUARD_API_KEY=$PREDICTIONGUARD_API_KEY  --name llm-predictionguard opea/llm-predictionguard:latest
@@ -331,42 +282,30 @@
 
 ### 2.3.2 Run Docker with Docker Compose (Option B)
 
-<<<<<<< HEAD
-##### 2.3.2.1 TGI
-=======
 #### 2.3.2.1 TGI
->>>>>>> cb3b770a
 
 ```bash
 cd text-generation/tgi
 docker compose -f docker_compose_llm.yaml up -d
 ```
 
-<<<<<<< HEAD
-##### 2.3.2.2 vLLM
-=======
 #### 2.3.2.2 vLLM
->>>>>>> cb3b770a
 
 ```bash
 cd text-generation/vllm
 docker compose -f docker_compose_llm.yaml up -d
 ```
 
-<<<<<<< HEAD
-##### 2.3.2.3 Ray Serve
-=======
 #### 2.3.2.3 Ray Serve
->>>>>>> cb3b770a
 
 ```bash
 cd text-genetation/ray_serve
 docker compose -f docker_compose_llm.yaml up -d
 ```
 
-## 🚀3. Consume LLM Service
-
-### 3.1 Check Service Status
+# 🚀3. Consume LLM Service
+
+## 3.1 Check Service Status
 
 ```bash
 curl http://${your_ip}:9000/v1/health_check\
@@ -374,7 +313,7 @@
   -H 'Content-Type: application/json'
 ```
 
-### 3.2 Consume LLM Service
+## 3.2 Consume LLM Service
 
 You can set the following model parameters according to your actual needs, such as `max_new_tokens`, `streaming`.
 
@@ -394,23 +333,6 @@
   -H 'Content-Type: application/json'
 ```
 
-<<<<<<< HEAD
-### 4. Validated Model
-
-| Model                        | TGI-Gaudi | vLLM-CPU | vLLM-Gaudi | Ray | Prediction Guard |
-| ---------------------------- | --------- | -------- | ---------- | --- | ---------------- |
-| Intel/neural-chat-7b-v3-3    | ✓         | ✓        | ✓          | ✓   | ✓                |
-| Llama-2-7b-chat-hf           | ✓         | ✓        | ✓          | ✓   | x                |
-| Llama-2-70b-chat-hf          | ✓         | -        | ✓          | x   | x                |
-| Meta-Llama-3-8B-Instruct     | ✓         | ✓        | ✓          | ✓   | x                |
-| Meta-Llama-3-70B-Instruct    | ✓         | -        | ✓          | x   | x                |
-| Phi-3                        | x         | Limit 4K | Limit 4K   | ✓   | x                |
-| Hermes-2-Pro-Llama-3-8B      | -         | -        | -          | -   | ✓                |
-| Nous-Hermes-Llama2-13B       | -         | -        | -          | -   | ✓                |
-| Hermes-2-Pro-Mistral-7B      | -         | -        | -          | -   | ✓                |
-| llama-3-sqlcoder-8b          | -         | -        | -          | -   | ✓                |
-| deepseek-coder-6.7b-instruct | -         | -        | -          | -   | ✓                |
-=======
 ## 4. Validated Model
 
 | Model                     | TGI-Gaudi | vLLM-CPU | vLLM-Gaudi | Ray | Prediction Guard |
@@ -426,4 +348,3 @@
 | Hermes-2-Pro-Mistral-7B   | -         | -        | -          | -   | ✓                |
 | llama-3-sqlcoder-8b       | -         | -        | -          | -   | ✓                |
 | deepseek-coder-6.7b-instruct | -      | -        | -          | -   | ✓                |
->>>>>>> cb3b770a

# LLM Microservice

This microservice, designed for Language Model Inference (LLM), processes input consisting of a query string and associated reranked documents. It constructs a prompt based on the query and documents, which is then used to perform inference with a large language model. The service delivers the inference results as output.

A prerequisite for using this microservice is that users must have a LLM text generation service (etc., TGI, vLLM, Prediction Guard and Ray) already running. Users need to set the LLM service's endpoint into an environment variable. The microservice utilizes this endpoint to create an LLM object, enabling it to communicate with the LLM service for executing language model operations.

Overall, this microservice offers a streamlined way to integrate large language model inference into applications, requiring minimal setup from the user beyond initiating a TGI/vLLM/Ray/PredictionGuard service and configuring the necessary environment variables. This allows for the seamless processing of queries and documents to generate intelligent, context-aware responses.

## 🚀1. Start Microservice with Python (Option 1)

To start the LLM microservice, you need to install python packages first.

### 1.1 Install Requirements

```bash
pip install -r requirements.txt
```

### 1.2 Start LLM Service

#### 1.2.1 Start TGI Service

```bash
export HF_TOKEN=${your_hf_api_token}
export LANGCHAIN_TRACING_V2=true
export LANGCHAIN_API_KEY=${your_langchain_api_key}
export LANGCHAIN_PROJECT="opea/gen-ai-comps:llms"
docker run -p 8008:80 -v ./data:/data --name tgi_service --shm-size 1g ghcr.io/huggingface/text-generation-inference:1.4 --model-id ${your_hf_llm_model}
```

#### 1.2.2 Start vLLM Service

```bash
export HUGGINGFACEHUB_API_TOKEN=${your_hf_api_token}
docker run -it --name vllm_service -p 8008:80 -e HF_TOKEN=${HUGGINGFACEHUB_API_TOKEN} -v ./data:/data opea/vllm:cpu /bin/bash -c "cd / && export VLLM_CPU_KVCACHE_SPACE=40 && python3 -m vllm.entrypoints.openai.api_server --model ${your_hf_llm_model} --port 80"
```

### 1.2.3 Start Ray Service

```bash
export HUGGINGFACEHUB_API_TOKEN=${your_hf_api_token}
export TRUST_REMOTE_CODE=True
docker run -it --runtime=habana --name ray_serve_service -e OMPI_MCA_btl_vader_single_copy_mechanism=none --cap-add=sys_nice --ipc=host -p 8008:80 -e HUGGINGFACEHUB_API_TOKEN=$HUGGINGFACEHUB_API_TOKEN -e TRUST_REMOTE_CODE=$TRUST_REMOTE_CODE opea/llm-ray:latest /bin/bash -c "ray start --head && python api_server_openai.py --port_number 80 --model_id_or_path ${your_hf_llm_model} --chat_processor ${your_hf_chatprocessor}"
```

<<<<<<< HEAD
## 1.2.3 Start Prediction Guard Service

Not Applicable if using open access LLMs already hosted in Intel Tiber Developer Cloud on Gaudi (or your self-hosted version of Prediction Guard). You will only need your Prediction Guard API key, which will be referenced below.

## 1.3 Verify the LLM Service
=======
### 1.3 Verify the LLM Service
>>>>>>> 8325d5d9

#### 1.3.1 Verify the TGI Service

```bash
curl http://${your_ip}:8008/generate \
  -X POST \
  -d '{"inputs":"What is Deep Learning?","parameters":{"max_new_tokens":17, "do_sample": true}}' \
  -H 'Content-Type: application/json'
```

#### 1.3.2 Verify the vLLM Service

```bash
curl http://${your_ip}:8008/v1/completions \
  -H "Content-Type: application/json" \
  -d '{
  "model": ${your_hf_llm_model},
  "prompt": "What is Deep Learning?",
  "max_tokens": 32,
  "temperature": 0
  }'
```

#### 1.3.3 Verify the Ray Service

```bash
curl http://${your_ip}:8008/v1/chat/completions \
  -H "Content-Type: application/json" \
  -d '{
  "model": ${your_hf_llm_model},
  "messages": [
        {"role": "assistant", "content": "You are a helpful assistant."},
        {"role": "user", "content": "What is Deep Learning?"},
    ],
  "max_tokens": 32,
  "stream": True
  }'
```

<<<<<<< HEAD
### 1.3.3 Verify the Prediction Guard Service

```bash
curl -X POST https://api.predictionguard.com/chat/completions - Streaming Version \
     -H "x-api-key: <apiKey>" \
     -H "Content-Type: application/json" \
     -d '{
  "model": "Hermes-2-Pro-Llama-3-8B",
  "messages": [
    {
      "role": "user",
      "content": "How do you feel about the world in general?"
    }
  ],
  "max_tokens": 1000,
  "temperature": 1,
  "top_p": 1,
  "top_k": 50,
  "stream": true
}'
```

## 1.4 Start LLM Service with Python Script
=======
### 1.4 Start LLM Service with Python Script
>>>>>>> 8325d5d9

#### 1.4.1 Start the TGI Service

```bash
export TGI_LLM_ENDPOINT="http://${your_ip}:8008"
python text-generation/tgi/llm.py
```

#### 1.4.2 Start the vLLM Service

```bash
export vLLM_LLM_ENDPOINT="http://${your_ip}:8008"
python text-generation/vllm/llm.py
```

#### 1.4.3 Start the Ray Service

```bash
export RAY_Serve_ENDPOINT="http://${your_ip}:8008"
python text-generation/ray_serve/llm.py
```

<<<<<<< HEAD
### 1.4.3 Start the Prediction Guard OPEA compliant LLM Service

```bash
export PREDICTIONGUARD_API_KEY={your_pg_api_key}
python text-generation/predictionguard/llm_predictionguard.py
```

# 🚀2. Start Microservice with Docker (Option 2)
=======
## 🚀2. Start Microservice with Docker (Option 2)
>>>>>>> 8325d5d9

If you start an LLM microservice with docker, the `docker_compose_llm.yaml` file will automatically start a TGI/vLLM service with docker.

### 2.1 Setup Environment Variables

In order to start TGI and LLM services, you need to setup the following environment variables first.

```bash
export HF_TOKEN=${your_hf_api_token}
export TGI_LLM_ENDPOINT="http://${your_ip}:8008"
export LLM_MODEL_ID=${your_hf_llm_model}
export LANGCHAIN_TRACING_V2=true
export LANGCHAIN_API_KEY=${your_langchain_api_key}
export LANGCHAIN_PROJECT="opea/llms"
```

In order to start vLLM and LLM services, you need to setup the following environment variables first.

```bash
export HUGGINGFACEHUB_API_TOKEN=${your_hf_api_token}
export vLLM_LLM_ENDPOINT="http://${your_ip}:8008"
export LLM_MODEL_ID=${your_hf_llm_model}
export LANGCHAIN_TRACING_V2=true
export LANGCHAIN_PROJECT="opea/llms"
```

In order to start Ray serve and LLM services, you need to setup the following environment variables first.

```bash
export HUGGINGFACEHUB_API_TOKEN=${your_hf_api_token}
export RAY_Serve_ENDPOINT="http://${your_ip}:8008"
export LLM_MODEL=${your_hf_llm_model}
export LANGCHAIN_TRACING_V2=true
export LANGCHAIN_PROJECT="opea/llms"
export CHAT_PROCESSOR="ChatModelLlama"
```

<<<<<<< HEAD
In order to start Prediction Guard and LLM services, you need to setup the following environment variables first.

```bash
export PREDICTIONGUARD_API_KEY={your_pg_api_key}
```

## 2.2 Build Docker Image
=======
### 2.2 Build Docker Image
>>>>>>> 8325d5d9

#### 2.2.1 TGI

```bash
cd ../../
docker build -t opea/llm-tgi:latest --build-arg https_proxy=$https_proxy --build-arg http_proxy=$http_proxy -f comps/llms/text-generation/tgi/Dockerfile .
```

#### 2.2.2 vLLM

Build vllm docker.

```bash
bash build_docker_vllm.sh
```

Build microservice docker.

```bash
cd ../../../../
docker build -t opea/llm-vllm:latest --build-arg https_proxy=$https_proxy --build-arg http_proxy=$http_proxy -f comps/llms/text-generation/vllm/docker/Dockerfile.microservice .
```

#### 2.2.3 Ray Serve

Build Ray Serve docker.

```bash
bash build_docker_rayserve.sh
```

Build microservice docker.

```bash
cd ../../../../
docker build -t opea/llm-ray:latest --build-arg https_proxy=$https_proxy --build-arg http_proxy=$http_proxy -f comps/llms/text-generation/ray_serve/docker/Dockerfile.microservice .
```

### 2.2.4 Prediction Guard

```bash
cd ../../
docker build -t opea/llm-predictionguard:latest -f comps/llms/text-generation/predictionguard/Dockerfile .
```

## 2.3 Run the Docker image

To start a docker container, you have two options:

- A. Run Docker with CLI
- B. Run Docker with Docker Compose

You can choose one as needed.

<<<<<<< HEAD
### 2.3.1 Run Docker with CLI (Option A)

#### 2.3.1.1 TGI
=======
### 2.3 Run Docker with CLI (Option A)

#### 2.3.1 TGI
>>>>>>> 8325d5d9

```bash
docker run -d --name="llm-tgi-server" -p 9000:9000 --ipc=host -e http_proxy=$http_proxy -e https_proxy=$https_proxy -e TGI_LLM_ENDPOINT=$TGI_LLM_ENDPOINT -e HF_TOKEN=$HF_TOKEN opea/llm-tgi:latest
```

<<<<<<< HEAD
#### 2.3.1.2 vLLM
=======
#### 2.3.2 vLLM
>>>>>>> 8325d5d9

Start vllm endpoint.

```bash
bash launch_vllm_service.sh
```

Start vllm microservice.

```bash
docker run --name="llm-vllm-server" -p 9000:9000 --ipc=host -e http_proxy=$http_proxy -e https_proxy=$https_proxy -e no_proxy=${no_proxy} -e vLLM_LLM_ENDPOINT=$vLLM_LLM_ENDPOINT -e HUGGINGFACEHUB_API_TOKEN=$HUGGINGFACEHUB_API_TOKEN -e LLM_MODEL_ID=$LLM_MODEL_ID opea/llm-vllm:latest
```

<<<<<<< HEAD
#### 2.3.1.3 Ray Serve
=======
#### 2.3.3 Ray Serve
>>>>>>> 8325d5d9

Start Ray Serve endpoint.

```bash
bash launch_ray_service.sh
```

Start Ray Serve microservice.

```bash
docker run -d --name="llm-ray-server" -p 9000:9000 --ipc=host -e http_proxy=$http_proxy -e https_proxy=$https_proxy -e RAY_Serve_ENDPOINT=$RAY_Serve_ENDPOINT -e HUGGINGFACEHUB_API_TOKEN=$HUGGINGFACEHUB_API_TOKEN -e LLM_MODEL=$LLM_MODEL opea/llm-ray:latest
```

<<<<<<< HEAD
#### 2.3.1.4 Prediction Guard

```bash
docker run -d -p 9000:9000 -e PREDICTIONGUARD_API_KEY=$PREDICTIONGUARD_API_KEY  --name llm-predictionguard opea/llm-predictionguard:latest
```

### 2.3.2 Run Docker with Docker Compose (Option B)

#### 2.3.2.1 TGI
=======
### 2.4 Run Docker with Docker Compose (Option B)

#### 2.4.1 TGI
>>>>>>> 8325d5d9

```bash
cd text-generation/tgi
docker compose -f docker_compose_llm.yaml up -d
```

<<<<<<< HEAD
#### 2.3.2.2 vLLM
=======
#### 2.4.2 vLLM
>>>>>>> 8325d5d9

```bash
cd text-generation/vllm
docker compose -f docker_compose_llm.yaml up -d
```

<<<<<<< HEAD
#### 2.3.2.3 Ray Serve
=======
#### 2.4.3 Ray Serve
>>>>>>> 8325d5d9

```bash
cd text-genetation/ray_serve
docker compose -f docker_compose_llm.yaml up -d
```

## 🚀3. Consume LLM Service

### 3.1 Check Service Status

```bash
curl http://${your_ip}:9000/v1/health_check\
  -X GET \
  -H 'Content-Type: application/json'
```

### 3.2 Consume LLM Service

You can set the following model parameters according to your actual needs, such as `max_new_tokens`, `streaming`.

The `streaming` parameter determines the format of the data returned by the API. It will return text string with `streaming=false`, return text streaming flow with `streaming=true`.

```bash
# non-streaming mode
curl http://${your_ip}:9000/v1/chat/completions \
  -X POST \
  -d '{"query":"What is Deep Learning?","max_new_tokens":17,"top_k":10,"top_p":0.95,"typical_p":0.95,"temperature":0.01,"repetition_penalty":1.03,"streaming":false}' \
  -H 'Content-Type: application/json'

# streaming mode
curl http://${your_ip}:9000/v1/chat/completions \
  -X POST \
  -d '{"query":"What is Deep Learning?","max_new_tokens":17,"top_k":10,"top_p":0.95,"typical_p":0.95,"temperature":0.01,"repetition_penalty":1.03,"streaming":true}' \
  -H 'Content-Type: application/json'
```

### 4. Validated Model

| Model                        | TGI-Gaudi | vLLM-CPU | vLLM-Gaudi | Ray | Prediction Guard |
| ---------------------------- | --------- | -------- | ---------- | --- | ---------------- |
| Intel/neural-chat-7b-v3-3    | ✓         | ✓        | ✓          | ✓   | ✓                |
| Llama-2-7b-chat-hf           | ✓         | ✓        | ✓          | ✓   | x                |
| Llama-2-70b-chat-hf          | ✓         | -        | ✓          | x   | x                |
| Meta-Llama-3-8B-Instruct     | ✓         | ✓        | ✓          | ✓   | x                |
| Meta-Llama-3-70B-Instruct    | ✓         | -        | ✓          | x   | x                |
| Phi-3                        | x         | Limit 4K | Limit 4K   | ✓   | x                |
| Hermes-2-Pro-Llama-3-8B      | -         | -        | -          | -   | ✓                |
| Nous-Hermes-Llama2-13B       | -         | -        | -          | -   | ✓                |
| Hermes-2-Pro-Mistral-7B      | -         | -        | -          | -   | ✓                |
| llama-3-sqlcoder-8b          | -         | -        | -          | -   | ✓                |
| deepseek-coder-6.7b-instruct | -         | -        | -          | -   | ✓                |<|MERGE_RESOLUTION|>--- conflicted
+++ resolved
@@ -43,15 +43,11 @@
 docker run -it --runtime=habana --name ray_serve_service -e OMPI_MCA_btl_vader_single_copy_mechanism=none --cap-add=sys_nice --ipc=host -p 8008:80 -e HUGGINGFACEHUB_API_TOKEN=$HUGGINGFACEHUB_API_TOKEN -e TRUST_REMOTE_CODE=$TRUST_REMOTE_CODE opea/llm-ray:latest /bin/bash -c "ray start --head && python api_server_openai.py --port_number 80 --model_id_or_path ${your_hf_llm_model} --chat_processor ${your_hf_chatprocessor}"
 ```
 
-<<<<<<< HEAD
 ## 1.2.3 Start Prediction Guard Service
 
 Not Applicable if using open access LLMs already hosted in Intel Tiber Developer Cloud on Gaudi (or your self-hosted version of Prediction Guard). You will only need your Prediction Guard API key, which will be referenced below.
 
-## 1.3 Verify the LLM Service
-=======
 ### 1.3 Verify the LLM Service
->>>>>>> 8325d5d9
 
 #### 1.3.1 Verify the TGI Service
 
@@ -91,7 +87,6 @@
   }'
 ```
 
-<<<<<<< HEAD
 ### 1.3.3 Verify the Prediction Guard Service
 
 ```bash
@@ -114,10 +109,7 @@
 }'
 ```
 
-## 1.4 Start LLM Service with Python Script
-=======
 ### 1.4 Start LLM Service with Python Script
->>>>>>> 8325d5d9
 
 #### 1.4.1 Start the TGI Service
 
@@ -140,7 +132,6 @@
 python text-generation/ray_serve/llm.py
 ```
 
-<<<<<<< HEAD
 ### 1.4.3 Start the Prediction Guard OPEA compliant LLM Service
 
 ```bash
@@ -148,10 +139,7 @@
 python text-generation/predictionguard/llm_predictionguard.py
 ```
 
-# 🚀2. Start Microservice with Docker (Option 2)
-=======
 ## 🚀2. Start Microservice with Docker (Option 2)
->>>>>>> 8325d5d9
 
 If you start an LLM microservice with docker, the `docker_compose_llm.yaml` file will automatically start a TGI/vLLM service with docker.
 
@@ -189,17 +177,13 @@
 export CHAT_PROCESSOR="ChatModelLlama"
 ```
 
-<<<<<<< HEAD
 In order to start Prediction Guard and LLM services, you need to setup the following environment variables first.
 
 ```bash
 export PREDICTIONGUARD_API_KEY={your_pg_api_key}
 ```
 
-## 2.2 Build Docker Image
-=======
 ### 2.2 Build Docker Image
->>>>>>> 8325d5d9
 
 #### 2.2.1 TGI
 
@@ -254,25 +238,15 @@
 
 You can choose one as needed.
 
-<<<<<<< HEAD
 ### 2.3.1 Run Docker with CLI (Option A)
 
 #### 2.3.1.1 TGI
-=======
-### 2.3 Run Docker with CLI (Option A)
-
-#### 2.3.1 TGI
->>>>>>> 8325d5d9
 
 ```bash
 docker run -d --name="llm-tgi-server" -p 9000:9000 --ipc=host -e http_proxy=$http_proxy -e https_proxy=$https_proxy -e TGI_LLM_ENDPOINT=$TGI_LLM_ENDPOINT -e HF_TOKEN=$HF_TOKEN opea/llm-tgi:latest
 ```
 
-<<<<<<< HEAD
 #### 2.3.1.2 vLLM
-=======
-#### 2.3.2 vLLM
->>>>>>> 8325d5d9
 
 Start vllm endpoint.
 
@@ -286,11 +260,7 @@
 docker run --name="llm-vllm-server" -p 9000:9000 --ipc=host -e http_proxy=$http_proxy -e https_proxy=$https_proxy -e no_proxy=${no_proxy} -e vLLM_LLM_ENDPOINT=$vLLM_LLM_ENDPOINT -e HUGGINGFACEHUB_API_TOKEN=$HUGGINGFACEHUB_API_TOKEN -e LLM_MODEL_ID=$LLM_MODEL_ID opea/llm-vllm:latest
 ```
 
-<<<<<<< HEAD
 #### 2.3.1.3 Ray Serve
-=======
-#### 2.3.3 Ray Serve
->>>>>>> 8325d5d9
 
 Start Ray Serve endpoint.
 
@@ -304,7 +274,6 @@
 docker run -d --name="llm-ray-server" -p 9000:9000 --ipc=host -e http_proxy=$http_proxy -e https_proxy=$https_proxy -e RAY_Serve_ENDPOINT=$RAY_Serve_ENDPOINT -e HUGGINGFACEHUB_API_TOKEN=$HUGGINGFACEHUB_API_TOKEN -e LLM_MODEL=$LLM_MODEL opea/llm-ray:latest
 ```
 
-<<<<<<< HEAD
 #### 2.3.1.4 Prediction Guard
 
 ```bash
@@ -314,33 +283,20 @@
 ### 2.3.2 Run Docker with Docker Compose (Option B)
 
 #### 2.3.2.1 TGI
-=======
-### 2.4 Run Docker with Docker Compose (Option B)
-
-#### 2.4.1 TGI
->>>>>>> 8325d5d9
 
 ```bash
 cd text-generation/tgi
 docker compose -f docker_compose_llm.yaml up -d
 ```
 
-<<<<<<< HEAD
 #### 2.3.2.2 vLLM
-=======
-#### 2.4.2 vLLM
->>>>>>> 8325d5d9
 
 ```bash
 cd text-generation/vllm
 docker compose -f docker_compose_llm.yaml up -d
 ```
 
-<<<<<<< HEAD
 #### 2.3.2.3 Ray Serve
-=======
-#### 2.4.3 Ray Serve
->>>>>>> 8325d5d9
 
 ```bash
 cd text-genetation/ray_serve

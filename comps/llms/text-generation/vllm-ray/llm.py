--- conflicted
+++ resolved
@@ -20,20 +20,6 @@
 from comps import GeneratedDoc, LLMParamsDoc, ServiceType, opea_microservices, register_microservice
 
 
-<<<<<<< HEAD
-def post_process_text(text: str):
-    if text == " ":
-        return "data: @#$\n\n"
-    if text == "\n":
-        return "data: <br/>\n\n"
-    if text.isspace():
-        return None
-    new_text = text.replace(" ", "@#$")
-    return f"data: {new_text}\n\n"
-
-
-=======
->>>>>>> 77e0e7be
 @register_microservice(
     name="opea_service@llm_vllm_ray",
     service_type=ServiceType.LLM,

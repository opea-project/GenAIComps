# Copyright (C) 2024 Intel Corporation
# SPDX-License-Identifier: Apache-2.0

import os
from typing import Union

from fastapi.responses import StreamingResponse
from langchain_community.llms import VLLMOpenAI
from langchain_core.prompts import PromptTemplate
from template import ChatTemplate

from comps import (
    CustomLogger,
    GeneratedDoc,
    LLMParamsDoc,
    SearchedDoc,
    ServiceType,
    opea_microservices,
    opea_telemetry,
    register_microservice,
)
from comps.cores.proto.api_protocol import ChatCompletionRequest

logger = CustomLogger("llm_vllm")
logflag = os.getenv("LOGFLAG", False)

llm_endpoint = os.getenv("vLLM_ENDPOINT", "http://localhost:8008")
model_name = os.getenv("LLM_MODEL", "meta-llama/Meta-Llama-3-8B-Instruct")


@opea_telemetry
def post_process_text(text: str):
    if text == " ":
        return "data: @#$\n\n"
    if text == "\n":
        return "data: <br/>\n\n"
    if text.isspace():
        return None
    new_text = text.replace(" ", "@#$")
    return f"data: {new_text}\n\n"


@register_microservice(
    name="opea_service@llm_vllm",
    service_type=ServiceType.LLM,
    endpoint="/v1/chat/completions",
    host="0.0.0.0",
    port=9000,
)
def llm_generate(input: Union[LLMParamsDoc, ChatCompletionRequest, SearchedDoc]):
    if logflag:
        logger.info(input)
<<<<<<< HEAD
    llm_endpoint = os.getenv("vLLM_ENDPOINT", "http://localhost:8008")
    model_name = os.getenv("LLM_MODEL", "meta-llama/Meta-Llama-3-8B-Instruct")
    llm = VLLMOpenAI(
        openai_api_key="EMPTY",
        openai_api_base=llm_endpoint + "/v1",
        max_tokens=input.max_new_tokens,
        model_name=model_name,
        top_p=input.top_p,
        temperature=input.temperature,
        frequency_penalty=input.frequency_penalty,
        presence_penalty=input.presence_penalty,
        streaming=input.streaming,
    )

    if input.streaming:

        def stream_generator():
            chat_response = ""
            for text in llm.stream(input.query):
                chat_response += text
                chunk_repr = repr(text.encode("utf-8"))
                yield f"data: {chunk_repr}\n\n"
=======

    prompt_template = None

    if not isinstance(input, SearchedDoc) and input.chat_template:
        prompt_template = PromptTemplate.from_template(input.chat_template)
        input_variables = prompt_template.input_variables

    if isinstance(input, SearchedDoc):
        if logflag:
            logger.info("[ SearchedDoc ] input from retriever microservice")

        prompt = input.initial_query

        if input.retrieved_docs:
            docs = [doc.text for doc in input.retrieved_docs]
>>>>>>> f8f8854f
            if logflag:
                logger.info(f"[ SearchedDoc ] combined retrieved docs: {docs}")

            prompt = ChatTemplate.generate_rag_prompt(input.initial_query, docs)

        # use default llm parameter for inference
        new_input = LLMParamsDoc(query=prompt)

        if logflag:
            logger.info(f"[ SearchedDoc ] final input: {new_input}")

        llm = VLLMOpenAI(
            openai_api_key="EMPTY",
            openai_api_base=llm_endpoint + "/v1",
            max_tokens=new_input.max_new_tokens,
            model_name=model_name,
            top_p=new_input.top_p,
            temperature=new_input.temperature,
            streaming=new_input.streaming,
        )

        if new_input.streaming:

            def stream_generator():
                chat_response = ""
                for text in llm.stream(new_input.query):
                    chat_response += text
                    chunk_repr = repr(text.encode("utf-8"))
                    if logflag:
                        logger.info(f"[ SearchedDoc ] chunk: {chunk_repr}")
                    yield f"data: {chunk_repr}\n\n"
                if logflag:
                    logger.info(f"[ SearchedDoc ] stream response: {chat_response}")
                yield "data: [DONE]\n\n"

            return StreamingResponse(stream_generator(), media_type="text/event-stream")

        else:
            response = llm.invoke(new_input.query)
            if logflag:
                logger.info(response)

            return GeneratedDoc(text=response, prompt=new_input.query)

    elif isinstance(input, LLMParamsDoc):
        if logflag:
            logger.info("[ LLMParamsDoc ] input from rerank microservice")

        prompt = input.query

        if prompt_template:
            if sorted(input_variables) == ["context", "question"]:
                prompt = prompt_template.format(question=input.query, context="\n".join(input.documents))
            elif input_variables == ["question"]:
                prompt = prompt_template.format(question=input.query)
            else:
                logger.info(
                    f"[ LLMParamsDoc ] {prompt_template} not used, we only support 2 input variables ['question', 'context']"
                )
        else:
            if input.documents:
                # use rag default template
                prompt = ChatTemplate.generate_rag_prompt(input.query, input.documents)

        llm = VLLMOpenAI(
            openai_api_key="EMPTY",
            openai_api_base=llm_endpoint + "/v1",
            max_tokens=input.max_new_tokens,
            model_name=model_name,
            top_p=input.top_p,
            temperature=input.temperature,
            streaming=input.streaming,
        )

        if input.streaming:

            def stream_generator():
                chat_response = ""
                for text in llm.stream(input.query):
                    chat_response += text
                    chunk_repr = repr(text.encode("utf-8"))
                    if logflag:
                        logger.info(f"[ LLMParamsDoc ] chunk: {chunk_repr}")
                    yield f"data: {chunk_repr}\n\n"
                if logflag:
                    logger.info(f"[ LLMParamsDoc ] stream response: {chat_response}")
                yield "data: [DONE]\n\n"

            return StreamingResponse(stream_generator(), media_type="text/event-stream")

        else:
            response = llm.invoke(input.query)
            if logflag:
                logger.info(response)

            return GeneratedDoc(text=response, prompt=input.query)


if __name__ == "__main__":
    opea_microservices["opea_service@llm_vllm"].start()<|MERGE_RESOLUTION|>--- conflicted
+++ resolved
@@ -50,30 +50,6 @@
 def llm_generate(input: Union[LLMParamsDoc, ChatCompletionRequest, SearchedDoc]):
     if logflag:
         logger.info(input)
-<<<<<<< HEAD
-    llm_endpoint = os.getenv("vLLM_ENDPOINT", "http://localhost:8008")
-    model_name = os.getenv("LLM_MODEL", "meta-llama/Meta-Llama-3-8B-Instruct")
-    llm = VLLMOpenAI(
-        openai_api_key="EMPTY",
-        openai_api_base=llm_endpoint + "/v1",
-        max_tokens=input.max_new_tokens,
-        model_name=model_name,
-        top_p=input.top_p,
-        temperature=input.temperature,
-        frequency_penalty=input.frequency_penalty,
-        presence_penalty=input.presence_penalty,
-        streaming=input.streaming,
-    )
-
-    if input.streaming:
-
-        def stream_generator():
-            chat_response = ""
-            for text in llm.stream(input.query):
-                chat_response += text
-                chunk_repr = repr(text.encode("utf-8"))
-                yield f"data: {chunk_repr}\n\n"
-=======
 
     prompt_template = None
 
@@ -89,7 +65,6 @@
 
         if input.retrieved_docs:
             docs = [doc.text for doc in input.retrieved_docs]
->>>>>>> f8f8854f
             if logflag:
                 logger.info(f"[ SearchedDoc ] combined retrieved docs: {docs}")
 
@@ -108,6 +83,8 @@
             model_name=model_name,
             top_p=new_input.top_p,
             temperature=new_input.temperature,
+            frequency_penalty=new_input.frequency_penalty,
+            presence_penalty=new_input.presence_penalty,
             streaming=new_input.streaming,
         )
 
@@ -161,6 +138,8 @@
             model_name=model_name,
             top_p=input.top_p,
             temperature=input.temperature,
+            frequency_penalty=input.frequency_penalty,
+            presence_penalty=input.presence_penalty,
             streaming=input.streaming,
         )
 

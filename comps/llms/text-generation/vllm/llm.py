--- conflicted
+++ resolved
@@ -5,19 +5,9 @@
 
 from fastapi.responses import StreamingResponse
 from langchain_community.llms import VLLMOpenAI
+from langsmith import traceable
 
-from comps import (
-    CustomLogger,
-    GeneratedDoc,
-    LLMParamsDoc,
-    ServiceType,
-    opea_microservices,
-    opea_telemetry,
-    register_microservice,
-)
-
-logger = CustomLogger("llm_vllm")
-logflag = os.getenv("LOGFLAG", False)
+from comps import GeneratedDoc, LLMParamsDoc, ServiceType, opea_microservices, opea_telemetry, register_microservice
 
 
 @opea_telemetry
@@ -39,12 +29,8 @@
     host="0.0.0.0",
     port=9000,
 )
+@traceable(run_type="llm")
 def llm_generate(input: LLMParamsDoc):
-<<<<<<< HEAD
-    if logflag:
-        logger.info(input)
-=======
->>>>>>> cb3b770a
     llm_endpoint = os.getenv("vLLM_ENDPOINT", "http://localhost:8008")
     model_name = os.getenv("LLM_MODEL", "meta-llama/Meta-Llama-3-8B-Instruct")
     llm = VLLMOpenAI(
@@ -63,17 +49,20 @@
             chat_response = ""
             for text in llm.stream(input.query):
                 chat_response += text
-                chunk_repr = repr(text.encode("utf-8"))
-                yield f"data: {chunk_repr}\n\n"
-            if logflag:
-                logger.info(f"[llm - chat_stream] stream response: {chat_response}")
+                processed_text = post_process_text(text)
+                if text and processed_text:
+                    if "</s>" in text:
+                        res = text.split("</s>")[0]
+                        if res != "":
+                            yield res
+                        break
+                    yield processed_text
+            print(f"[llm - chat_stream] stream response: {chat_response}")
             yield "data: [DONE]\n\n"
 
         return StreamingResponse(stream_generator(), media_type="text/event-stream")
     else:
         response = llm.invoke(input.query)
-        if logflag:
-            logger.info(response)
         return GeneratedDoc(text=response, prompt=input.query)
 
 

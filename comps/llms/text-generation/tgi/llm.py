--- conflicted
+++ resolved
@@ -3,38 +3,19 @@
 
 import os
 import time
-from typing import Union
 
 from fastapi.responses import StreamingResponse
 from huggingface_hub import AsyncInferenceClient
-<<<<<<< HEAD
-from langchain_core.prompts import PromptTemplate
-from openai import OpenAI
-from template import ChatTemplate
-=======
 from langsmith import traceable
->>>>>>> cb3b770a
 
 from comps import (
-    CustomLogger,
     GeneratedDoc,
     LLMParamsDoc,
-    SearchedDoc,
     ServiceType,
     opea_microservices,
     register_microservice,
     register_statistics,
     statistics_dict,
-)
-from comps.cores.proto.api_protocol import ChatCompletionRequest, ChatCompletionResponse, ChatCompletionStreamResponse
-
-logger = CustomLogger("llm_tgi")
-logflag = os.getenv("LOGFLAG", False)
-
-llm_endpoint = os.getenv("TGI_LLM_ENDPOINT", "http://localhost:8080")
-llm = AsyncInferenceClient(
-    model=llm_endpoint,
-    timeout=600,
 )
 
 
@@ -45,215 +26,8 @@
     host="0.0.0.0",
     port=9000,
 )
+@traceable(run_type="llm")
 @register_statistics(names=["opea_service@llm_tgi"])
-<<<<<<< HEAD
-async def llm_generate(input: Union[LLMParamsDoc, ChatCompletionRequest, SearchedDoc]):
-    if logflag:
-        logger.info(input)
-    prompt_template = None
-    if not isinstance(input, SearchedDoc) and input.chat_template:
-        prompt_template = PromptTemplate.from_template(input.chat_template)
-        input_variables = prompt_template.input_variables
-
-    stream_gen_time = []
-    start = time.time()
-
-    if isinstance(input, SearchedDoc):
-        if logflag:
-            logger.info("[ SearchedDoc ] input from retriever microservice")
-        prompt = input.initial_query
-        if input.retrieved_docs:
-            docs = [doc.text for doc in input.retrieved_docs]
-            if logflag:
-                logger.info(f"[ SearchedDoc ] combined retrieved docs: {docs}")
-            prompt = ChatTemplate.generate_rag_prompt(input.initial_query, docs)
-        # use default llm parameters for inferencing
-        new_input = LLMParamsDoc(query=prompt)
-        if logflag:
-            logger.info(f"[ SearchedDoc ] final input: {new_input}")
-        text_generation = await llm.text_generation(
-            prompt=prompt,
-            stream=new_input.streaming,
-            max_new_tokens=new_input.max_new_tokens,
-            repetition_penalty=new_input.repetition_penalty,
-            temperature=new_input.temperature,
-            top_k=new_input.top_k,
-            top_p=new_input.top_p,
-        )
-        if new_input.streaming:
-
-            async def stream_generator():
-                chat_response = ""
-                async for text in text_generation:
-                    stream_gen_time.append(time.time() - start)
-                    chat_response += text
-                    chunk_repr = repr(text.encode("utf-8"))
-                    if logflag:
-                        logger.info(f"[ SearchedDoc ] chunk:{chunk_repr}")
-                    yield f"data: {chunk_repr}\n\n"
-                if logflag:
-                    logger.info(f"[ SearchedDoc ] stream response: {chat_response}")
-                statistics_dict["opea_service@llm_tgi"].append_latency(stream_gen_time[-1], stream_gen_time[0])
-                yield "data: [DONE]\n\n"
-
-            return StreamingResponse(stream_generator(), media_type="text/event-stream")
-        else:
-            statistics_dict["opea_service@llm_tgi"].append_latency(time.time() - start, None)
-            if logflag:
-                logger.info(text_generation)
-            return GeneratedDoc(text=text_generation, prompt=new_input.query)
-
-    elif isinstance(input, LLMParamsDoc):
-        if logflag:
-            logger.info("[ LLMParamsDoc ] input from rerank microservice")
-        prompt = input.query
-        if prompt_template:
-            if sorted(input_variables) == ["context", "question"]:
-                prompt = prompt_template.format(question=input.query, context="\n".join(input.documents))
-            elif input_variables == ["question"]:
-                prompt = prompt_template.format(question=input.query)
-            else:
-                logger.info(
-                    f"[ LLMParamsDoc ] {prompt_template} not used, we only support 2 input variables ['question', 'context']"
-                )
-        else:
-            if input.documents:
-                # use rag default template
-                prompt = ChatTemplate.generate_rag_prompt(input.query, input.documents)
-
-        text_generation = await llm.text_generation(
-            prompt=prompt,
-            stream=input.streaming,
-            max_new_tokens=input.max_new_tokens,
-            repetition_penalty=input.repetition_penalty,
-            temperature=input.temperature,
-            top_k=input.top_k,
-            top_p=input.top_p,
-        )
-        if input.streaming:
-
-            async def stream_generator():
-                chat_response = ""
-                async for text in text_generation:
-                    stream_gen_time.append(time.time() - start)
-                    chat_response += text
-                    chunk_repr = repr(text.encode("utf-8"))
-                    if logflag:
-                        logger.info(f"[ LLMParamsDoc ] chunk:{chunk_repr}")
-                    yield f"data: {chunk_repr}\n\n"
-                if logflag:
-                    logger.info(f"[ LLMParamsDoc ] stream response: {chat_response}")
-                statistics_dict["opea_service@llm_tgi"].append_latency(stream_gen_time[-1], stream_gen_time[0])
-                yield "data: [DONE]\n\n"
-
-            return StreamingResponse(stream_generator(), media_type="text/event-stream")
-        else:
-            statistics_dict["opea_service@llm_tgi"].append_latency(time.time() - start, None)
-            if logflag:
-                logger.info(text_generation)
-            return GeneratedDoc(text=text_generation, prompt=input.query)
-
-    else:
-        if logflag:
-            logger.info("[ ChatCompletionRequest ] input in opea format")
-        client = OpenAI(
-            api_key="EMPTY",
-            base_url=llm_endpoint + "/v1",
-        )
-
-        if isinstance(input.messages, str):
-            prompt = input.messages
-            if prompt_template:
-                if sorted(input_variables) == ["context", "question"]:
-                    prompt = prompt_template.format(question=input.messages, context="\n".join(input.documents))
-                elif input_variables == ["question"]:
-                    prompt = prompt_template.format(question=input.messages)
-                else:
-                    logger.info(
-                        f"[ ChatCompletionRequest ] {prompt_template} not used, we only support 2 input variables ['question', 'context']"
-                    )
-            else:
-                if input.documents:
-                    # use rag default template
-                    prompt = ChatTemplate.generate_rag_prompt(input.messages, input.documents)
-
-            chat_completion = client.completions.create(
-                model="tgi",
-                prompt=prompt,
-                best_of=input.best_of,
-                echo=input.echo,
-                frequency_penalty=input.frequency_penalty,
-                logit_bias=input.logit_bias,
-                logprobs=input.logprobs,
-                max_tokens=input.max_tokens,
-                n=input.n,
-                presence_penalty=input.presence_penalty,
-                seed=input.seed,
-                stop=input.stop,
-                stream=input.stream,
-                suffix=input.suffix,
-                temperature=input.temperature,
-                top_p=input.top_p,
-                user=input.user,
-            )
-        else:
-            if input.messages[0]["role"] == "system":
-                if "{context}" in input.messages[0]["content"]:
-                    if input.documents is None or input.documents == []:
-                        input.messages[0]["content"].format(context="")
-                    else:
-                        input.messages[0]["content"].format(context="\n".join(input.documents))
-            else:
-                if prompt_template:
-                    system_prompt = prompt_template
-                    if input_variables == ["context"]:
-                        system_prompt = prompt_template.format(context="\n".join(input.documents))
-                    else:
-                        logger.info(
-                            f"[ ChatCompletionRequest ] {prompt_template} not used, only support 1 input variables ['context']"
-                        )
-
-                    input.messages.insert(0, {"role": "system", "content": system_prompt})
-
-            chat_completion = client.chat.completions.create(
-                model="tgi",
-                messages=input.messages,
-                frequency_penalty=input.frequency_penalty,
-                logit_bias=input.logit_bias,
-                logprobs=input.logprobs,
-                top_logprobs=input.top_logprobs,
-                max_tokens=input.max_tokens,
-                n=input.n,
-                presence_penalty=input.presence_penalty,
-                response_format=input.response_format,
-                seed=input.seed,
-                service_tier=input.service_tier,
-                stop=input.stop,
-                stream=input.stream,
-                stream_options=input.stream_options,
-                temperature=input.temperature,
-                top_p=input.top_p,
-                tools=input.tools,
-                tool_choice=input.tool_choice,
-                parallel_tool_calls=input.parallel_tool_calls,
-                user=input.user,
-            )
-
-        if input.stream:
-
-            def stream_generator():
-                for c in chat_completion:
-                    if logflag:
-                        logger.info(c)
-                    yield f"data: {c.model_dump_json()}\n\n"
-                yield "data: [DONE]\n\n"
-
-            return StreamingResponse(stream_generator(), media_type="text/event-stream")
-        else:
-            if logflag:
-                logger.info(chat_completion)
-            return chat_completion
-=======
 async def llm_generate(input: LLMParamsDoc):
     stream_gen_time = []
     start = time.time()
@@ -293,7 +67,6 @@
         )
         statistics_dict["opea_service@llm_tgi"].append_latency(time.time() - start, None)
         return GeneratedDoc(text=response, prompt=input.query)
->>>>>>> cb3b770a
 
 
 if __name__ == "__main__":

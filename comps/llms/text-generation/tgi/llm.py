# Copyright (C) 2024 Intel Corporation
# SPDX-License-Identifier: Apache-2.0

import os
import time
from typing import Union

from fastapi.responses import StreamingResponse
from huggingface_hub import AsyncInferenceClient
from langchain_core.prompts import PromptTemplate
from openai import OpenAI
from template import ChatTemplate

from comps import (
    CustomLogger,
    GeneratedDoc,
    LLMParamsDoc,
    SearchedDoc,
    ServiceType,
    opea_microservices,
    register_microservice,
    register_statistics,
    statistics_dict,
)
from comps.cores.proto.api_protocol import ChatCompletionRequest, ChatCompletionResponse, ChatCompletionStreamResponse

logger = CustomLogger("llm_tgi")
logflag = os.getenv("LOGFLAG", False)

llm_endpoint = os.getenv("TGI_LLM_ENDPOINT", "http://localhost:8080")
llm = AsyncInferenceClient(
    model=llm_endpoint,
    timeout=600,
)


@register_microservice(
    name="opea_service@llm_tgi",
    service_type=ServiceType.LLM,
    endpoint="/v1/chat/completions",
    host="0.0.0.0",
    port=9000,
)
@register_statistics(names=["opea_service@llm_tgi"])
async def llm_generate(input: Union[LLMParamsDoc, ChatCompletionRequest, SearchedDoc]):
    if logflag:
        logger.info(input)
    prompt_template = None
    if not isinstance(input, SearchedDoc) and input.chat_template:
        prompt_template = PromptTemplate.from_template(input.chat_template)
        input_variables = prompt_template.input_variables

    stream_gen_time = []
    start = time.time()

    if isinstance(input, SearchedDoc):
        if logflag:
            logger.info("[ SearchedDoc ] input from retriever microservice")
        prompt = input.initial_query
        if input.retrieved_docs:
<<<<<<< HEAD
            if logflag:
                logger.info(f"[ SearchedDoc ] retrieved docs: {input.retrieved_docs}")
                for doc in input.retrieved_docs:
                    logger.info(f"[ SearchedDoc ] {doc}")
            prompt = ChatTemplate.generate_rag_prompt(input.initial_query, input.retrieved_docs[0].text)
=======
            docs = [doc.text for doc in input.retrieved_docs]
            if logflag:
                logger.info(f"[ SearchedDoc ] combined retrieved docs: {docs}")
            prompt = ChatTemplate.generate_rag_prompt(input.initial_query, docs)
>>>>>>> ae71eeee
        # use default llm parameters for inferencing
        new_input = LLMParamsDoc(query=prompt)
        if logflag:
            logger.info(f"[ SearchedDoc ] final input: {new_input}")
        text_generation = await llm.text_generation(
            prompt=prompt,
            stream=new_input.streaming,
            max_new_tokens=new_input.max_new_tokens,
            repetition_penalty=new_input.repetition_penalty,
            temperature=new_input.temperature,
            top_k=new_input.top_k,
            top_p=new_input.top_p,
        )
        if new_input.streaming:

            async def stream_generator():
                chat_response = ""
                async for text in text_generation:
                    stream_gen_time.append(time.time() - start)
                    chat_response += text
                    chunk_repr = repr(text.encode("utf-8"))
                    if logflag:
                        logger.info(f"[ SearchedDoc ] chunk:{chunk_repr}")
                    yield f"data: {chunk_repr}\n\n"
                if logflag:
                    logger.info(f"[ SearchedDoc ] stream response: {chat_response}")
                statistics_dict["opea_service@llm_tgi"].append_latency(stream_gen_time[-1], stream_gen_time[0])
                yield "data: [DONE]\n\n"

            return StreamingResponse(stream_generator(), media_type="text/event-stream")
        else:
            statistics_dict["opea_service@llm_tgi"].append_latency(time.time() - start, None)
            if logflag:
                logger.info(text_generation)
            return GeneratedDoc(text=text_generation, prompt=new_input.query)

    elif isinstance(input, LLMParamsDoc):
        if logflag:
            logger.info("[ LLMParamsDoc ] input from rerank microservice")
        prompt = input.query
        if prompt_template:
            if sorted(input_variables) == ["context", "question"]:
                prompt = prompt_template.format(question=input.query, context="\n".join(input.documents))
            elif input_variables == ["question"]:
                prompt = prompt_template.format(question=input.query)
            else:
                logger.info(
                    f"[ LLMParamsDoc ] {prompt_template} not used, we only support 2 input variables ['question', 'context']"
                )
        else:
            if input.documents:
                # use rag default template
                prompt = ChatTemplate.generate_rag_prompt(input.query, input.documents)

        text_generation = await llm.text_generation(
            prompt=prompt,
            stream=input.streaming,
            max_new_tokens=input.max_new_tokens,
            repetition_penalty=input.repetition_penalty,
            temperature=input.temperature,
            top_k=input.top_k,
            top_p=input.top_p,
        )
        if input.streaming:

            async def stream_generator():
                chat_response = ""
                async for text in text_generation:
                    stream_gen_time.append(time.time() - start)
                    chat_response += text
                    chunk_repr = repr(text.encode("utf-8"))
                    if logflag:
                        logger.info(f"[ LLMParamsDoc ] chunk:{chunk_repr}")
                    yield f"data: {chunk_repr}\n\n"
                if logflag:
                    logger.info(f"[ LLMParamsDoc ] stream response: {chat_response}")
                statistics_dict["opea_service@llm_tgi"].append_latency(stream_gen_time[-1], stream_gen_time[0])
                yield "data: [DONE]\n\n"

            return StreamingResponse(stream_generator(), media_type="text/event-stream")
        else:
            statistics_dict["opea_service@llm_tgi"].append_latency(time.time() - start, None)
            if logflag:
                logger.info(text_generation)
            return GeneratedDoc(text=text_generation, prompt=input.query)

    else:
        if logflag:
            logger.info("[ ChatCompletionRequest ] input in opea format")
        client = OpenAI(
            api_key="EMPTY",
            base_url=llm_endpoint + "/v1",
        )

        if isinstance(input.messages, str):
            prompt = input.messages
            if prompt_template:
                if sorted(input_variables) == ["context", "question"]:
                    prompt = prompt_template.format(question=input.messages, context="\n".join(input.documents))
                elif input_variables == ["question"]:
                    prompt = prompt_template.format(question=input.messages)
                else:
                    logger.info(
                        f"[ ChatCompletionRequest ] {prompt_template} not used, we only support 2 input variables ['question', 'context']"
                    )
            else:
                if input.documents:
                    # use rag default template
                    prompt = ChatTemplate.generate_rag_prompt(input.messages, input.documents)

            chat_completion = client.completions.create(
                model="tgi",
                prompt=prompt,
                best_of=input.best_of,
                echo=input.echo,
                frequency_penalty=input.frequency_penalty,
                logit_bias=input.logit_bias,
                logprobs=input.logprobs,
                max_tokens=input.max_tokens,
                n=input.n,
                presence_penalty=input.presence_penalty,
                seed=input.seed,
                stop=input.stop,
                stream=input.stream,
                suffix=input.suffix,
                temperature=input.temperature,
                top_p=input.top_p,
                user=input.user,
            )
        else:
            if input.messages[0]["role"] == "system":
                if "{context}" in input.messages[0]["content"]:
                    if input.documents is None or input.documents == []:
                        input.messages[0]["content"].format(context="")
                    else:
                        input.messages[0]["content"].format(context="\n".join(input.documents))
            else:
                if prompt_template:
                    system_prompt = prompt_template
                    if input_variables == ["context"]:
                        system_prompt = prompt_template.format(context="\n".join(input.documents))
                    else:
                        logger.info(
                            f"[ ChatCompletionRequest ] {prompt_template} not used, only support 1 input variables ['context']"
                        )

                    input.messages.insert(0, {"role": "system", "content": system_prompt})

            chat_completion = client.chat.completions.create(
                model="tgi",
                messages=input.messages,
                frequency_penalty=input.frequency_penalty,
                logit_bias=input.logit_bias,
                logprobs=input.logprobs,
                top_logprobs=input.top_logprobs,
                max_tokens=input.max_tokens,
                n=input.n,
                presence_penalty=input.presence_penalty,
                response_format=input.response_format,
                seed=input.seed,
                service_tier=input.service_tier,
                stop=input.stop,
                stream=input.stream,
                stream_options=input.stream_options,
                temperature=input.temperature,
                top_p=input.top_p,
                tools=input.tools,
                tool_choice=input.tool_choice,
                parallel_tool_calls=input.parallel_tool_calls,
                user=input.user,
            )

        if input.stream:

            def stream_generator():
                for c in chat_completion:
                    if logflag:
                        logger.info(c)
                    yield f"data: {c.model_dump_json()}\n\n"
                yield "data: [DONE]\n\n"

            return StreamingResponse(stream_generator(), media_type="text/event-stream")
        else:
            if logflag:
                logger.info(chat_completion)
            return chat_completion


if __name__ == "__main__":
    opea_microservices["opea_service@llm_tgi"].start()<|MERGE_RESOLUTION|>--- conflicted
+++ resolved
@@ -58,18 +58,10 @@
             logger.info("[ SearchedDoc ] input from retriever microservice")
         prompt = input.initial_query
         if input.retrieved_docs:
-<<<<<<< HEAD
-            if logflag:
-                logger.info(f"[ SearchedDoc ] retrieved docs: {input.retrieved_docs}")
-                for doc in input.retrieved_docs:
-                    logger.info(f"[ SearchedDoc ] {doc}")
-            prompt = ChatTemplate.generate_rag_prompt(input.initial_query, input.retrieved_docs[0].text)
-=======
             docs = [doc.text for doc in input.retrieved_docs]
             if logflag:
                 logger.info(f"[ SearchedDoc ] combined retrieved docs: {docs}")
             prompt = ChatTemplate.generate_rag_prompt(input.initial_query, docs)
->>>>>>> ae71eeee
         # use default llm parameters for inferencing
         new_input = LLMParamsDoc(query=prompt)
         if logflag:

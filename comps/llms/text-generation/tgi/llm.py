--- conflicted
+++ resolved
@@ -7,13 +7,9 @@
 
 from fastapi.responses import StreamingResponse
 from huggingface_hub import AsyncInferenceClient
-<<<<<<< HEAD
-=======
 from langchain_core.prompts import PromptTemplate
-from langsmith import traceable
 from openai import OpenAI
 from template import ChatTemplate
->>>>>>> 77e0e7be
 
 from comps import (
     GeneratedDoc,

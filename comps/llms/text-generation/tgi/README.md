# TGI LLM Microservice

[Text Generation Inference](https://github.com/huggingface/text-generation-inference) (TGI) is a toolkit for deploying and serving Large Language Models (LLMs). TGI enables high-performance text generation for the most popular open-source LLMs, including Llama, Falcon, StarCoder, BLOOM, GPT-NeoX, and more.

## 🚀1. Start Microservice with Python (Option 1)

To start the LLM microservice, you need to install python packages first.

### 1.1 Install Requirements

```bash
pip install -r requirements.txt
```

### 1.2 Start LLM Service

```bash
export HF_TOKEN=${your_hf_api_token}
<<<<<<< HEAD
=======
export LANGCHAIN_TRACING_V2=true
export LANGCHAIN_API_KEY=${your_langchain_api_key}
export LANGCHAIN_PROJECT="opea/gen-ai-comps:llms"
>>>>>>> cb3b770a
docker run -p 8008:80 -v ./data:/data --name tgi_service --shm-size 1g ghcr.io/huggingface/text-generation-inference:2.1.0 --model-id ${your_hf_llm_model}
```

### 1.3 Verify the TGI Service

```bash
curl http://${your_ip}:8008/generate \
  -X POST \
  -d '{"inputs":"What is Deep Learning?","parameters":{"max_new_tokens":17, "do_sample": true}}' \
  -H 'Content-Type: application/json'
```

### 1.4 Start LLM Service with Python Script

```bash
export TGI_LLM_ENDPOINT="http://${your_ip}:8008"
python text-generation/tgi/llm.py
```

## 🚀2. Start Microservice with Docker (Option 2)

If you start an LLM microservice with docker, the `docker_compose_llm.yaml` file will automatically start a TGI/vLLM service with docker.

### 2.1 Setup Environment Variables

In order to start TGI and LLM services, you need to setup the following environment variables first.

```bash
export HF_TOKEN=${your_hf_api_token}
export TGI_LLM_ENDPOINT="http://${your_ip}:8008"
export LLM_MODEL_ID=${your_hf_llm_model}
```

### 2.2 Build Docker Image

```bash
cd ../../
docker build -t opea/llm-tgi:latest --build-arg https_proxy=$https_proxy --build-arg http_proxy=$http_proxy -f comps/llms/text-generation/tgi/Dockerfile .
```

To start a docker container, you have two options:

- A. Run Docker with CLI
- B. Run Docker with Docker Compose

You can choose one as needed.

### 2.3 Run Docker with CLI (Option A)

```bash
docker run -d --name="llm-tgi-server" -p 9000:9000 --ipc=host -e http_proxy=$http_proxy -e https_proxy=$https_proxy -e TGI_LLM_ENDPOINT=$TGI_LLM_ENDPOINT -e HF_TOKEN=$HF_TOKEN opea/llm-tgi:latest
```

### 2.4 Run Docker with Docker Compose (Option B)

```bash
cd text-generation/tgi
docker compose -f docker_compose_llm.yaml up -d
```

## 🚀3. Consume LLM Service

### 3.1 Check Service Status

```bash
curl http://${your_ip}:9000/v1/health_check\
  -X GET \
  -H 'Content-Type: application/json'
```

### 3.2 Consume LLM Service

You can set the following model parameters according to your actual needs, such as `max_new_tokens`, `streaming`.

The `streaming` parameter determines the format of the data returned by the API. It will return text string with `streaming=false`, return text streaming flow with `streaming=true`.

```bash
# non-streaming mode
curl http://${your_ip}:9000/v1/chat/completions \
  -X POST \
  -d '{"query":"What is Deep Learning?","max_new_tokens":17,"top_k":10,"top_p":0.95,"typical_p":0.95,"temperature":0.01,"repetition_penalty":1.03,"streaming":false}' \
  -H 'Content-Type: application/json'

# streaming mode
curl http://${your_ip}:9000/v1/chat/completions \
  -X POST \
  -d '{"query":"What is Deep Learning?","max_new_tokens":17,"top_k":10,"top_p":0.95,"typical_p":0.95,"temperature":0.01,"repetition_penalty":1.03,"streaming":true}' \
  -H 'Content-Type: application/json'

# custom chat template
curl http://${your_ip}:9000/v1/chat/completions \
  -X POST \
  -d '{"query":"What is Deep Learning?","max_new_tokens":17,"top_k":10,"top_p":0.95,"typical_p":0.95,"temperature":0.01,"repetition_penalty":1.03,"streaming":true, "chat_template":"### You are a helpful, respectful and honest assistant to help the user with questions.\n### Context: {context}\n### Question: {question}\n### Answer:"}' \
  -H 'Content-Type: application/json'

# consume with SearchedDoc
curl http://${your_ip}:9000/v1/chat/completions \
  -X POST \
  -d '{"initial_query":"What is Deep Learning?","retrieved_docs":[{"text":"Deep Learning is a ..."},{"text":"Deep Learning is b ..."}]}' \
  -H 'Content-Type: application/json'
```

### 4. Validated Model

| Model                     | TGI |
| ------------------------- | --- |
| Intel/neural-chat-7b-v3-3 | ✓   |
| Llama-2-7b-chat-hf        | ✓   |
| Llama-2-70b-chat-hf       | ✓   |
| Meta-Llama-3-8B-Instruct  | ✓   |
| Meta-Llama-3-70B-Instruct | ✓   |
| Phi-3                     | ✓   |<|MERGE_RESOLUTION|>--- conflicted
+++ resolved
@@ -2,30 +2,27 @@
 
 [Text Generation Inference](https://github.com/huggingface/text-generation-inference) (TGI) is a toolkit for deploying and serving Large Language Models (LLMs). TGI enables high-performance text generation for the most popular open-source LLMs, including Llama, Falcon, StarCoder, BLOOM, GPT-NeoX, and more.
 
-## 🚀1. Start Microservice with Python (Option 1)
+# 🚀1. Start Microservice with Python (Option 1)
 
 To start the LLM microservice, you need to install python packages first.
 
-### 1.1 Install Requirements
+## 1.1 Install Requirements
 
 ```bash
 pip install -r requirements.txt
 ```
 
-### 1.2 Start LLM Service
+## 1.2 Start LLM Service
 
 ```bash
 export HF_TOKEN=${your_hf_api_token}
-<<<<<<< HEAD
-=======
 export LANGCHAIN_TRACING_V2=true
 export LANGCHAIN_API_KEY=${your_langchain_api_key}
 export LANGCHAIN_PROJECT="opea/gen-ai-comps:llms"
->>>>>>> cb3b770a
 docker run -p 8008:80 -v ./data:/data --name tgi_service --shm-size 1g ghcr.io/huggingface/text-generation-inference:2.1.0 --model-id ${your_hf_llm_model}
 ```
 
-### 1.3 Verify the TGI Service
+## 1.3 Verify the TGI Service
 
 ```bash
 curl http://${your_ip}:8008/generate \
@@ -34,18 +31,18 @@
   -H 'Content-Type: application/json'
 ```
 
-### 1.4 Start LLM Service with Python Script
+## 1.4 Start LLM Service with Python Script
 
 ```bash
 export TGI_LLM_ENDPOINT="http://${your_ip}:8008"
 python text-generation/tgi/llm.py
 ```
 
-## 🚀2. Start Microservice with Docker (Option 2)
+# 🚀2. Start Microservice with Docker (Option 2)
 
 If you start an LLM microservice with docker, the `docker_compose_llm.yaml` file will automatically start a TGI/vLLM service with docker.
 
-### 2.1 Setup Environment Variables
+## 2.1 Setup Environment Variables
 
 In order to start TGI and LLM services, you need to setup the following environment variables first.
 
@@ -53,9 +50,12 @@
 export HF_TOKEN=${your_hf_api_token}
 export TGI_LLM_ENDPOINT="http://${your_ip}:8008"
 export LLM_MODEL_ID=${your_hf_llm_model}
+export LANGCHAIN_TRACING_V2=true
+export LANGCHAIN_API_KEY=${your_langchain_api_key}
+export LANGCHAIN_PROJECT="opea/llms"
 ```
 
-### 2.2 Build Docker Image
+## 2.2 Build Docker Image
 
 ```bash
 cd ../../
@@ -69,22 +69,22 @@
 
 You can choose one as needed.
 
-### 2.3 Run Docker with CLI (Option A)
+## 2.3 Run Docker with CLI (Option A)
 
 ```bash
 docker run -d --name="llm-tgi-server" -p 9000:9000 --ipc=host -e http_proxy=$http_proxy -e https_proxy=$https_proxy -e TGI_LLM_ENDPOINT=$TGI_LLM_ENDPOINT -e HF_TOKEN=$HF_TOKEN opea/llm-tgi:latest
 ```
 
-### 2.4 Run Docker with Docker Compose (Option B)
+## 2.4 Run Docker with Docker Compose (Option B)
 
 ```bash
 cd text-generation/tgi
 docker compose -f docker_compose_llm.yaml up -d
 ```
 
-## 🚀3. Consume LLM Service
+# 🚀3. Consume LLM Service
 
-### 3.1 Check Service Status
+## 3.1 Check Service Status
 
 ```bash
 curl http://${your_ip}:9000/v1/health_check\
@@ -92,7 +92,7 @@
   -H 'Content-Type: application/json'
 ```
 
-### 3.2 Consume LLM Service
+## 3.2 Consume LLM Service
 
 You can set the following model parameters according to your actual needs, such as `max_new_tokens`, `streaming`.
 
@@ -110,21 +110,9 @@
   -X POST \
   -d '{"query":"What is Deep Learning?","max_new_tokens":17,"top_k":10,"top_p":0.95,"typical_p":0.95,"temperature":0.01,"repetition_penalty":1.03,"streaming":true}' \
   -H 'Content-Type: application/json'
-
-# custom chat template
-curl http://${your_ip}:9000/v1/chat/completions \
-  -X POST \
-  -d '{"query":"What is Deep Learning?","max_new_tokens":17,"top_k":10,"top_p":0.95,"typical_p":0.95,"temperature":0.01,"repetition_penalty":1.03,"streaming":true, "chat_template":"### You are a helpful, respectful and honest assistant to help the user with questions.\n### Context: {context}\n### Question: {question}\n### Answer:"}' \
-  -H 'Content-Type: application/json'
-
-# consume with SearchedDoc
-curl http://${your_ip}:9000/v1/chat/completions \
-  -X POST \
-  -d '{"initial_query":"What is Deep Learning?","retrieved_docs":[{"text":"Deep Learning is a ..."},{"text":"Deep Learning is b ..."}]}' \
-  -H 'Content-Type: application/json'
 ```
 
-### 4. Validated Model
+## 4. Validated Model
 
 | Model                     | TGI |
 | ------------------------- | --- |

--- conflicted
+++ resolved
@@ -5,11 +5,9 @@
 
 from fastapi.responses import StreamingResponse
 from langchain_community.llms import Ollama
+from langsmith import traceable
 
-from comps import CustomLogger, GeneratedDoc, LLMParamsDoc, ServiceType, opea_microservices, register_microservice
-
-logger = CustomLogger("llm_ollama")
-logflag = os.getenv("LOGFLAG", False)
+from comps import GeneratedDoc, LLMParamsDoc, ServiceType, opea_microservices, register_microservice
 
 
 @register_microservice(
@@ -19,16 +17,11 @@
     host="0.0.0.0",
     port=9000,
 )
+@traceable(run_type="llm")
 def llm_generate(input: LLMParamsDoc):
-    if logflag:
-        logger.info(input)
     ollama = Ollama(
         base_url=ollama_endpoint,
-<<<<<<< HEAD
-        model=input.model if input.model else model_name,
-=======
         model=input.model,
->>>>>>> cb3b770a
         num_predict=input.max_new_tokens,
         top_k=input.top_k,
         top_p=input.top_p,
@@ -43,25 +36,17 @@
             async for text in ollama.astream(input.query):
                 chat_response += text
                 chunk_repr = repr(text.encode("utf-8"))
-                if logflag:
-                    logger.info(f"[llm - chat_stream] chunk:{chunk_repr}")
+                print(f"[llm - chat_stream] chunk:{chunk_repr}")
                 yield f"data: {chunk_repr}\n\n"
-            if logflag:
-                logger.info(f"[llm - chat_stream] stream response: {chat_response}")
+            print(f"[llm - chat_stream] stream response: {chat_response}")
             yield "data: [DONE]\n\n"
 
         return StreamingResponse(stream_generator(), media_type="text/event-stream")
     else:
         response = ollama.invoke(input.query)
-        if logflag:
-            logger.info(response)
         return GeneratedDoc(text=response, prompt=input.query)
 
 
 if __name__ == "__main__":
     ollama_endpoint = os.getenv("OLLAMA_ENDPOINT", "http://localhost:11434")
-<<<<<<< HEAD
-    model_name = os.getenv("OLLAMA_MODEL", "meta-llama/Meta-Llama-3-8B-Instruct")
-=======
->>>>>>> cb3b770a
     opea_microservices["opea_service@llm_ollama"].start()
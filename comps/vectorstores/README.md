--- conflicted
+++ resolved
@@ -8,12 +8,8 @@
 
 # Vectorstores Microservice with Qdrant
 
-<<<<<<< HEAD
 For details, please refer to this [readme](langchain/qdrant/README.md)
 
 # Vectorstores Microservice with PGVector
 
-For details, please refer to this [readme](langchain/pgvector/README.md)
-=======
-For details, please refer to this [readme](langchain/qdrant/README.md)
->>>>>>> db3b4f13
+For details, please refer to this [readme](langchain/pgvector/README.md)
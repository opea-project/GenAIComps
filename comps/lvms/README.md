# Language Vision Model (LVM) Microservice

This microservice, designed for Large Vision Model (LVM) Inference, processes input consisting of a query string and/or image prompts. It constructs a prompt based on the input, which is then used to perform inference with a large vision model (e.g., LLaVA). The service delivers the inference results as output.

<<<<<<< HEAD
A prerequisite for using this microservice is that users must have an LVM service (transformers or Prediction Guard) already running. Overall, this microservice offers a streamlined way to integrate large vision model inference into applications, requiring minimal setup from the user. This allows for the seamless processing of text and image prompts to generate intelligent, context-aware responses.

## Getting started with transformers + fastAPI services
=======
## 🚀1. Start Microservice with Python (Option 1)

### 1.1 Install Requirements
>>>>>>> 8325d5d9

The [transformers](transformers) directory contains instructions for running services that serve predictions from a LLaVA LVM. Two services must be spun up to run the LVM:

<<<<<<< HEAD
1. A LLaVA model server under [transformers/llava](transformers/llava)
2. An OPEA LVM service under [transformers](transformers)
=======
### 1.2 Start LLaVA Service/Test
>>>>>>> 8325d5d9

See [transformers/README.md](transformers/README.md) for more information.

## Getting started with Prediction Guard

<<<<<<< HEAD
The [predictionguard](predictionguard) directory contains instructions for running a single service that serves predictions from a LLaVA LVM via the Prediction Guard framework hosted on Intel Tiber Developer Cloud (ITDC). See [predictionguard](predictionguard) for more information.
=======
- Gaudi2 HPU

```bash
pip install optimum[habana]
```

```bash
cd llava/
# Start LLaVA service
nohup python llava_server.py &
# Test
python check_llava_server.py
```

### 1.3 Start Image To Text Service/Test

```bash
cd ..
# Start the OPEA Microservice
python lvm.py
# Test
python check_lvm.py
```

## 🚀2. Start Microservice with Docker (Option 2)

### 2.1 Build Images

#### 2.1.1 LLaVA Server Image

- Xeon CPU

```bash
cd ../..
docker build -t opea/llava:latest --build-arg https_proxy=$https_proxy --build-arg http_proxy=$http_proxy -f comps/lvms/llava/Dockerfile .
```

- Gaudi2 HPU

```bash
cd ../..
docker build -t opea/llava:latest --build-arg https_proxy=$https_proxy --build-arg http_proxy=$http_proxy -f comps/lvms/llava/Dockerfile_hpu .
```

#### 2.1.2 LVM Service Image

```bash
cd ../..
docker build -t opea/lvm:latest --build-arg https_proxy=$https_proxy --build-arg http_proxy=$http_proxy -f comps/lvms/Dockerfile .
```

### 2.2 Start LLaVA and LVM Service

#### 2.2.1 Start LLaVA server

- Xeon

```bash
docker run -p 8399:8399 -e http_proxy=$http_proxy --ipc=host -e https_proxy=$https_proxy opea/llava:latest
```

- Gaudi2 HPU

```bash
docker run -p 8399:8399 --runtime=habana -e HABANA_VISIBLE_DEVICES=all -e OMPI_MCA_btl_vader_single_copy_mechanism=none --cap-add=sys_nice --ipc=host -e http_proxy=$http_proxy -e https_proxy=$https_proxy opea/llava:latest
```

#### 2.2.2 Start LVM service

```bash
ip_address=$(hostname -I | awk '{print $1}')

docker run -p 9399:9399 --ipc=host -e http_proxy=$http_proxy -e https_proxy=$https_proxy -e LVM_ENDPOINT=http://$ip_address:8399 opea/lvm:latest
```

#### 2.2.3 Test

```bash
# Use curl/python

# curl
http_proxy="" curl http://localhost:9399/v1/lvm -XPOST -d '{"image": "iVBORw0KGgoAAAANSUhEUgAAAAoAAAAKCAYAAACNMs+9AAAAFUlEQVR42mP8/5+hnoEIwDiqkL4KAcT9GO0U4BxoAAAAAElFTkSuQmCC", "prompt":"What is this?"}' -H 'Content-Type: application/json'

# python
python check_lvm.py
```
>>>>>>> 8325d5d9
<|MERGE_RESOLUTION|>--- conflicted
+++ resolved
@@ -2,32 +2,45 @@
 
 This microservice, designed for Large Vision Model (LVM) Inference, processes input consisting of a query string and/or image prompts. It constructs a prompt based on the input, which is then used to perform inference with a large vision model (e.g., LLaVA). The service delivers the inference results as output.
 
-<<<<<<< HEAD
 A prerequisite for using this microservice is that users must have an LVM service (transformers or Prediction Guard) already running. Overall, this microservice offers a streamlined way to integrate large vision model inference into applications, requiring minimal setup from the user. This allows for the seamless processing of text and image prompts to generate intelligent, context-aware responses.
 
 ## Getting started with transformers + fastAPI services
-=======
-## 🚀1. Start Microservice with Python (Option 1)
-
-### 1.1 Install Requirements
->>>>>>> 8325d5d9
 
 The [transformers](transformers) directory contains instructions for running services that serve predictions from a LLaVA LVM. Two services must be spun up to run the LVM:
 
-<<<<<<< HEAD
 1. A LLaVA model server under [transformers/llava](transformers/llava)
 2. An OPEA LVM service under [transformers](transformers)
-=======
-### 1.2 Start LLaVA Service/Test
->>>>>>> 8325d5d9
 
 See [transformers/README.md](transformers/README.md) for more information.
 
 ## Getting started with Prediction Guard
 
-<<<<<<< HEAD
 The [predictionguard](predictionguard) directory contains instructions for running a single service that serves predictions from a LLaVA LVM via the Prediction Guard framework hosted on Intel Tiber Developer Cloud (ITDC). See [predictionguard](predictionguard) for more information.
-=======
+# LVM Microservice
+
+Visual Question and Answering is one of the multimodal tasks empowered by LVMs (Large Visual Models). This microservice supports visual Q&A by using LLaVA as the base large visual model. It accepts two inputs: a prompt and an image. It outputs the answer to the prompt about the image.
+
+## 🚀1. Start Microservice with Python (Option 1)
+
+### 1.1 Install Requirements
+
+```bash
+pip install -r requirements.txt
+```
+
+### 1.2 Start LLaVA Service/Test
+
+- Xeon CPU
+
+```bash
+# Start LLaVA service
+cd llava/
+nohup python llava_server.py --device=cpu &
+# Wait until the server is up
+# Test
+python check_llava_server.py
+```
+
 - Gaudi2 HPU
 
 ```bash
@@ -113,5 +126,4 @@
 
 # python
 python check_lvm.py
-```
->>>>>>> 8325d5d9
+```
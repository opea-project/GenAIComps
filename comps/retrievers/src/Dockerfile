# Copyright (C) 2024 Intel Corporation
# SPDX-License-Identifier: Apache-2.0

FROM python:3.11-slim

ARG ARCH="cpu"

RUN apt-get update -y && apt-get install -y --no-install-recommends --fix-missing \
    libcairo2 \
<<<<<<< HEAD
    libgl1 \
=======
>>>>>>> 548abb59
    libglib2.0-0 \
    libjemalloc-dev \
    libmariadb-dev \
    build-essential

RUN useradd -m -s /bin/bash user && \
    mkdir -p /home/user && \
    chown -R user /home/user/

COPY comps /home/user/comps

ARG uvpip='uv pip install --system --no-cache-dir'
RUN pip install --no-cache-dir --upgrade pip setuptools uv && \
    if [ ${ARCH} = "cpu" ]; then \
      $uvpip torch torchvision --index-url https://download.pytorch.org/whl/cpu; \
      $uvpip -r /home/user/comps/retrievers/src/requirements-cpu.txt; \
    else \
      $uvpip -r /home/user/comps/retrievers/src/requirements-gpu.txt; \
    fi

ENV PYTHONPATH=$PYTHONPATH:/home/user

USER user
ENV NLTK_DATA=/home/user/nltk_data
# air gapped support: predownload all needed nltk data
RUN mkdir -p /home/user/nltk_data && python -m nltk.downloader -d /home/user/nltk_data punkt_tab stopwords

WORKDIR /home/user/comps/retrievers/src

ENTRYPOINT ["python", "opea_retrievers_microservice.py"]<|MERGE_RESOLUTION|>--- conflicted
+++ resolved
@@ -7,10 +7,6 @@
 
 RUN apt-get update -y && apt-get install -y --no-install-recommends --fix-missing \
     libcairo2 \
-<<<<<<< HEAD
-    libgl1 \
-=======
->>>>>>> 548abb59
     libglib2.0-0 \
     libjemalloc-dev \
     libmariadb-dev \

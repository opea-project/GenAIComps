--- conflicted
+++ resolved
@@ -26,12 +26,8 @@
 from .config import (
     BRIDGE_TOWER_EMBEDDING,
     EMBED_MODEL,
-<<<<<<< HEAD
     HF_TOKEN,
-=======
     ENABLE_SCHEMA,
-    HUGGINGFACEHUB_API_TOKEN,
->>>>>>> 04d78e41
     INDEX_NAME,
     INDEX_SCHEMA,
     REDIS_URL,

--- conflicted
+++ resolved
@@ -15,16 +15,12 @@
     MODEL_ID,
     MOSEC_EMBEDDING_ENDPOINT,
 )
-<<<<<<< HEAD
-from langchain_community.embeddings import HuggingFaceBgeEmbeddings, OpenAIEmbeddings
-=======
 from langchain_community.embeddings import HuggingFaceBgeEmbeddings, HuggingFaceHubEmbeddings, OpenAIEmbeddings
->>>>>>> cb3b770a
 from langchain_milvus.vectorstores import Milvus
+from langsmith import traceable
 
 from comps import (
-    CustomLogger,
-    EmbedDoc,
+    EmbedDoc768,
     SearchedDoc,
     ServiceType,
     TextDoc,
@@ -33,34 +29,6 @@
     register_statistics,
     statistics_dict,
 )
-
-logger = CustomLogger("retriever_milvus")
-logflag = os.getenv("LOGFLAG", False)
-
-
-class MosecEmbeddings(OpenAIEmbeddings):
-    def _get_len_safe_embeddings(
-        self, texts: List[str], *, engine: str, chunk_size: Optional[int] = None
-    ) -> List[List[float]]:
-        _chunk_size = chunk_size or self.chunk_size
-        batched_embeddings: List[List[float]] = []
-        response = self.client.create(input=texts, **self._invocation_params)
-        if not isinstance(response, dict):
-            response = response.model_dump()
-        batched_embeddings.extend(r["embedding"] for r in response["data"])
-
-        _cached_empty_embedding: Optional[List[float]] = None
-
-        def empty_embedding() -> List[float]:
-            nonlocal _cached_empty_embedding
-            if _cached_empty_embedding is None:
-                average_embedded = self.client.create(input="", **self._invocation_params)
-                if not isinstance(average_embedded, dict):
-                    average_embedded = average_embedded.model_dump()
-                _cached_empty_embedding = average_embedded["data"][0]["embedding"]
-            return _cached_empty_embedding
-
-        return [e if e is not None else empty_embedding() for e in batched_embeddings]
 
 
 class MosecEmbeddings(OpenAIEmbeddings):
@@ -95,10 +63,9 @@
     host="0.0.0.0",
     port=7000,
 )
+@traceable(run_type="retriever")
 @register_statistics(names=["opea_service@retriever_milvus"])
-def retrieve(input: EmbedDoc) -> SearchedDoc:
-    if logflag:
-        logger.info(input)
+def retrieve(input: EmbedDoc768) -> SearchedDoc:
     vector_db = Milvus(
         embeddings,
         connection_args={"host": MILVUS_HOST, "port": MILVUS_PORT},
@@ -127,8 +94,6 @@
         searched_docs.append(TextDoc(text=r.page_content))
     result = SearchedDoc(retrieved_docs=searched_docs, initial_query=input.text)
     statistics_dict["opea_service@retriever_milvus"].append_latency(time.time() - start, None)
-    if logflag:
-        logger.info(result)
     return result
 
 

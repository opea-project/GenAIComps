--- conflicted
+++ resolved
@@ -18,12 +18,10 @@
 
 For details, please refer to this [readme](pgvector/README.md)
 
-<<<<<<< HEAD
 # Retriever Microservice with Pathway
 
 For details, please refer to this [readme](pathway/README.md)
-=======
+
 # Retriever Microservice with VDMS
 
-For details, please refer to this [readme](vdms/README.md)
->>>>>>> 7d2cd6b4
+For details, please refer to this [readme](vdms/README.md)
--- conflicted
+++ resolved
@@ -3,11 +3,8 @@
 
 from sentence_transformers import CrossEncoder
 
-<<<<<<< HEAD
 from comps import RerankedDoc, SearchedDoc, ServiceType, TextDoc, opea_microservices, register_microservice
 import os
-from comps import CustomLogger
-=======
 from comps import (
     CustomLogger,
     RerankedDoc,
@@ -18,7 +15,6 @@
     register_microservice,
 )
 
->>>>>>> 5caecf03
 logger = CustomLogger("local_reranking")
 logflag = os.getenv("LOGFLAG", False)
 

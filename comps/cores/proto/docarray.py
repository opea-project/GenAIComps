--- conflicted
+++ resolved
@@ -1,18 +1,13 @@
 # Copyright (C) 2024 Intel Corporation
 # SPDX-License-Identifier: Apache-2.0
 
-from typing import Any, Dict, List, Optional, Union
+from typing import Optional
 
 import numpy as np
 from docarray import BaseDoc, DocList
 from docarray.documents import AudioDoc
-<<<<<<< HEAD
-from docarray.typing import AudioUrl, ImageUrl
-from pydantic import Field, conint, conlist, field_validator
-=======
 from docarray.typing import AudioUrl
 from pydantic import Field, conint, conlist
->>>>>>> cb3b770a
 
 
 class TopologyInfo:
@@ -20,35 +15,6 @@
     # should be a pattern string
     downstream_black_list: Optional[list] = []
 
-<<<<<<< HEAD
-
-class TextDoc(BaseDoc, TopologyInfo):
-    text: str = None
-
-
-class ImageDoc(BaseDoc):
-    url: Optional[ImageUrl] = Field(
-        description="The path to the image. It can be remote (Web) URL, or a local file path",
-        default=None,
-    )
-    base64_image: Optional[str] = Field(
-        description="The base64-based encoding of the image",
-        default=None,
-    )
-
-
-class TextImageDoc(BaseDoc):
-    image: ImageDoc = None
-    text: TextDoc = None
-
-
-MultimodalDoc = Union[
-    TextDoc,
-    ImageDoc,
-    TextImageDoc,
-]
-=======
->>>>>>> cb3b770a
 
 class TextDoc(BaseDoc, TopologyInfo):
     text: str
@@ -66,28 +32,15 @@
     table_strategy: str = "fast"
 
 
-class EmbedDoc(BaseDoc):
+class EmbedDoc768(BaseDoc):
     text: str
-    embedding: conlist(float, min_length=0)
+    embedding: conlist(float, min_length=768, max_length=768)
     search_type: str = "similarity"
     k: int = 4
     distance_threshold: Optional[float] = None
     fetch_k: int = 20
     lambda_mult: float = 0.5
     score_threshold: float = 0.2
-    constraints: Optional[Union[Dict[str, Any], None]] = None
-
-
-class EmbedMultimodalDoc(EmbedDoc):
-    # extend EmbedDoc with these attributes
-    url: Optional[ImageUrl] = Field(
-        description="The path to the image. It can be remote (Web) URL, or a local file path.",
-        default=None,
-    )
-    base64_image: Optional[str] = Field(
-        description="The base64-based encoding of the image.",
-        default=None,
-    )
 
 
 class Audio2TextDoc(AudioDoc):
@@ -105,8 +58,6 @@
     )
 
 
-<<<<<<< HEAD
-=======
 class EmbedDoc1024(BaseDoc):
     text: str
     embedding: conlist(float, min_length=1024, max_length=1024)
@@ -116,7 +67,6 @@
     embedding: conlist(float, min_length=512, max_length=512)
 
 
->>>>>>> cb3b770a
 class SearchedDoc(BaseDoc):
     retrieved_docs: DocList[TextDoc]
     initial_query: str
@@ -124,10 +74,6 @@
 
     class Config:
         json_encoders = {np.ndarray: lambda x: x.tolist()}
-
-
-class SearchedMultimodalDoc(SearchedDoc):
-    metadata: List[Dict[str, Any]]
 
 
 class GeneratedDoc(BaseDoc):
@@ -151,30 +97,6 @@
     repetition_penalty: float = 1.03
     streaming: bool = True
 
-    chat_template: Optional[str] = Field(
-        default=None,
-        description=(
-            "A template to use for this conversion. "
-            "If this is not passed, the model's default chat template will be "
-            "used instead. We recommend that the template contains {context} and {question} for rag,"
-            "or only contains {question} for chat completion without rag."
-        ),
-    )
-    documents: Optional[Union[List[Dict[str, str]], List[str]]] = Field(
-        default=[],
-        description=(
-            "A list of dicts representing documents that will be accessible to "
-            "the model if it is performing RAG (retrieval-augmented generation)."
-            " If the template does not support RAG, this argument will have no "
-            "effect. We recommend that each document should be a dict containing "
-            '"title" and "text" keys.'
-        ),
-    )
-
-    @field_validator("chat_template")
-    def chat_template_must_contain_variables(cls, v):
-        return v
-
 
 class LLMParams(BaseDoc):
     max_new_tokens: int = 1024
@@ -184,29 +106,6 @@
     temperature: float = 0.01
     repetition_penalty: float = 1.03
     streaming: bool = True
-
-    chat_template: Optional[str] = Field(
-        default=None,
-        description=(
-            "A template to use for this conversion. "
-            "If this is not passed, the model's default chat template will be "
-            "used instead. We recommend that the template contains {context} and {question} for rag,"
-            "or only contains {question} for chat completion without rag."
-        ),
-    )
-
-
-class RetrieverParms(BaseDoc):
-    search_type: str = "similarity"
-    k: int = 4
-    distance_threshold: Optional[float] = None
-    fetch_k: int = 20
-    lambda_mult: float = 0.5
-    score_threshold: float = 0.2
-
-
-class RerankerParms(BaseDoc):
-    top_n: int = 1
 
 
 class RAGASParams(BaseDoc):
@@ -239,21 +138,4 @@
 class LVMDoc(BaseDoc):
     image: str
     prompt: str
-<<<<<<< HEAD
-    max_new_tokens: conint(ge=0, le=1024) = 512
-    top_k: int = 10
-    top_p: float = 0.95
-    typical_p: float = 0.95
-    temperature: float = 0.01
-    repetition_penalty: float = 1.03
-    streaming: bool = False
-
-
-class LVMVideoDoc(BaseDoc):
-    video_url: str
-    chunk_start: float
-    chunk_duration: float
-    prompt: str
-=======
->>>>>>> cb3b770a
     max_new_tokens: conint(ge=0, le=1024) = 512
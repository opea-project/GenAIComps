--- conflicted
+++ resolved
@@ -172,7 +172,14 @@
     streaming: bool = False
 
 
-<<<<<<< HEAD
+class LVMVideoDoc(BaseDoc):
+    video_url: str
+    chunk_start: float
+    chunk_duration: float
+    prompt: str
+    max_new_tokens: conint(ge=0, le=1024) = 512
+
+
 class ImagePath(BaseDoc):
     image_path: str
 
@@ -182,12 +189,4 @@
 
 
 class VideoPath(BaseDoc):
-    video_path: str
-=======
-class LVMVideoDoc(BaseDoc):
-    video_url: str
-    chunk_start: float
-    chunk_duration: float
-    prompt: str
-    max_new_tokens: conint(ge=0, le=1024) = 512
->>>>>>> 97fdf540
+    video_path: str
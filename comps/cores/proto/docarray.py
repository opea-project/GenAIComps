# Copyright (C) 2024 Intel Corporation
# SPDX-License-Identifier: Apache-2.0

from typing import Any, Dict, List, Optional, Union

import numpy as np
from docarray import BaseDoc, DocList
<<<<<<< HEAD
from docarray.documents import AudioDoc, VideoDoc
from docarray.typing import AudioUrl
=======
from docarray.documents import AudioDoc
from docarray.typing import AudioUrl, ImageUrl
>>>>>>> ae71eeee
from pydantic import Field, conint, conlist, field_validator


class TopologyInfo:
    # will not keep forwarding to the downstream nodes in the black list
    # should be a pattern string
    downstream_black_list: Optional[list] = []


class TextDoc(BaseDoc, TopologyInfo):
    text: str = None


class ImageDoc(BaseDoc):
    url: Optional[ImageUrl] = Field(
        description="The path to the image. It can be remote (Web) URL, or a local file path",
        default=None,
    )
    base64_image: Optional[str] = Field(
        description="The base64-based encoding of the image",
        default=None,
    )


class TextImageDoc(BaseDoc):
    image: ImageDoc = None
    text: TextDoc = None


MultimodalDoc = Union[
    TextDoc,
    ImageDoc,
    TextImageDoc,
]


class Base64ByteStrDoc(BaseDoc):
    byte_str: str


class DocPath(BaseDoc):
    path: str
    chunk_size: int = 1500
    chunk_overlap: int = 100
    process_table: bool = False
    table_strategy: str = "fast"


class EmbedDoc(BaseDoc):
    text: str
    embedding: conlist(float, min_length=0)
    search_type: str = "similarity"
    k: int = 4
    distance_threshold: Optional[float] = None
    fetch_k: int = 20
    lambda_mult: float = 0.5
    score_threshold: float = 0.2
    constraints: Optional[Union[Dict[str, Any], None]] = None


class EmbedMultimodalDoc(EmbedDoc):
    # extend EmbedDoc with these attributes
    url: Optional[ImageUrl] = Field(
        description="The path to the image. It can be remote (Web) URL, or a local file path.",
        default=None,
    )
    base64_image: Optional[str] = Field(
        description="The base64-based encoding of the image.",
        default=None,
    )


class Audio2TextDoc(AudioDoc):
    url: Optional[AudioUrl] = Field(
        description="The path to the audio.",
        default=None,
    )
    model_name_or_path: Optional[str] = Field(
        description="The Whisper model name or path.",
        default="openai/whisper-small",
    )
    language: Optional[str] = Field(
        description="The language that Whisper prefer to detect.",
        default="auto",
    )


class SearchedDoc(BaseDoc):
    retrieved_docs: DocList[TextDoc]
    initial_query: str
    top_n: int = 1

    class Config:
        json_encoders = {np.ndarray: lambda x: x.tolist()}


class SearchedMultimodalDoc(SearchedDoc):
    metadata: List[Dict[str, Any]]


class GeneratedDoc(BaseDoc):
    text: str
    prompt: str


class RerankedDoc(BaseDoc):
    reranked_docs: DocList[TextDoc]
    initial_query: str


class LLMParamsDoc(BaseDoc):
    model: Optional[str] = None  # for openai and ollama
    query: str
    max_new_tokens: int = 1024
    top_k: int = 10
    top_p: float = 0.95
    typical_p: float = 0.95
    temperature: float = 0.01
    repetition_penalty: float = 1.03
    streaming: bool = True

    chat_template: Optional[str] = Field(
        default=None,
        description=(
            "A template to use for this conversion. "
            "If this is not passed, the model's default chat template will be "
            "used instead. We recommend that the template contains {context} and {question} for rag,"
            "or only contains {question} for chat completion without rag."
        ),
    )
    documents: Optional[Union[List[Dict[str, str]], List[str]]] = Field(
        default=[],
        description=(
            "A list of dicts representing documents that will be accessible to "
            "the model if it is performing RAG (retrieval-augmented generation)."
            " If the template does not support RAG, this argument will have no "
            "effect. We recommend that each document should be a dict containing "
            '"title" and "text" keys.'
        ),
    )

    @field_validator("chat_template")
    def chat_template_must_contain_variables(cls, v):
        return v


class LLMParams(BaseDoc):
    max_new_tokens: int = 1024
    top_k: int = 10
    top_p: float = 0.95
    typical_p: float = 0.95
    temperature: float = 0.01
    repetition_penalty: float = 1.03
    streaming: bool = True

    chat_template: Optional[str] = Field(
        default=None,
        description=(
            "A template to use for this conversion. "
            "If this is not passed, the model's default chat template will be "
            "used instead. We recommend that the template contains {context} and {question} for rag,"
            "or only contains {question} for chat completion without rag."
        ),
    )


class RAGASParams(BaseDoc):
    questions: DocList[TextDoc]
    answers: DocList[TextDoc]
    docs: DocList[TextDoc]
    ground_truths: DocList[TextDoc]


class RAGASScores(BaseDoc):
    answer_relevancy: float
    faithfulness: float
    context_recallL: float
    context_precision: float


class GraphDoc(BaseDoc):
    text: str
    strtype: Optional[str] = Field(
        description="type of input query, can be 'query', 'cypher', 'rag'",
        default="query",
    )
    max_new_tokens: Optional[int] = Field(default=1024)
    rag_index_name: Optional[str] = Field(default="rag")
    rag_node_label: Optional[str] = Field(default="Task")
    rag_text_node_properties: Optional[list] = Field(default=["name", "description", "status"])
    rag_embedding_node_property: Optional[str] = Field(default="embedding")


class LVMDoc(BaseDoc):
    image: str
    prompt: str
    max_new_tokens: conint(ge=0, le=1024) = 512
    top_k: int = 10
    top_p: float = 0.95
    typical_p: float = 0.95
    temperature: float = 0.01
    repetition_penalty: float = 1.03
    streaming: bool = False


class LVMVideoDoc(BaseDoc):
    video_url: str
    chunk_start: float
    chunk_duration: float
    prompt: str
    max_new_tokens: conint(ge=0, le=1024) = 512<|MERGE_RESOLUTION|>--- conflicted
+++ resolved
@@ -5,13 +5,8 @@
 
 import numpy as np
 from docarray import BaseDoc, DocList
-<<<<<<< HEAD
-from docarray.documents import AudioDoc, VideoDoc
-from docarray.typing import AudioUrl
-=======
 from docarray.documents import AudioDoc
 from docarray.typing import AudioUrl, ImageUrl
->>>>>>> ae71eeee
 from pydantic import Field, conint, conlist, field_validator
 
 

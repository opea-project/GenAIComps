# Copyright (C) 2024 Intel Corporation
# SPDX-License-Identifier: Apache-2.0

from typing import Optional

import numpy as np
from docarray import BaseDoc, DocList
from docarray.documents import AudioDoc
from docarray.typing import AudioUrl
from pydantic import Field, conint, conlist


class TopologyInfo:
    # will not keep forwarding to the downstream nodes in the black list
    # should be a pattern string
    downstream_black_list: Optional[list] = []


class TextDoc(BaseDoc, TopologyInfo):
    text: str
    

class Base64ByteStrDoc(BaseDoc):
    byte_str: str


class DocPath(BaseDoc):
    path: str
    chunk_size: int = 1500
    chunk_overlap: int = 100
    process_table: bool = False
    table_strategy: str = "fast"


class EmbedDoc768(BaseDoc):
    text: str
    embedding: conlist(float, min_length=768, max_length=768)
    search_type: str = "similarity"
    k: int = 4
    distance_threshold: Optional[float] = None
    fetch_k: int = 20
    lambda_mult: float = 0.5
    score_threshold: float = 0.2


class Audio2TextDoc(AudioDoc):
    url: Optional[AudioUrl] = Field(
        description="The path to the audio.",
        default=None,
    )
    model_name_or_path: Optional[str] = Field(
        description="The Whisper model name or path.",
        default="openai/whisper-small",
    )
    language: Optional[str] = Field(
        description="The language that Whisper prefer to detect.",
        default="auto",
    )


class EmbedDoc1024(BaseDoc):
    text: str
    embedding: conlist(float, min_length=1024, max_length=1024)

class EmbedDoc512(BaseDoc):
    text: str
    embedding: conlist(float, min_length=512, max_length=512)


class SearchedDoc(BaseDoc):
    retrieved_docs: DocList[TextDoc]
    initial_query: str
    top_n: int = 1

    class Config:
        json_encoders = {np.ndarray: lambda x: x.tolist()}


class GeneratedDoc(BaseDoc):
    text: str
    prompt: str


class RerankedDoc(BaseDoc):
    reranked_docs: DocList[TextDoc]
    initial_query: str


class LLMParamsDoc(BaseDoc):
<<<<<<< HEAD
    model: Optional[str] = None  # for predictionguard, openai and ollama
=======
    model: Optional[str] = None  # for openai and ollama
>>>>>>> 30d95b73
    query: str
    max_new_tokens: int = 1024
    top_k: int = 10
    top_p: float = 0.95
    typical_p: float = 0.95
    temperature: float = 0.01
    repetition_penalty: float = 1.03
    streaming: bool = True


class LLMParams(BaseDoc):
    max_new_tokens: int = 1024
    top_k: int = 10
    top_p: float = 0.95
    typical_p: float = 0.95
    temperature: float = 0.01
    repetition_penalty: float = 1.03
    streaming: bool = True


class RAGASParams(BaseDoc):
    questions: DocList[TextDoc]
    answers: DocList[TextDoc]
    docs: DocList[TextDoc]
    ground_truths: DocList[TextDoc]


class RAGASScores(BaseDoc):
    answer_relevancy: float
    faithfulness: float
    context_recallL: float
    context_precision: float


class GraphDoc(BaseDoc):
    text: str
    strtype: Optional[str] = Field(
        description="type of input query, can be 'query', 'cypher', 'rag'",
        default="query",
    )
    max_new_tokens: Optional[int] = Field(default=1024)
    rag_index_name: Optional[str] = Field(default="rag")
    rag_node_label: Optional[str] = Field(default="Task")
    rag_text_node_properties: Optional[list] = Field(default=["name", "description", "status"])
    rag_embedding_node_property: Optional[str] = Field(default="embedding")


class LVMDoc(BaseDoc):
    image: str
    prompt: str
    max_new_tokens: conint(ge=0, le=1024) = 512<|MERGE_RESOLUTION|>--- conflicted
+++ resolved
@@ -87,11 +87,7 @@
 
 
 class LLMParamsDoc(BaseDoc):
-<<<<<<< HEAD
     model: Optional[str] = None  # for predictionguard, openai and ollama
-=======
-    model: Optional[str] = None  # for openai and ollama
->>>>>>> 30d95b73
     query: str
     max_new_tokens: int = 1024
     top_k: int = 10

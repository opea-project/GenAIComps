--- conflicted
+++ resolved
@@ -17,10 +17,6 @@
 
 
 class TextDoc(BaseDoc, TopologyInfo):
-<<<<<<< HEAD
-    text: str
-    
-=======
     text: str = None
 
 
@@ -46,7 +42,6 @@
     TextImageDoc,
 ]
 
->>>>>>> 8325d5d9
 
 class Base64ByteStrDoc(BaseDoc):
     byte_str: str

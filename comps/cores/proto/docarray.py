# Copyright (C) 2024 Intel Corporation
# SPDX-License-Identifier: Apache-2.0

from typing import Optional

import numpy as np
from docarray import BaseDoc, DocList
from docarray.documents import AudioDoc
from docarray.typing import AudioUrl
from pydantic import Field, conlist


class TextDoc(BaseDoc):
    text: str


class Base64ByteStrDoc(BaseDoc):
    byte_str: str


class DocPath(BaseDoc):
    path: str


class EmbedDoc768(BaseDoc):
    text: str
    embedding: conlist(float, min_length=768, max_length=768)


class Audio2TextDoc(AudioDoc):
    url: Optional[AudioUrl] = Field(
        description="The path to the audio.",
        default=None,
    )
    model_name_or_path: Optional[str] = Field(
        description="The Whisper model name or path.",
        default="openai/whisper-small",
    )
    language: Optional[str] = Field(
        description="The language that Whisper prefer to detect.",
        default="auto",
    )


class EmbedDoc1024(BaseDoc):
    text: str
    embedding: conlist(float, min_length=1024, max_length=1024)


class SearchedDoc(BaseDoc):
    retrieved_docs: DocList[TextDoc]
    initial_query: str

    class Config:
        json_encoders = {np.ndarray: lambda x: x.tolist()}


class GeneratedDoc(BaseDoc):
    text: str
    prompt: str


class LLMParamsDoc(BaseDoc):
    query: str
    max_new_tokens: int = 1024
    top_k: int = 10
    top_p: float = 0.95
    typical_p: float = 0.95
    temperature: float = 0.01
    repetition_penalty: float = 1.03
    streaming: bool = True


class LLMParams(BaseDoc):
    max_new_tokens: int = 1024
    top_k: int = 10
    top_p: float = 0.95
    typical_p: float = 0.95
    temperature: float = 0.01
    repetition_penalty: float = 1.03
    streaming: bool = True


<<<<<<< HEAD
class SecurityDoc(BaseDoc):
    text: str
    path: str
=======
class RAGASParams(BaseDoc):
    questions: DocList[TextDoc]
    answers: DocList[TextDoc]
    docs: DocList[TextDoc]
    ground_truths: DocList[TextDoc]


class RAGASScores(BaseDoc):
    answer_relevancy: float
    faithfulness: float
    context_recallL: float
    context_precision: float
>>>>>>> 70c23d1a
<|MERGE_RESOLUTION|>--- conflicted
+++ resolved
@@ -80,22 +80,18 @@
     repetition_penalty: float = 1.03
     streaming: bool = True
 
-
-<<<<<<< HEAD
 class SecurityDoc(BaseDoc):
     text: str
     path: str
-=======
+      
 class RAGASParams(BaseDoc):
     questions: DocList[TextDoc]
     answers: DocList[TextDoc]
     docs: DocList[TextDoc]
     ground_truths: DocList[TextDoc]
 
-
 class RAGASScores(BaseDoc):
     answer_relevancy: float
     faithfulness: float
     context_recallL: float
-    context_precision: float
->>>>>>> 70c23d1a
+    context_precision: float
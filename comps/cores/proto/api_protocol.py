--- conflicted
+++ resolved
@@ -232,11 +232,7 @@
 class RetrievalRequestArangoDB(RetrievalRequest):
     graph_name: str | None = None
     search_start: str | None = None  # "node", "edge", "chunk"
-<<<<<<< HEAD
     search_mode: str | None = None  # "vector", "hybrid"
-=======
-    search_type: str | None = None  # "vector", "hybrid"
->>>>>>> dd1d5053
     num_centroids: int | None = None
     distance_strategy: str | None = None  #  # "COSINE", "EUCLIDEAN_DISTANCE"
     use_approx_search: bool | None = None

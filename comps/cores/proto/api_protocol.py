# Copyright (C) 2024 Intel Corporation
# SPDX-License-Identifier: Apache-2.0

import time
from enum import IntEnum
from typing import Any, Dict, List, Literal, Optional, Union

import shortuuid
from fastapi import File, Form, UploadFile
from fastapi.responses import JSONResponse
from pydantic import BaseModel, Field


class ServiceCard(BaseModel):
    object: str = "service"
    service_name: str
    description: str
    created: int = Field(default_factory=lambda: int(time.time()))
    owner: str = "opea"


class ServiceList(BaseModel):
    object: str = "list"
    data: List[ServiceCard] = []


class UsageInfo(BaseModel):
    prompt_tokens: int = 0
    total_tokens: int = 0
    completion_tokens: Optional[int] = 0


class ResponseFormat(BaseModel):
    # type must be "json_object" or "text"
    type: Literal["text", "json_object"]


class StreamOptions(BaseModel):
    # refer https://github.com/vllm-project/vllm/blob/main/vllm/entrypoints/openai/protocol.py#L105
    include_usage: Optional[bool]


class FunctionDefinition(BaseModel):
    name: str
    description: Optional[str] = None
    parameters: Optional[Dict[str, Any]] = None


class ChatCompletionToolsParam(BaseModel):
    type: Literal["function"] = "function"
    function: FunctionDefinition


class ChatCompletionNamedFunction(BaseModel):
    name: str


class ChatCompletionNamedToolChoiceParam(BaseModel):
    function: ChatCompletionNamedFunction
    type: Literal["function"] = "function"


class TokenCheckRequestItem(BaseModel):
    model: str
    prompt: str
    max_tokens: int


class TokenCheckRequest(BaseModel):
    prompts: List[TokenCheckRequestItem]


class TokenCheckResponseItem(BaseModel):
    fits: bool
    tokenCount: int
    contextLength: int


class TokenCheckResponse(BaseModel):
    prompts: List[TokenCheckResponseItem]


<<<<<<< HEAD
class DataprepRequest:
=======
class DataprepRequest():
>>>>>>> 390b3161
    def __init__(
        self,
        files: Optional[Union[UploadFile, List[UploadFile]]] = File(None),
        link_list: Optional[str] = Form(None),
<<<<<<< HEAD
        chunk_size: int = Form(1500),
        chunk_overlap: int = Form(100),
        process_table: bool = Form(False),
        table_strategy: str = Form("fast"),
=======
        chunk_size: Optional[int] = Form(1500),
        chunk_overlap: Optional[int] = Form(100),
        process_table: Optional[bool] = Form(False),
        table_strategy: Optional[str] = Form("fast"),
>>>>>>> 390b3161
    ):
        self.files = files
        self.link_list = link_list
        self.chunk_size = chunk_size
        self.chunk_overlap = chunk_overlap
        self.process_table = process_table
        self.table_strategy = table_strategy


class Neo4jDataprepRequest(DataprepRequest):
    def __init__(
        self,
        files: Optional[Union[UploadFile, List[UploadFile]]] = File(None),
        link_list: Optional[str] = Form(None),
<<<<<<< HEAD
        chunk_size: int = Form(1500),
        chunk_overlap: int = Form(100),
        process_table: bool = Form(False),
        table_strategy: str = Form("fast"),
=======
        chunk_size: Optional[int] = Form(1500),
        chunk_overlap: Optional[int] = Form(100),
        process_table: Optional[bool] = Form(False),
        table_strategy: Optional[str] = Form("fast"),
>>>>>>> 390b3161
        ingest_from_graphDB: bool = Form(False),
    ):
        super().__init__(
            files=files,
            link_list=link_list,
            chunk_size=chunk_size,
            chunk_overlap=chunk_overlap,
            process_table=process_table,
            table_strategy=table_strategy,
        )

        self.ingest_from_graphDB = ingest_from_graphDB


class RedisDataprepRequest(DataprepRequest):
    def __init__(
        self,
        files: Optional[Union[UploadFile, List[UploadFile]]] = File(None),
        link_list: Optional[str] = Form(None),
<<<<<<< HEAD
        chunk_size: int = Form(1500),
        chunk_overlap: int = Form(100),
        process_table: bool = Form(False),
        table_strategy: str = Form("fast"),
        index_name: Optional[str] = Form(None),
=======
        chunk_size: Optional[int] = Form(1500),
        chunk_overlap: Optional[int] = Form(100),
        process_table: Optional[bool] = Form(False),
        table_strategy: Optional[str] = Form("fast"),
        index_name: str = Form(None),
>>>>>>> 390b3161
    ):
        super().__init__(
            files=files,
            link_list=link_list,
            chunk_size=chunk_size,
            chunk_overlap=chunk_overlap,
            process_table=process_table,
            table_strategy=table_strategy,
        )

        self.index_name = index_name


class EmbeddingRequest(BaseModel):
    # Ordered by official OpenAI API documentation
    # https://platform.openai.com/docs/api-reference/embeddings
    model: Optional[str] = None
    input: Union[List[int], List[List[int]], str, List[str]]
    encoding_format: Optional[str] = Field("float", pattern="^(float|base64)$")
    dimensions: Optional[int] = None
    user: Optional[str] = None

    # define
    request_type: Literal["embedding"] = "embedding"


class EmbeddingResponseData(BaseModel):
    index: int
    object: str = "embedding"
    embedding: Union[List[float], str]


class EmbeddingResponse(BaseModel):
    object: str = "list"
    model: Optional[str] = None
    data: List[EmbeddingResponseData]
    usage: Optional[UsageInfo] = None


class RetrievalRequest(BaseModel):
    embedding: Union[EmbeddingResponse, List[float]] = None
    input: Optional[str] = None  # search_type maybe need, like "mmr"
    search_type: str = "similarity"
    k: int = 4
    distance_threshold: Optional[float] = None
    fetch_k: int = 20
    lambda_mult: float = 0.5
    score_threshold: float = 0.2

    # define
    request_type: Literal["retrieval"] = "retrieval"


class RetrievalResponseData(BaseModel):
    text: str
    metadata: Optional[Dict[str, Any]] = None


class RetrievalResponse(BaseModel):
    retrieved_docs: List[RetrievalResponseData]


class RerankingRequest(BaseModel):
    input: str
    retrieved_docs: Union[List[RetrievalResponseData], List[Dict[str, Any]], List[str]]
    top_n: int = 1

    # define
    request_type: Literal["reranking"] = "reranking"


class RerankingResponseData(BaseModel):
    text: str
    score: Optional[float] = 0.0


class RerankingResponse(BaseModel):
    reranked_docs: List[RerankingResponseData]


class ChatCompletionRequest(BaseModel):
    # Ordered by official OpenAI API documentation
    # https://platform.openai.com/docs/api-reference/chat/create
    messages: Union[
        str,
        List[Dict[str, str]],
        List[Dict[str, Union[str, List[Dict[str, Union[str, Dict[str, str]]]]]]],
    ]
    model: Optional[str] = None
    modalities: List[Literal["text", "audio"]] = Field(default=["text"])
    frequency_penalty: Optional[float] = 0.0
    logit_bias: Optional[Dict[str, float]] = None
    logprobs: Optional[bool] = False
    top_logprobs: Optional[int] = 0
    max_tokens: Optional[int] = 1024  # use https://platform.openai.com/docs/api-reference/completions/create
    n: Optional[int] = 1
    presence_penalty: Optional[float] = 0.0
    response_format: Optional[ResponseFormat] = None
    seed: Optional[int] = None
    service_tier: Optional[str] = None
    stop: Union[str, List[str], None] = Field(default_factory=list)
    stream: Optional[bool] = False
    stream_options: Optional[StreamOptions] = None
    temperature: Optional[float] = 0.01  # vllm default 0.7
    top_p: Optional[float] = None  # openai default 1.0, but tgi needs `top_p` must be > 0.0 and < 1.0, set None
    tools: Optional[List[ChatCompletionToolsParam]] = None
    tool_choice: Optional[Union[Literal["none"], ChatCompletionNamedToolChoiceParam]] = "none"
    parallel_tool_calls: Optional[bool] = True
    user: Optional[str] = None
    language: str = "auto"  # can be "en", "zh"
    image_path: Optional[str] = None
    audio_path: Optional[str] = None

    # Ordered by official OpenAI API documentation
    # default values are same with
    # https://platform.openai.com/docs/api-reference/completions/create
    best_of: Optional[int] = 1
    suffix: Optional[str] = None

    # vllm reference: https://github.com/vllm-project/vllm/blob/main/vllm/entrypoints/openai/protocol.py#L130
    repetition_penalty: Optional[float] = 1.0

    # tgi reference: https://huggingface.github.io/text-generation-inference/#/Text%20Generation%20Inference/generate
    # some tgi parameters in use
    # default values are same with
    # https://github.com/huggingface/text-generation-inference/blob/main/router/src/lib.rs#L190
    # max_new_tokens: Optional[int] = 100 # Priority use openai
    top_k: Optional[int] = None
    # top_p: Optional[float] = None # Priority use openai
    typical_p: Optional[float] = None
    # repetition_penalty: Optional[float] = None
    timeout: Optional[int] = None

    # doc: begin-chat-completion-extra-params
    echo: Optional[bool] = Field(
        default=False,
        description=(
            "If true, the new message will be prepended with the last message " "if they belong to the same role."
        ),
    )
    add_generation_prompt: Optional[bool] = Field(
        default=True,
        description=(
            "If true, the generation prompt will be added to the chat template. "
            "This is a parameter used by chat template in tokenizer config of the "
            "model."
        ),
    )
    add_special_tokens: Optional[bool] = Field(
        default=False,
        description=(
            "If true, special tokens (e.g. BOS) will be added to the prompt "
            "on top of what is added by the chat template. "
            "For most models, the chat template takes care of adding the "
            "special tokens so this should be set to False (as is the "
            "default)."
        ),
    )
    documents: Optional[Union[List[Dict[str, str]], List[str]]] = Field(
        default=None,
        description=(
            "A list of dicts representing documents that will be accessible to "
            "the model if it is performing RAG (retrieval-augmented generation)."
            " If the template does not support RAG, this argument will have no "
            "effect. We recommend that each document should be a dict containing "
            '"title" and "text" keys.'
        ),
    )
    chat_template: Optional[str] = Field(
        default=None,
        description=(
            "A template to use for this conversion. "
            "If this is not passed, the model's default chat template will be "
            "used instead. We recommend that the template contains {context} and {question} for rag,"
            "or only contains {question} for chat completion without rag."
        ),
    )
    chat_template_kwargs: Optional[Dict[str, Any]] = Field(
        default=None,
        description=("Additional kwargs to pass to the template renderer. " "Will be accessible by the chat template."),
    )
    # doc: end-chat-completion-extra-params

    # embedding
    input: Union[List[int], List[List[int]], str, List[str]] = None  # user query/question from messages[-]
    encoding_format: Optional[str] = Field("float", pattern="^(float|base64)$")
    dimensions: Optional[int] = None
    embedding: Union[EmbeddingResponse, List[float]] = Field(default_factory=list)

    # retrieval
    search_type: str = "similarity"
    k: int = 4
    distance_threshold: Optional[float] = None
    fetch_k: int = 20
    lambda_mult: float = 0.5
    score_threshold: float = 0.2
    retrieved_docs: Union[List[RetrievalResponseData], List[Dict[str, Any]]] = Field(default_factory=list)
    index_name: Optional[str] = None

    # reranking
    top_n: int = 1
    reranked_docs: Union[List[RerankingResponseData], List[Dict[str, Any]]] = Field(default_factory=list)

    # define
    request_type: Literal["chat"] = "chat"


class DocSumChatCompletionRequest(ChatCompletionRequest):
    summary_type: str = "auto"  # can be "auto", "stuff", "truncate", "map_reduce", "refine"
    chunk_size: int = -1
    chunk_overlap: int = -1
    type: Optional[str] = None


class AudioChatCompletionRequest(BaseModel):
    audio: str
    voice: str = "default"
    messages: Optional[
        Union[
            str,
            List[Dict[str, str]],
            List[Dict[str, Union[str, List[Dict[str, Union[str, Dict[str, str]]]]]]],
        ]
    ] = None
    model: Optional[str] = "Intel/neural-chat-7b-v3-3"
    temperature: Optional[float] = 0.01
    top_p: Optional[float] = 0.95
    top_k: Optional[int] = 10
    n: Optional[int] = 1
    max_tokens: Optional[int] = 1024
    stop: Optional[Union[str, List[str]]] = None
    stream: Optional[bool] = False
    presence_penalty: Optional[float] = 0.0
    frequency_penalty: Optional[float] = 0.0
    repetition_penalty: Optional[float] = 1.03
    user: Optional[str] = None


# Pydantic does not support UploadFile directly
# class AudioTranscriptionRequest(BaseModel):
#     # Ordered by official OpenAI API documentation
#     # default values are same with
#     # https://platform.openai.com/docs/api-reference/audio/createTranscription
#     file: UploadFile = File(...)
#     model: Optional[str] = "openai/whisper-small"
#     language: Optional[str] = "english"
#     prompt: Optional[str] = None
#     response_format: Optional[str] = "json"
#     temperature: Optional[str] = 0
#     timestamp_granularities: Optional[List] = None


class AudioTranscriptionResponse(BaseModel):
    # Ordered by official OpenAI API documentation
    # default values are same with
    # https://platform.openai.com/docs/api-reference/audio/json-object
    text: str


class AudioSpeechRequest(BaseModel):
    # Ordered by official OpenAI API documentation
    # default values are same with
    # https://platform.openai.com/docs/api-reference/audio/createSpeech
    input: str
    model: Optional[str] = "microsoft/speecht5_tts"
    voice: Optional[str] = "default"
    response_format: Optional[str] = "mp3"
    speed: Optional[float] = 1.0


class ChatMessage(BaseModel):
    role: str
    content: str
    audio: Optional[Dict[str, Any]] = None


class ChatCompletionResponseChoice(BaseModel):
    index: int
    message: ChatMessage
    finish_reason: Optional[Literal["stop", "length"]] = None
    metadata: Optional[Dict[str, Any]] = None


class ChatCompletionResponse(BaseModel):
    id: str = Field(default_factory=lambda: f"chatcmpl-{shortuuid.random()}")
    object: str = "chat.completion"
    created: int = Field(default_factory=lambda: int(time.time()))
    model: str
    choices: List[ChatCompletionResponseChoice]
    usage: UsageInfo


class DeltaMessage(BaseModel):
    role: Optional[str] = None
    content: Optional[str] = None


class ChatCompletionResponseStreamChoice(BaseModel):
    index: int
    delta: DeltaMessage
    finish_reason: Optional[Literal["stop", "length"]] = None


class ChatCompletionStreamResponse(BaseModel):
    id: str = Field(default_factory=lambda: f"chatcmpl-{shortuuid.random()}")
    object: str = "chat.completion.chunk"
    created: int = Field(default_factory=lambda: int(time.time()))
    model: str
    choices: List[ChatCompletionResponseStreamChoice]


class CompletionRequest(BaseModel):
    model: str
    prompt: Union[str, List[Any]]
    suffix: Optional[str] = None
    temperature: Optional[float] = 0.7
    n: Optional[int] = 1
    max_tokens: Optional[int] = 16
    stop: Optional[Union[str, List[str]]] = None
    stream: Optional[bool] = False
    top_p: Optional[float] = 1.0
    top_k: Optional[int] = -1
    logprobs: Optional[int] = None
    echo: Optional[bool] = False
    presence_penalty: Optional[float] = 0.0
    frequency_penalty: Optional[float] = 0.0
    repetition_penalty: Optional[float] = 1.03
    user: Optional[str] = None
    use_beam_search: Optional[bool] = False
    best_of: Optional[int] = None


class CompletionResponseChoice(BaseModel):
    index: int
    text: str
    finish_reason: Optional[Literal["stop", "length"]] = None


class CompletionResponse(BaseModel):
    id: str = Field(default_factory=lambda: f"cmpl-{shortuuid.random()}")
    object: str = "text_completion"
    created: int = Field(default_factory=lambda: int(time.time()))
    model: str
    choices: List[CompletionResponseChoice]
    usage: UsageInfo


class CompletionResponseStreamChoice(BaseModel):
    index: int
    text: str
    finish_reason: Optional[Literal["stop", "length"]] = None


class CompletionStreamResponse(BaseModel):
    id: str = Field(default_factory=lambda: f"cmpl-{shortuuid.random()}")
    object: str = "text_completion"
    created: int = Field(default_factory=lambda: int(time.time()))
    model: str
    choices: List[CompletionResponseStreamChoice]


class AudioQnaRequest(BaseModel):
    file: UploadFile = File(...)
    language: str = "auto"


class ErrorResponse(BaseModel):
    object: str = "error"
    message: str
    code: int


class ThreadObject(BaseModel):
    id: str
    object: str = "thread"
    created_at: int


class AssistantsObject(BaseModel):
    id: str
    object: str = "assistant"
    created_at: int
    name: Optional[str] = None
    description: Optional[str] = None
    model: Optional[str] = "Intel/neural-chat-7b-v3-3"
    instructions: Optional[str] = None
    tools: Optional[List[ChatCompletionToolsParam]] = None


class Attachments(BaseModel):
    file_list: List[UploadFile] = []


class MessageContent(BaseModel):
    type: str = "text"
    text: Optional[str] = None


class MessageObject(BaseModel):
    id: str
    object: str = "thread.message"
    created_at: int
    thread_id: str
    role: str
    status: Optional[str] = None
    content: List[MessageContent]
    assistant_id: Optional[str] = None
    run_id: Optional[str] = None
    attachments: Attachments = None


class RunObject(BaseModel):
    id: str
    object: str = "run"
    created_at: int
    thread_id: str
    assistant_id: str
    status: Optional[str] = None
    last_error: Optional[str] = None


class CreateAssistantsRequest(BaseModel):
    model: Optional[str] = None
    name: Optional[str] = None
    description: Optional[str] = None
    instructions: Optional[str] = None
    tools: Optional[List[ChatCompletionToolsParam]] = None


class CreateMessagesRequest(BaseModel):
    role: str = "user"
    content: Union[str, List[MessageContent]]
    attachments: Attachments = None
    assistant_id: str = None


class CreateThreadsRequest(BaseModel):
    messages: Optional[List[CreateMessagesRequest]] = None


class CreateRunResponse(BaseModel):
    assistant_id: str


class ListAssistantsRequest(BaseModel):
    limit: int = 10
    order: Optional[str] = "desc"


class ApiErrorCode(IntEnum):
    """
    https://platform.openai.com/docs/guides/error-codes/api-errors
    """

    VALIDATION_TYPE_ERROR = 40001

    INVALID_AUTH_KEY = 40101
    INCORRECT_AUTH_KEY = 40102
    NO_PERMISSION = 40103

    INVALID_MODEL = 40301
    PARAM_OUT_OF_RANGE = 40302
    CONTEXT_OVERFLOW = 40303

    RATE_LIMIT = 42901
    QUOTA_EXCEEDED = 42902
    ENGINE_OVERLOADED = 42903

    INTERNAL_ERROR = 50001
    CUDA_OUT_OF_MEMORY = 50002
    GRADIO_REQUEST_ERROR = 50003
    GRADIO_STREAM_UNKNOWN_ERROR = 50004


def create_error_response(status_code: int, message: str) -> JSONResponse:
    return JSONResponse(content=ErrorResponse(message=message, code=status_code), status_code=status_code.value)


def check_requests(request) -> Optional[JSONResponse]:
    # Check all params
    if request.max_tokens is not None and request.max_tokens <= 0:
        return create_error_response(
            ApiErrorCode.PARAM_OUT_OF_RANGE,
            f"{request.max_tokens} is less than the minimum of 1 - 'max_tokens'",
        )
    if request.n is not None and request.n <= 0:
        return create_error_response(
            ApiErrorCode.PARAM_OUT_OF_RANGE,
            f"{request.n} is less than the minimum of 1 - 'n'",
        )
    if request.temperature is not None and request.temperature < 0:
        return create_error_response(
            ApiErrorCode.PARAM_OUT_OF_RANGE,
            f"{request.temperature} is less than the minimum of 0 - 'temperature'",
        )

    if request.temperature is not None and request.temperature > 2:
        return create_error_response(
            ApiErrorCode.PARAM_OUT_OF_RANGE,
            f"{request.temperature} is greater than the maximum of 2 - 'temperature'",
        )
    if request.top_p is not None and request.top_p < 0:
        return create_error_response(
            ApiErrorCode.PARAM_OUT_OF_RANGE,
            f"{request.top_p} is less than the minimum of 0 - 'top_p'",
        )
    if request.top_p is not None and request.top_p > 1:
        return create_error_response(
            ApiErrorCode.PARAM_OUT_OF_RANGE,
            f"{request.top_p} is greater than the maximum of 1 - 'temperature'",
        )
    if request.top_k is not None and (request.top_k > -1 and request.top_k < 1):
        return create_error_response(
            ApiErrorCode.PARAM_OUT_OF_RANGE,
            f"{request.top_k} is out of Range. Either set top_k to -1 or >=1.",
        )
    if request.stop is not None and (not isinstance(request.stop, str) and not isinstance(request.stop, list)):
        return create_error_response(
            ApiErrorCode.PARAM_OUT_OF_RANGE,
            f"{request.stop} is not valid under any of the given schemas - 'stop'",
        )

    return None


class Hyperparameters(BaseModel):
    batch_size: Optional[Union[Literal["auto"], int]] = "auto"
    """Number of examples in each batch.

    A larger batch size means that model parameters are updated less frequently, but with lower variance.
    """

    learning_rate_multiplier: Optional[Union[Literal["auto"], float]] = "auto"
    """Scaling factor for the learning rate.

    A smaller learning rate may be useful to avoid overfitting.
    """

    n_epochs: Optional[Union[Literal["auto"], int]] = "auto"
    """The number of epochs to train the model for.

    An epoch refers to one full cycle through the training dataset. "auto" decides
    the optimal number of epochs based on the size of the dataset. If setting the
    number manually, we support any number between 1 and 50 epochs.
    """


class FineTuningJobWandbIntegration(BaseModel):
    project: str
    """The name of the project that the new run will be created under."""

    entity: Optional[str] = None
    """The entity to use for the run.

    This allows you to set the team or username of the WandB user that you would
    like associated with the run. If not set, the default entity for the registered
    WandB API key is used.
    """

    name: Optional[str] = None
    """A display name to set for the run.

    If not set, we will use the Job ID as the name.
    """

    tags: Optional[List[str]] = None
    """A list of tags to be attached to the newly created run.

    These tags are passed through directly to WandB. Some default tags are generated
    by OpenAI: "openai/finetune", "openai/{base-model}", "openai/{ftjob-abcdef}".
    """


class FineTuningJobWandbIntegrationObject(BaseModel):
    type: Literal["wandb"]
    """The type of the integrations being enabled for the fine-tuning job."""

    wandb: FineTuningJobWandbIntegration
    """The settings for your integrations with Weights and Biases.

    This payload specifies the project that metrics will be sent to. Optionally, you
    can set an explicit display name for your run, add tags to your run, and set a
    default entity (team, username, etc) to be associated with your run.
    """


class FineTuningJobsRequest(BaseModel):
    # Ordered by official OpenAI API documentation
    # https://platform.openai.com/docs/api-reference/fine-tuning/create
    model: str
    """The name of the model to fine-tune."""

    training_file: str
    """The ID of an uploaded file that contains training data."""

    hyperparameters: Optional[Hyperparameters] = None
    """The hyperparameters used for the fine-tuning job."""

    suffix: Optional[str] = None
    """A string of up to 64 characters that will be added to your fine-tuned model name."""

    validation_file: Optional[str] = None
    """The ID of an uploaded file that contains validation data."""

    integrations: Optional[List[FineTuningJobWandbIntegrationObject]] = None
    """A list of integrations to enable for your fine-tuning job."""

    seed: Optional[str] = None


class Error(BaseModel):
    code: str
    """A machine-readable error code."""

    message: str
    """A human-readable error message."""

    param: Optional[str] = None
    """The parameter that was invalid, usually `training_file` or `validation_file`.

    This field will be null if the failure was not parameter-specific.
    """


class FineTuningJob(BaseModel):
    # Ordered by official OpenAI API documentation
    # https://platform.openai.com/docs/api-reference/fine-tuning/object
    id: str
    """The object identifier, which can be referenced in the API endpoints."""

    created_at: int
    """The Unix timestamp (in seconds) for when the fine-tuning job was created."""

    error: Optional[Error] = None
    """For fine-tuning jobs that have `failed`, this will contain more information on
    the cause of the failure."""

    fine_tuned_model: Optional[str] = None
    """The name of the fine-tuned model that is being created.

    The value will be null if the fine-tuning job is still running.
    """

    finished_at: Optional[int] = None
    """The Unix timestamp (in seconds) for when the fine-tuning job was finished.

    The value will be null if the fine-tuning job is still running.
    """

    hyperparameters: Hyperparameters
    """The hyperparameters used for the fine-tuning job.

    See the [fine-tuning guide](https://platform.openai.com/docs/guides/fine-tuning)
    for more details.
    """

    model: str
    """The base model that is being fine-tuned."""

    object: Literal["fine_tuning.job"] = "fine_tuning.job"
    """The object type, which is always "fine_tuning.job"."""

    organization_id: Optional[str] = None
    """The organization that owns the fine-tuning job."""

    result_files: List[str] = None
    """The compiled results file ID(s) for the fine-tuning job.

    You can retrieve the results with the
    [Files API](https://platform.openai.com/docs/api-reference/files/retrieve-contents).
    """

    status: Literal["validating_files", "queued", "running", "succeeded", "failed", "cancelled"]
    """The current status of the fine-tuning job, which can be either
    `validating_files`, `queued`, `running`, `succeeded`, `failed`, or `cancelled`."""

    trained_tokens: Optional[int] = None
    """The total number of billable tokens processed by this fine-tuning job.

    The value will be null if the fine-tuning job is still running.
    """

    training_file: str
    """The file ID used for training.

    You can retrieve the training data with the
    [Files API](https://platform.openai.com/docs/api-reference/files/retrieve-contents).
    """

    validation_file: Optional[str] = None
    """The file ID used for validation.

    You can retrieve the validation results with the
    [Files API](https://platform.openai.com/docs/api-reference/files/retrieve-contents).
    """

    integrations: Optional[List[FineTuningJobWandbIntegrationObject]] = None
    """A list of integrations to enable for this fine-tuning job."""

    seed: Optional[int] = None
    """The seed used for the fine-tuning job."""

    estimated_finish: Optional[int] = None
    """The Unix timestamp (in seconds) for when the fine-tuning job is estimated to
    finish.

    The value will be null if the fine-tuning job is not running.
    """


class FineTuningJobIDRequest(BaseModel):
    # Ordered by official OpenAI API documentation
    # https://platform.openai.com/docs/api-reference/fine-tuning/retrieve
    # https://platform.openai.com/docs/api-reference/fine-tuning/cancel
    fine_tuning_job_id: str
    """The ID of the fine-tuning job."""


class FineTuningJobListRequest(BaseModel):
    # Ordered by official OpenAI API documentation
    # https://platform.openai.com/docs/api-reference/fine-tuning/list
    after: Optional[str] = None
    """Identifier for the last job from the previous pagination request."""

    limit: Optional[int] = 20
    """Number of fine-tuning jobs to retrieve."""


class FineTuningJobList(BaseModel):
    # Ordered by official OpenAI API documentation
    # https://platform.openai.com/docs/api-reference/fine-tuning/list
    object: str = "list"
    """The object type, which is always "list".

    This indicates that the returned data is a list of fine-tuning jobs.
    """

    data: List[FineTuningJob]
    """A list containing FineTuningJob objects."""

    has_more: bool
    """Indicates whether there are more fine-tuning jobs beyond the current list.

    If true, additional requests can be made to retrieve more jobs.
    """


class UploadFileRequest(BaseModel):
    purpose: str
    """The intended purpose of the uploaded file.

    Use "assistants" for Assistants and Message files, "vision" for Assistants image file inputs, "batch" for Batch API, and "fine-tune" for Fine-tuning.
    """

    file: UploadFile
    """The File object (not file name) to be uploaded."""


class FileObject(BaseModel):
    # Ordered by official OpenAI API documentation
    # https://platform.openai.com/docs/api-reference/files/object
    id: str
    """The file identifier, which can be referenced in the API endpoints."""

    bytes: int
    """The size of the file, in bytes."""

    created_at: int
    """The Unix timestamp (in seconds) for when the file was created."""

    filename: str
    """The name of the file."""

    object: str = "file"
    """The object type, which is always file."""

    purpose: str
    """The intended purpose of the file.

    Supported values are assistants, assistants_output, batch, batch_output, fine-tune, fine-tune-results and vision.
    """


class Metrics(BaseModel):
    full_valid_loss: Optional[float] = None

    full_valid_mean_token_accuracy: Optional[float] = None

    step: Optional[float] = None

    train_loss: Optional[float] = None

    train_mean_token_accuracy: Optional[float] = None

    valid_loss: Optional[float] = None

    valid_mean_token_accuracy: Optional[float] = None


class FineTuningJobCheckpoint(BaseModel):
    id: str
    """The checkpoint identifier, which can be referenced in the API endpoints."""

    created_at: int
    """The Unix timestamp (in seconds) for when the checkpoint was created."""

    fine_tuned_model_checkpoint: str
    """The name of the fine-tuned checkpoint model that is created."""

    fine_tuning_job_id: str
    """The name of the fine-tuning job that this checkpoint was created from."""

    fine_tuning_job_id: str
    """The name of the fine-tuning job that this checkpoint was created from."""

    metrics: Optional[Metrics] = None
    """Metrics at the step number during the fine-tuning job."""

    object: Literal["fine_tuning.job.checkpoint"]
    """The object type, which is always "fine_tuning.job.checkpoint"."""

    step_number: Optional[int] = None
    """The step number that the checkpoint was created at."""<|MERGE_RESOLUTION|>--- conflicted
+++ resolved
@@ -80,26 +80,15 @@
     prompts: List[TokenCheckResponseItem]
 
 
-<<<<<<< HEAD
-class DataprepRequest:
-=======
 class DataprepRequest():
->>>>>>> 390b3161
     def __init__(
         self,
         files: Optional[Union[UploadFile, List[UploadFile]]] = File(None),
         link_list: Optional[str] = Form(None),
-<<<<<<< HEAD
-        chunk_size: int = Form(1500),
-        chunk_overlap: int = Form(100),
-        process_table: bool = Form(False),
-        table_strategy: str = Form("fast"),
-=======
         chunk_size: Optional[int] = Form(1500),
         chunk_overlap: Optional[int] = Form(100),
         process_table: Optional[bool] = Form(False),
         table_strategy: Optional[str] = Form("fast"),
->>>>>>> 390b3161
     ):
         self.files = files
         self.link_list = link_list
@@ -114,17 +103,10 @@
         self,
         files: Optional[Union[UploadFile, List[UploadFile]]] = File(None),
         link_list: Optional[str] = Form(None),
-<<<<<<< HEAD
-        chunk_size: int = Form(1500),
-        chunk_overlap: int = Form(100),
-        process_table: bool = Form(False),
-        table_strategy: str = Form("fast"),
-=======
         chunk_size: Optional[int] = Form(1500),
         chunk_overlap: Optional[int] = Form(100),
         process_table: Optional[bool] = Form(False),
         table_strategy: Optional[str] = Form("fast"),
->>>>>>> 390b3161
         ingest_from_graphDB: bool = Form(False),
     ):
         super().__init__(
@@ -144,19 +126,11 @@
         self,
         files: Optional[Union[UploadFile, List[UploadFile]]] = File(None),
         link_list: Optional[str] = Form(None),
-<<<<<<< HEAD
-        chunk_size: int = Form(1500),
-        chunk_overlap: int = Form(100),
-        process_table: bool = Form(False),
-        table_strategy: str = Form("fast"),
-        index_name: Optional[str] = Form(None),
-=======
         chunk_size: Optional[int] = Form(1500),
         chunk_overlap: Optional[int] = Form(100),
         process_table: Optional[bool] = Form(False),
         table_strategy: Optional[str] = Form("fast"),
         index_name: str = Form(None),
->>>>>>> 390b3161
     ):
         super().__init__(
             files=files,

# Copyright (C) 2024 Intel Corporation
# SPDX-License-Identifier: Apache-2.0

import time
from enum import IntEnum
from typing import Any, Dict, List, Literal, Optional, Union

import shortuuid
from fastapi import File, UploadFile
from fastapi.responses import JSONResponse
from pydantic import BaseModel, Field


class ServiceCard(BaseModel):
    object: str = "service"
    service_name: str
    description: str
    created: int = Field(default_factory=lambda: int(time.time()))
    owner: str = "opea"


class ServiceList(BaseModel):
    object: str = "list"
    data: List[ServiceCard] = []


class UsageInfo(BaseModel):
    prompt_tokens: int = 0
    total_tokens: int = 0
    completion_tokens: Optional[int] = 0


class ResponseFormat(BaseModel):
    # type must be "json_object" or "text"
    type: Literal["text", "json_object"]


class StreamOptions(BaseModel):
    # refer https://github.com/vllm-project/vllm/blob/main/vllm/entrypoints/openai/protocol.py#L105
    include_usage: Optional[bool]


class FunctionDefinition(BaseModel):
    name: str
    description: Optional[str] = None
    parameters: Optional[Dict[str, Any]] = None


class ChatCompletionToolsParam(BaseModel):
    type: Literal["function"] = "function"
    function: FunctionDefinition


class ChatCompletionNamedFunction(BaseModel):
    name: str


class ChatCompletionNamedToolChoiceParam(BaseModel):
    function: ChatCompletionNamedFunction
    type: Literal["function"] = "function"


class TokenCheckRequestItem(BaseModel):
    model: str
    prompt: str
    max_tokens: int


class TokenCheckRequest(BaseModel):
    prompts: List[TokenCheckRequestItem]


class TokenCheckResponseItem(BaseModel):
    fits: bool
    tokenCount: int
    contextLength: int


class TokenCheckResponse(BaseModel):
    prompts: List[TokenCheckResponseItem]


class EmbeddingRequest(BaseModel):
    # Ordered by official OpenAI API documentation
    # https://platform.openai.com/docs/api-reference/embeddings
    model: Optional[str] = None
    input: Union[List[int], List[List[int]], str, List[str]]
    encoding_format: Optional[str] = Field("float", pattern="^(float|base64)$")
    dimensions: Optional[int] = None
    user: Optional[str] = None

    # define
    request_type: Literal["embedding"] = "embedding"


class EmbeddingResponseData(BaseModel):
    index: int
    object: str = "embedding"
    embedding: Union[List[float], str]


class EmbeddingResponse(BaseModel):
    object: str = "list"
    model: Optional[str] = None
    data: List[EmbeddingResponseData]
    usage: Optional[UsageInfo] = None


class RetrievalRequest(BaseModel):
    embedding: Union[EmbeddingResponse, List[float]] = None
    input: Optional[str] = None  # search_type maybe need, like "mmr"
    search_type: str = "similarity"
    k: int = 4
    distance_threshold: Optional[float] = None
    fetch_k: int = 20
    lambda_mult: float = 0.5
    score_threshold: float = 0.2

    # define
    request_type: Literal["retrieval"] = "retrieval"


class RetrievalResponseData(BaseModel):
    text: str
    metadata: Optional[Dict[str, Any]] = None


class RetrievalResponse(BaseModel):
    retrieved_docs: List[RetrievalResponseData]


class RerankingRequest(BaseModel):
    input: str
    retrieved_docs: Union[List[RetrievalResponseData], List[Dict[str, Any]], List[str]]
    top_n: int = 1

    # define
    request_type: Literal["reranking"] = "reranking"


class RerankingResponseData(BaseModel):
    text: str
    score: Optional[float] = 0.0


class RerankingResponse(BaseModel):
    reranked_docs: List[RerankingResponseData]


class ChatCompletionRequest(BaseModel):
    # Ordered by official OpenAI API documentation
    # https://platform.openai.com/docs/api-reference/chat/create
    messages: Union[
        str,
        List[Dict[str, str]],
        List[Dict[str, Union[str, List[Dict[str, Union[str, Dict[str, str]]]]]]],
    ]
    model: Optional[str] = "Intel/neural-chat-7b-v3-3"
    frequency_penalty: Optional[float] = 0.0
    logit_bias: Optional[Dict[str, float]] = None
    logprobs: Optional[bool] = False
    top_logprobs: Optional[int] = 0
    max_tokens: Optional[int] = 1024  # use https://platform.openai.com/docs/api-reference/completions/create
    n: Optional[int] = 1
    presence_penalty: Optional[float] = 0.0
    response_format: Optional[ResponseFormat] = None
    seed: Optional[int] = None
    service_tier: Optional[str] = None
    stop: Union[str, List[str], None] = Field(default_factory=list)
    stream: Optional[bool] = False
    stream_options: Optional[StreamOptions] = None
    temperature: Optional[float] = 0.01  # vllm default 0.7
    top_p: Optional[float] = None  # openai default 1.0, but tgi needs `top_p` must be > 0.0 and < 1.0, set None
    tools: Optional[List[ChatCompletionToolsParam]] = None
    tool_choice: Optional[Union[Literal["none"], ChatCompletionNamedToolChoiceParam]] = "none"
    parallel_tool_calls: Optional[bool] = True
    user: Optional[str] = None

    # Ordered by official OpenAI API documentation
    # default values are same with
    # https://platform.openai.com/docs/api-reference/completions/create
    best_of: Optional[int] = 1
    suffix: Optional[str] = None

    # vllm reference: https://github.com/vllm-project/vllm/blob/main/vllm/entrypoints/openai/protocol.py#L130
    repetition_penalty: Optional[float] = 1.0

    # tgi reference: https://huggingface.github.io/text-generation-inference/#/Text%20Generation%20Inference/generate
    # some tgi parameters in use
    # default values are same with
    # https://github.com/huggingface/text-generation-inference/blob/main/router/src/lib.rs#L190
    # max_new_tokens: Optional[int] = 100 # Priority use openai
    top_k: Optional[int] = None
    # top_p: Optional[float] = None # Priority use openai
    typical_p: Optional[float] = None
    # repetition_penalty: Optional[float] = None

    # doc: begin-chat-completion-extra-params
    echo: Optional[bool] = Field(
        default=False,
        description=(
            "If true, the new message will be prepended with the last message " "if they belong to the same role."
        ),
    )
    add_generation_prompt: Optional[bool] = Field(
        default=True,
        description=(
            "If true, the generation prompt will be added to the chat template. "
            "This is a parameter used by chat template in tokenizer config of the "
            "model."
        ),
    )
    add_special_tokens: Optional[bool] = Field(
        default=False,
        description=(
            "If true, special tokens (e.g. BOS) will be added to the prompt "
            "on top of what is added by the chat template. "
            "For most models, the chat template takes care of adding the "
            "special tokens so this should be set to False (as is the "
            "default)."
        ),
    )
    documents: Optional[Union[List[Dict[str, str]], List[str]]] = Field(
        default=None,
        description=(
            "A list of dicts representing documents that will be accessible to "
            "the model if it is performing RAG (retrieval-augmented generation)."
            " If the template does not support RAG, this argument will have no "
            "effect. We recommend that each document should be a dict containing "
            '"title" and "text" keys.'
        ),
    )
    chat_template: Optional[str] = Field(
        default=None,
        description=(
            "A template to use for this conversion. "
            "If this is not passed, the model's default chat template will be "
            "used instead. We recommend that the template contains {context} and {question} for rag,"
            "or only contains {question} for chat completion without rag."
        ),
    )
    chat_template_kwargs: Optional[Dict[str, Any]] = Field(
        default=None,
        description=("Additional kwargs to pass to the template renderer. " "Will be accessible by the chat template."),
    )
    # doc: end-chat-completion-extra-params

    # embedding
    input: Union[List[int], List[List[int]], str, List[str]] = None  # user query/question from messages[-]
    encoding_format: Optional[str] = Field("float", pattern="^(float|base64)$")
    dimensions: Optional[int] = None
    embedding: Union[EmbeddingResponse, List[float]] = Field(default_factory=list)

    # retrieval
    search_type: str = "similarity"
    k: int = 4
    distance_threshold: Optional[float] = None
    fetch_k: int = 20
    lambda_mult: float = 0.5
    score_threshold: float = 0.2
    retrieved_docs: Union[List[RetrievalResponseData], List[Dict[str, Any]]] = Field(default_factory=list)

    # reranking
    top_n: int = 1
    reranked_docs: Union[List[RerankingResponseData], List[Dict[str, Any]]] = Field(default_factory=list)

    # define
    request_type: Literal["chat"] = "chat"


class AudioChatCompletionRequest(BaseModel):
    audio: str
    messages: Optional[
        Union[
            str,
            List[Dict[str, str]],
            List[Dict[str, Union[str, List[Dict[str, Union[str, Dict[str, str]]]]]]],
        ]
    ] = None
    model: Optional[str] = "Intel/neural-chat-7b-v3-3"
    temperature: Optional[float] = 0.01
    top_p: Optional[float] = 0.95
    top_k: Optional[int] = 10
    n: Optional[int] = 1
    max_tokens: Optional[int] = 1024
    stop: Optional[Union[str, List[str]]] = None
    stream: Optional[bool] = False
    presence_penalty: Optional[float] = 1.03
    frequency_penalty: Optional[float] = 0.0
    user: Optional[str] = None


class ChatMessage(BaseModel):
    role: str
    content: str


class ChatCompletionResponseChoice(BaseModel):
    index: int
    message: ChatMessage
    finish_reason: Optional[Literal["stop", "length"]] = None


class ChatCompletionResponse(BaseModel):
    id: str = Field(default_factory=lambda: f"chatcmpl-{shortuuid.random()}")
    object: str = "chat.completion"
    created: int = Field(default_factory=lambda: int(time.time()))
    model: str
    choices: List[ChatCompletionResponseChoice]
    usage: UsageInfo


class DeltaMessage(BaseModel):
    role: Optional[str] = None
    content: Optional[str] = None


class ChatCompletionResponseStreamChoice(BaseModel):
    index: int
    delta: DeltaMessage
    finish_reason: Optional[Literal["stop", "length"]] = None


class ChatCompletionStreamResponse(BaseModel):
    id: str = Field(default_factory=lambda: f"chatcmpl-{shortuuid.random()}")
    object: str = "chat.completion.chunk"
    created: int = Field(default_factory=lambda: int(time.time()))
    model: str
    choices: List[ChatCompletionResponseStreamChoice]


class CompletionRequest(BaseModel):
    model: str
    prompt: Union[str, List[Any]]
    suffix: Optional[str] = None
    temperature: Optional[float] = 0.7
    n: Optional[int] = 1
    max_tokens: Optional[int] = 16
    stop: Optional[Union[str, List[str]]] = None
    stream: Optional[bool] = False
    top_p: Optional[float] = 1.0
    top_k: Optional[int] = -1
    logprobs: Optional[int] = None
    echo: Optional[bool] = False
    presence_penalty: Optional[float] = 0.0
    frequency_penalty: Optional[float] = 0.0
    user: Optional[str] = None
    use_beam_search: Optional[bool] = False
    best_of: Optional[int] = None


class CompletionResponseChoice(BaseModel):
    index: int
    text: str
    finish_reason: Optional[Literal["stop", "length"]] = None


class CompletionResponse(BaseModel):
    id: str = Field(default_factory=lambda: f"cmpl-{shortuuid.random()}")
    object: str = "text_completion"
    created: int = Field(default_factory=lambda: int(time.time()))
    model: str
    choices: List[CompletionResponseChoice]
    usage: UsageInfo


class CompletionResponseStreamChoice(BaseModel):
    index: int
    text: str
    finish_reason: Optional[Literal["stop", "length"]] = None


class CompletionStreamResponse(BaseModel):
    id: str = Field(default_factory=lambda: f"cmpl-{shortuuid.random()}")
    object: str = "text_completion"
    created: int = Field(default_factory=lambda: int(time.time()))
    model: str
    choices: List[CompletionResponseStreamChoice]


class AudioQnaRequest(BaseModel):
    file: UploadFile = File(...)
    language: str = "auto"


class ErrorResponse(BaseModel):
    object: str = "error"
    message: str
    code: int


class ThreadObject(BaseModel):
    id: str
    object: str = "thread"
    created_at: int


class AssistantsObject(BaseModel):
    id: str
    object: str = "assistant"
    created_at: int
    name: Optional[str] = None
    description: Optional[str] = None
    model: Optional[str] = "Intel/neural-chat-7b-v3-3"
    instructions: Optional[str] = None
    tools: Optional[List[ChatCompletionToolsParam]] = None


class Attachments(BaseModel):
    file_list: List[UploadFile] = []


class MessageContent(BaseModel):
    type: str = "text"
    text: Optional[str] = None


class MessageObject(BaseModel):
    id: str
    object: str = "thread.message"
    created_at: int
    thread_id: str
    role: str
    status: Optional[str] = None
    content: List[MessageContent]
    assistant_id: Optional[str] = None
    run_id: Optional[str] = None
    attachments: Attachments = None


class RunObject(BaseModel):
    id: str
    object: str = "run"
    created_at: int
    thread_id: str
    assistant_id: str
    status: Optional[str] = None
    last_error: Optional[str] = None


class CreateAssistantsRequest(BaseModel):
    model: Optional[str] = None
    name: Optional[str] = None
    description: Optional[str] = None
    instructions: Optional[str] = None
    tools: Optional[List[ChatCompletionToolsParam]] = None


class CreateMessagesRequest(BaseModel):
    role: str = "user"
    content: Union[str, List[MessageContent]]
    attachments: Attachments = None


class CreateThreadsRequest(BaseModel):
    messages: Optional[List[CreateMessagesRequest]] = None


class CreateRunResponse(BaseModel):
    assistant_id: str


class ListAssistantsRequest(BaseModel):
    limit: int = 10
    order: Optional[str] = "desc"


class ApiErrorCode(IntEnum):
    """
    https://platform.openai.com/docs/guides/error-codes/api-errors
    """

    VALIDATION_TYPE_ERROR = 40001

    INVALID_AUTH_KEY = 40101
    INCORRECT_AUTH_KEY = 40102
    NO_PERMISSION = 40103

    INVALID_MODEL = 40301
    PARAM_OUT_OF_RANGE = 40302
    CONTEXT_OVERFLOW = 40303

    RATE_LIMIT = 42901
    QUOTA_EXCEEDED = 42902
    ENGINE_OVERLOADED = 42903

    INTERNAL_ERROR = 50001
    CUDA_OUT_OF_MEMORY = 50002
    GRADIO_REQUEST_ERROR = 50003
    GRADIO_STREAM_UNKNOWN_ERROR = 50004


def create_error_response(status_code: int, message: str) -> JSONResponse:
    return JSONResponse(content=ErrorResponse(message=message, code=status_code), status_code=status_code.value)


def check_requests(request) -> Optional[JSONResponse]:
    # Check all params
    if request.max_tokens is not None and request.max_tokens <= 0:
        return create_error_response(
            ApiErrorCode.PARAM_OUT_OF_RANGE,
            f"{request.max_tokens} is less than the minimum of 1 - 'max_tokens'",
        )
    if request.n is not None and request.n <= 0:
        return create_error_response(
            ApiErrorCode.PARAM_OUT_OF_RANGE,
            f"{request.n} is less than the minimum of 1 - 'n'",
        )
    if request.temperature is not None and request.temperature < 0:
        return create_error_response(
            ApiErrorCode.PARAM_OUT_OF_RANGE,
            f"{request.temperature} is less than the minimum of 0 - 'temperature'",
        )

    if request.temperature is not None and request.temperature > 2:
        return create_error_response(
            ApiErrorCode.PARAM_OUT_OF_RANGE,
            f"{request.temperature} is greater than the maximum of 2 - 'temperature'",
        )
    if request.top_p is not None and request.top_p < 0:
        return create_error_response(
            ApiErrorCode.PARAM_OUT_OF_RANGE,
            f"{request.top_p} is less than the minimum of 0 - 'top_p'",
        )
    if request.top_p is not None and request.top_p > 1:
        return create_error_response(
            ApiErrorCode.PARAM_OUT_OF_RANGE,
            f"{request.top_p} is greater than the maximum of 1 - 'temperature'",
        )
    if request.top_k is not None and (request.top_k > -1 and request.top_k < 1):
        return create_error_response(
            ApiErrorCode.PARAM_OUT_OF_RANGE,
            f"{request.top_k} is out of Range. Either set top_k to -1 or >=1.",
        )
    if request.stop is not None and (not isinstance(request.stop, str) and not isinstance(request.stop, list)):
        return create_error_response(
            ApiErrorCode.PARAM_OUT_OF_RANGE,
            f"{request.stop} is not valid under any of the given schemas - 'stop'",
        )

    return None


class Hyperparameters(BaseModel):
    batch_size: Optional[Union[Literal["auto"], int]] = "auto"
    """Number of examples in each batch.

    A larger batch size means that model parameters are updated less frequently, but with lower variance.
    """

    learning_rate_multiplier: Optional[Union[Literal["auto"], float]] = "auto"
    """Scaling factor for the learning rate.

    A smaller learning rate may be useful to avoid overfitting.
    """

    n_epochs: Optional[Union[Literal["auto"], int]] = "auto"
    """The number of epochs to train the model for.

    An epoch refers to one full cycle through the training dataset. "auto" decides
    the optimal number of epochs based on the size of the dataset. If setting the
    number manually, we support any number between 1 and 50 epochs.
    """


class FineTuningJobWandbIntegration(BaseModel):
    project: str
    """The name of the project that the new run will be created under."""

    entity: Optional[str] = None
    """The entity to use for the run.

    This allows you to set the team or username of the WandB user that you would
    like associated with the run. If not set, the default entity for the registered
    WandB API key is used.
    """

    name: Optional[str] = None
    """A display name to set for the run.

    If not set, we will use the Job ID as the name.
    """

    tags: Optional[List[str]] = None
    """A list of tags to be attached to the newly created run.

    These tags are passed through directly to WandB. Some default tags are generated
    by OpenAI: "openai/finetune", "openai/{base-model}", "openai/{ftjob-abcdef}".
    """


class FineTuningJobWandbIntegrationObject(BaseModel):
    type: Literal["wandb"]
    """The type of the integration being enabled for the fine-tuning job."""

    wandb: FineTuningJobWandbIntegration
    """The settings for your integration with Weights and Biases.

    This payload specifies the project that metrics will be sent to. Optionally, you
    can set an explicit display name for your run, add tags to your run, and set a
    default entity (team, username, etc) to be associated with your run.
    """


class FineTuningJobsRequest(BaseModel):
    # Ordered by official OpenAI API documentation
    # https://platform.openai.com/docs/api-reference/fine-tuning/create
    model: str
    """The name of the model to fine-tune."""

    training_file: str
    """The ID of an uploaded file that contains training data."""

    hyperparameters: Optional[Hyperparameters] = None
    """The hyperparameters used for the fine-tuning job."""

    suffix: Optional[str] = None
    """A string of up to 64 characters that will be added to your fine-tuned model name."""

    validation_file: Optional[str] = None
    """The ID of an uploaded file that contains validation data."""

    integrations: Optional[List[FineTuningJobWandbIntegrationObject]] = None
    """A list of integrations to enable for your fine-tuning job."""

    seed: Optional[str] = None


class Error(BaseModel):
    code: str
    """A machine-readable error code."""

    message: str
    """A human-readable error message."""

    param: Optional[str] = None
    """The parameter that was invalid, usually `training_file` or `validation_file`.

    This field will be null if the failure was not parameter-specific.
    """


class FineTuningJob(BaseModel):
    # Ordered by official OpenAI API documentation
    # https://platform.openai.com/docs/api-reference/fine-tuning/object
    id: str
    """The object identifier, which can be referenced in the API endpoints."""

    created_at: int
    """The Unix timestamp (in seconds) for when the fine-tuning job was created."""

    error: Optional[Error] = None
    """For fine-tuning jobs that have `failed`, this will contain more information on
    the cause of the failure."""

    fine_tuned_model: Optional[str] = None
    """The name of the fine-tuned model that is being created.

    The value will be null if the fine-tuning job is still running.
    """

    finished_at: Optional[int] = None
    """The Unix timestamp (in seconds) for when the fine-tuning job was finished.

    The value will be null if the fine-tuning job is still running.
    """

    hyperparameters: Hyperparameters
    """The hyperparameters used for the fine-tuning job.

    See the [fine-tuning guide](https://platform.openai.com/docs/guides/fine-tuning)
    for more details.
    """

    model: str
    """The base model that is being fine-tuned."""

    object: Literal["fine_tuning.job"] = "fine_tuning.job"
    """The object type, which is always "fine_tuning.job"."""

    organization_id: Optional[str] = None
    """The organization that owns the fine-tuning job."""

    result_files: List[str] = None
    """The compiled results file ID(s) for the fine-tuning job.

    You can retrieve the results with the
    [Files API](https://platform.openai.com/docs/api-reference/files/retrieve-contents).
    """

    status: Literal["validating_files", "queued", "running", "succeeded", "failed", "cancelled"]
    """The current status of the fine-tuning job, which can be either
    `validating_files`, `queued`, `running`, `succeeded`, `failed`, or `cancelled`."""

    trained_tokens: Optional[int] = None
    """The total number of billable tokens processed by this fine-tuning job.

    The value will be null if the fine-tuning job is still running.
    """

    training_file: str
    """The file ID used for training.

    You can retrieve the training data with the
    [Files API](https://platform.openai.com/docs/api-reference/files/retrieve-contents).
    """

    validation_file: Optional[str] = None
    """The file ID used for validation.

    You can retrieve the validation results with the
    [Files API](https://platform.openai.com/docs/api-reference/files/retrieve-contents).
    """

    integrations: Optional[List[FineTuningJobWandbIntegrationObject]] = None
    """A list of integrations to enable for this fine-tuning job."""

    seed: Optional[int] = None
    """The seed used for the fine-tuning job."""

    estimated_finish: Optional[int] = None
    """The Unix timestamp (in seconds) for when the fine-tuning job is estimated to
    finish.

    The value will be null if the fine-tuning job is not running.
    """


class FineTuningJobIDRequest(BaseModel):
    # Ordered by official OpenAI API documentation
    # https://platform.openai.com/docs/api-reference/fine-tuning/retrieve
    # https://platform.openai.com/docs/api-reference/fine-tuning/cancel
    fine_tuning_job_id: str
    """The ID of the fine-tuning job."""


class FineTuningJobListRequest(BaseModel):
    # Ordered by official OpenAI API documentation
    # https://platform.openai.com/docs/api-reference/fine-tuning/list
    after: Optional[str] = None
    """Identifier for the last job from the previous pagination request."""

    limit: Optional[int] = 20
    """Number of fine-tuning jobs to retrieve."""


class FineTuningJobList(BaseModel):
    # Ordered by official OpenAI API documentation
    # https://platform.openai.com/docs/api-reference/fine-tuning/list
    object: str = "list"
    """The object type, which is always "list".

    This indicates that the returned data is a list of fine-tuning jobs.
    """

    data: List[FineTuningJob]
    """A list containing FineTuningJob objects."""

    has_more: bool
    """Indicates whether there are more fine-tuning jobs beyond the current list.

    If true, additional requests can be made to retrieve more jobs.
    """


class UploadFileRequest(BaseModel):
    purpose: str
    """The intended purpose of the uploaded file.

    Use "assistants" for Assistants and Message files, "vision" for Assistants image file inputs, "batch" for Batch API, and "fine-tune" for Fine-tuning.
    """

    file: UploadFile
    """The File object (not file name) to be uploaded."""


class FileObject(BaseModel):
    # Ordered by official OpenAI API documentation
    # https://platform.openai.com/docs/api-reference/files/object
    id: str
    """The file identifier, which can be referenced in the API endpoints."""

    bytes: int
    """The size of the file, in bytes."""

    created_at: int
    """The Unix timestamp (in seconds) for when the file was created."""

    filename: str
    """The name of the file."""

    object: str = "file"
    """The object type, which is always file."""

    purpose: str
    """The intended purpose of the file.

    Supported values are assistants, assistants_output, batch, batch_output, fine-tune, fine-tune-results and vision.
<<<<<<< HEAD
    """

class Metrics(BaseModel):
    step: int = 88
    """The current training step number."""

    train_loss: float = 0.478
    """The loss value during training, which measures the model's performance on the training data."""

    train_mean_token_accuracy: float = 0.924
    """The average token accuracy of the model on the training data."""

    valid_loss: float = 10.112
    """The loss value during validation, which measures the model's performance on the validation data."""

    valid_mean_token_accuracy: float = 0.145
    """The average token accuracy of the model on the validation data."""

    full_valid_loss: float = 0.567
    """The loss value on the full validation set, indicating the model's overall performance."""

    full_valid_mean_token_accuracy: float = 0.944
    """The average token accuracy of the model on the full validation set, measuring the overall accuracy."""



class FineTuningJobCheckpoint(BaseModel):
    # Ordered by official OpenAI API documentation
    # https://platform.openai.com/docs/api-reference/fine-tuning/checkpoint-object
    object: str = "fine_tuning.job.checkpoint"
    """The object type, which is always "fine_tuning.job.checkpoint"."""

    id: str
    """The checkpoint identifier, which can be referenced in the API endpoints."""

    created_at: int
    """The Unix timestamp (in seconds) for when the checkpoint was created."""

    fine_tuned_model_checkpoint: str
    """The name of the fine-tuned checkpoint model that is created."""

    step_number: int
    """The step number that the checkpoint was created at."""

    metrics: Metrics = Metrics()
    """Metrics at the step number during the fine-tuning job."""

    step_number: int = 88
    """The step number that the checkpoint was created at."""
=======
    """
>>>>>>> 7d2cd6b4
<|MERGE_RESOLUTION|>--- conflicted
+++ resolved
@@ -796,7 +796,6 @@
     """The intended purpose of the file.
 
     Supported values are assistants, assistants_output, batch, batch_output, fine-tune, fine-tune-results and vision.
-<<<<<<< HEAD
     """
 
 class Metrics(BaseModel):
@@ -845,7 +844,4 @@
     """Metrics at the step number during the fine-tuning job."""
 
     step_number: int = 88
-    """The step number that the checkpoint was created at."""
-=======
-    """
->>>>>>> 7d2cd6b4
+    """The step number that the checkpoint was created at."""
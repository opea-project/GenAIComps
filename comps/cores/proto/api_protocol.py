--- conflicted
+++ resolved
@@ -1016,7 +1016,6 @@
     """The step number that the checkpoint was created at."""
 
 
-<<<<<<< HEAD
 # Args allowed in openai-like chat completions API calls in OpeaTextGenService
 ALLOWED_CHATCOMPLETION_ARGS = (
     "model",
@@ -1052,7 +1051,6 @@
     "top_p",
     "user",
 )
-=======
+
 class RouteEndpointDoc(BaseModel):
-    url: str = Field(..., description="URL of the chosen inference endpoint")
->>>>>>> 16474230
+    url: str = Field(..., description="URL of the chosen inference endpoint")
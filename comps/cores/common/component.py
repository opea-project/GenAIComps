# Copyright (C) 2024 Intel Corporation
# SPDX-License-Identifier: Apache-2.0

from abc import ABC, abstractmethod

from ..mega.logger import CustomLogger

logger = CustomLogger("OpeaComponent")


class OpeaComponent(ABC):
    """The OpeaComponent class serves as the base class for all components in the GenAIComps.
    It provides a unified interface and foundational attributes that every derived component inherits and extends.

    Attributes:
        name (str): The name of the component.
        type (str): The type of the component (e.g., 'retriever', 'embedding', 'reranking', 'llm', etc.).
        description (str): A brief description of the component's functionality.
        config (dict): A dictionary containing configuration parameters for the component.
    """

    def __init__(self, name: str, type: str, description: str, config: dict = None):
        """Initializes an OpeaComponent instance with the provided attributes.

        Args:
            name (str): The name of the component.
            type (str): The type of the component.
            description (str): A brief description of the component.
            config (dict, optional): Configuration parameters for the component. Defaults to an empty dictionary.
        """
        self.name = name
        self.type = type
        self.description = description
        self.config = config if config is not None else {}

    def get_meta(self) -> dict:
        """Retrieves metadata about the component, including its name, type, description, and configuration.

        Returns:
            dict: A dictionary containing the component's metadata.
        """
        return {
            "name": self.name,
            "type": self.type,
            "description": self.description,
            "config": self.config,
        }

    def update_config(self, key: str, value):
        """Updates a configuration parameter for the component.

        Args:
            key (str): The configuration parameter's key.
            value: The new value for the configuration parameter.
        """
        self.config[key] = value

    @abstractmethod
    def check_health(self) -> bool:
        """Checks the health of the component.

        Returns:
            bool: True if the component is healthy, False otherwise.
        """
        raise NotImplementedError("The 'check_health' method must be implemented by subclasses.")

    @abstractmethod
    async def invoke(self, *args, **kwargs):
        """Invoke service accessing using the component.

        Args:
            *args: Positional arguments.
            **kwargs: Keyword arguments.

        Returns:
            Any: The result of the service accessing.
        """
        raise NotImplementedError("The 'invoke' method must be implemented by subclasses.")

    def __repr__(self):
        """Provides a string representation of the component for debugging and logging purposes.

        Returns:
            str: A string representation of the OpeaComponent instance.
        """
        return f"OpeaComponent(name={self.name}, type={self.type}, description={self.description})"


class OpeaComponentRegistry:
    """Registry class to manage component instances.

    This registry allows storing, retrieving, and managing component instances by their names.
    """

    _registry = {}

    @classmethod
    def register(cls, name):
        """Decorator to register a component class with a specified name.

        :param name: The name to associate with the component class
        :return: Decorator function
        """

        def decorator(component_class):
            if name in cls._registry:
                raise ValueError(f"A component with the name '{name}' is already registered.")
            cls._registry[name] = component_class
            return component_class

        return decorator

    @classmethod
    def get(cls, name):
        """Retrieve a component class by its name.

        :param name: The name of the component class to retrieve
        :return: The component class
        """
        if name not in cls._registry:
            raise KeyError(f"No component found with the name '{name}'.")
        return cls._registry[name]

<<<<<<< HEAD
    def discover_and_activate(self, active_comp_name=""):
        """Discovers healthy components and activates one.

        Attributes:
        active_comp_name: Specify the component name to be tested first, if not set, it prioritizes the first registered component if multiple components are healthy.
        """
        if active_comp_name != "" and active_comp_name in self.components.keys():
            component = self.components[active_comp_name]
            if component.check_health():
                self.active_component = component
        else:
            for component in self.components.values():
                if component.check_health():
                    self.active_component = component

        if self.active_component:
            print(f"Activated component: {self.active_component.name}")
            return
        else:
            raise RuntimeError("No healthy components available.")
=======
    @classmethod
    def unregister(cls, name):
        """Remove a component class from the registry by its name.

        :param name: The name of the component class to remove
        """
        if name in cls._registry:
            del cls._registry[name]
>>>>>>> e7b8d25b


class OpeaComponentLoader:
    """Loader class to dynamically load and invoke components.

    This loader retrieves components from the registry and invokes their functionality.
    """

    def __init__(self, component_name, **kwargs):
        """Initialize the loader with a component retrieved from the registry and instantiate it.

        :param component_name: The name of the component to load
        :param kwargs: Additional parameters for the component's initialization
        """
        kwargs["name"] = component_name

        # Retrieve the component class from the registry
        component_class = OpeaComponentRegistry.get(component_name)

        # Instantiate the component with the given arguments
        self.component = component_class(**kwargs)

    async def invoke(self, *args, **kwargs):
        """Invoke the loaded component's execute method.

        :param args: Positional arguments for the invoke method
        :param kwargs: Keyword arguments for the invoke method
        :return: The result of the component's invoke method
        """
        if not hasattr(self.component, "invoke"):
            raise AttributeError(f"The component '{self.component}' does not have an 'invoke' method.")
        return await self.component.invoke(*args, **kwargs)<|MERGE_RESOLUTION|>--- conflicted
+++ resolved
@@ -121,28 +121,6 @@
             raise KeyError(f"No component found with the name '{name}'.")
         return cls._registry[name]
 
-<<<<<<< HEAD
-    def discover_and_activate(self, active_comp_name=""):
-        """Discovers healthy components and activates one.
-
-        Attributes:
-        active_comp_name: Specify the component name to be tested first, if not set, it prioritizes the first registered component if multiple components are healthy.
-        """
-        if active_comp_name != "" and active_comp_name in self.components.keys():
-            component = self.components[active_comp_name]
-            if component.check_health():
-                self.active_component = component
-        else:
-            for component in self.components.values():
-                if component.check_health():
-                    self.active_component = component
-
-        if self.active_component:
-            print(f"Activated component: {self.active_component.name}")
-            return
-        else:
-            raise RuntimeError("No healthy components available.")
-=======
     @classmethod
     def unregister(cls, name):
         """Remove a component class from the registry by its name.
@@ -151,7 +129,6 @@
         """
         if name in cls._registry:
             del cls._registry[name]
->>>>>>> e7b8d25b
 
 
 class OpeaComponentLoader:

# Copyright (C) 2024 Intel Corporation
# SPDX-License-Identifier: Apache-2.0


from typing import Any

import bson.errors as BsonError
import motor.motor_asyncio as motor
from bson.objectid import ObjectId

from ..common.storage import OpeaStore
from ..mega.logger import CustomLogger

logger = CustomLogger("MongoDBStore")


class MongoDBStore(OpeaStore):

    def __init__(self, name: str, description: str = "", config: dict = {}):
        super().__init__(name, description, config)
        self.user = config.get("user", None)

    def _initialize_db(self) -> None:
        """Initializes the MongoDB database connection and collection."""

        MONGO_HOST = self.config.get("MONGO_HOST", "localhost")
        MONGO_PORT = self.config.get("MONGO_PORT", 27017)
        DB_NAME = self.config.get("DB_NAME", "OPEA")
        COLLECTION_NAME = self.config.get("COLLECTION_NAME", "default")
        conn_url = f"mongodb://{MONGO_HOST}:{MONGO_PORT}/"

        try:
            client = motor.AsyncIOMotorClient(conn_url)
            self.db = client[DB_NAME]

        except Exception as e:
            logger.error(e)
            raise Exception()

        self.collection = self.db[COLLECTION_NAME]

    def health_check(self) -> bool:
        """Performs a health check on the MongoDB connection.

        Returns:
            bool: True if the connection is healthy, False otherwise.
        """
        try:
            self.collection.count_documents({}, limit=1)
            logger.info("MongoDB Health check succeed!")
            return True
        except Exception as e:
            logger.error(f"MongoDB Health check failed: {e}")
            return False

    async def asave_document(self, doc: dict, **kwargs) -> bool | dict:
        """Stores a new document into the MongoDB collection.

        Args:
            doc (dict): The document data to save.
            **kwargs: Additional arguments for saving the document.

        Returns:
            bool | dict: The result of the save operation.
        """
        try:
            doc.pop("_id", None)
            inserted_data = await self.collection.insert_one(doc)
            doc_id = str(inserted_data.inserted_id)
            logger.debug(f"Inserted document: {doc_id}")
            return doc_id

        except Exception as e:
            logger.error(f"Fail to save document: {e}")
            raise Exception(e)

    async def asave_documents(self, docs: list[dict], **kwargs) -> bool | list:
        """Save multiple documents to the store.

        Args:
            docs (list[dict]): A list of document data to save.
            **kwargs: Additional arguments for saving the documents.

        Returns:
            bool | list: A list of results for the save operations.
        """
        try:
            inserted_data = await self.collection.insert_many(
                [{key: value for key, value in doc.items() if key != "_id"} for doc in docs]
            )
            doc_ids = str(inserted_data.inserted_ids)
            logger.debug(f"Inserted documents: {doc_ids}")
            return doc_ids

        except Exception as e:
            logger.error(f"Fail to save document: {e}")
            raise Exception(e)

    async def aupdate_document(self, doc: dict, **kwargs) -> bool | dict:
        """Update a single document in the store.

        Args:
            doc (dict): The document data to update.
            **kwargs: Additional arguments for updating the document.

        Returns:
            bool | dict: The result of the update operation.
        """
        try:
            doc_id = doc.pop("_id", None)
            _id = ObjectId(doc_id)
            updated_result = await self.collection.update_one(
                {"_id": _id},
                {"$set": doc},
            )

            if updated_result.modified_count == 1:
                logger.debug(f"Updated document: {doc_id}")
                return True
            else:
                raise Exception("Not able to update the data.")

        except BsonError.InvalidId as e:
            logger.error(e)
            raise KeyError(e)

        except Exception as e:
            logger.error(e)
            raise Exception(e)

    async def aupdate_documents(self, docs: list[dict], **kwargs) -> bool | dict:
        """Update multiple documents in the store.

        Args:
            docs (list[dict]): The list of documents to update.
            **kwargs: Additional arguments for updating the documents.

        Returns:
            bool | dict: The result of the update operation.
        """
        for doc in docs:
            result = await self.aupdate_document(doc)
            assert result
        return True

    async def aget_document_by_id(self, id: str, **kwargs) -> dict | None:
        """Asynchronously retrieve a single document by its unique identifier.

        Args:
            id (str): The unique identifier for the document.
            **kwargs: Additional arguments for retrieving the document.

        Returns:
            dict | None: The user's feedback data if found, None otherwise.

        Raises:
            Exception: If there is an error while retrieving data.
        """
        try:
            _id = ObjectId(id)
            response: dict | None = await self.collection.find_one({"_id": _id})
            if response:
                logger.debug(f"Retrieved document: {id}")
                return response
            return None

        except BsonError.InvalidId as e:
            logger.info(e)
            raise KeyError(e)

        except Exception as e:
            logger.info(e)
            raise Exception(e)

    async def aget_documents_by_ids(self, ids: list[str], **kwargs) -> list[dict]:
        """Asynchronously retrieve a single document by its unique identifier.

        Args:
            id (str): The unique identifier for the document.
            **kwargs: Additional arguments for retrieving the document.

        Returns:
            dict: The retrieved document data.
        """
        try:
            responses = []
            for id in ids:
                _id = ObjectId(id)
                response: dict | None = await self.collection.find_one({"_id": _id})
                if response:
                    responses.append(response)
            logger.debug(f"Retrieved documents: {response}")
            return responses

        except BsonError.InvalidId as e:
            logger.info(e)
            raise KeyError(e)

        except Exception as e:
            logger.info(e)
            raise Exception(e)

    async def adelete_document(self, id: str, **kwargs) -> bool:
        """Asynchronously delete a single document from the store.

        Args:
            id (str): The unique identifier for the document.
            **kwargs: Additional arguments for deleting the document.

        Returns:
            bool: True if doc is successfully deleted, False otherwise.

        Raises:
            KeyError: If the provided id is invalid:
            Exception: If any errors occurs during delete process.
        """
        try:
            _id = ObjectId(id)
            result = await self.collection.delete_one({"_id": _id})

            delete_count = result.deleted_count
            logger.info(f"Deleted {delete_count} documents!")

            return True if delete_count == 1 else False

        except BsonError.InvalidId as e:
            logger.error(e)
            raise KeyError(e)

        except Exception as e:
            logger.error(e)
            raise Exception(e)

    async def adelete_documents(self, ids: list[str], **kwargs) -> bool:
        """Asynchronously delete multiple documents from the store.".

        Args:
            ids (list[str]): A list of unique identifiers for the documents.
            **kwargs: Additional arguments for deleting the documents.

        Returns:
            bool: True if doc is successfully deleted, False otherwise.

        Raises:
            KeyError: If the provided id is invalid:
            Exception: If any errors occurs during delete process.
        """
        try:
            result = await self.collection.delete_many({"_id": {"$in": ids}})

            delete_count = result.deleted_count
            logger.info(f"Deleted {delete_count} documents!")

            return True if delete_count == 1 else False

        except BsonError.InvalidId as e:
            logger.error(e)
            raise KeyError(e)

        except Exception as e:
            logger.error(e)
            raise Exception(e)

    async def asearch(self, key: str, value: Any = None, search_type: str = "exact", **kwargs) -> list[dict]:
        """Asynchronously search for documents based on a key-value pair.

        Args:
            key (str): The keyword of prompt to search for.
            value (Any): The value to match against the key.
            search_type (str): The type of search to perform.
            **kwargs: Additional arguments for the search.

        Returns:
            list[dict]: A list of matching documents.
        """
<<<<<<< HEAD
        try:         
=======
        try:
            # Create a text index if not already created
            self.collection.create_index([("$**", "text")])

>>>>>>> 3c3b3f5a
            responses = []
            if search_type == "exact":
                query = {key: value}
            elif search_type == "contains":
                query = {key: {"$regex": value, "$options": "i"}}
            else:
                raise ValueError("Unsupported search type. Use 'exact' or 'contains'.")

            rss = self.collection.find(query)
            if rss:
                async for rs in rss:
                    responses.append(rs)

            logger.debug(f"Search results: {responses}")
            return responses

        except Exception as e:
            logger.exception("Failed to search.")
            raise Exception(e)

    async def asearch_by_keyword(self, keyword: str, max_results: int = 5, **kwargs) -> list[dict]:
        """Asynchronously search for documents based on a keyword.

        Args:
            keyword (str): The keyword to search for.
            **kwargs: Additional arguments for the search.

        Returns:
            list[dict]: A list of matching documents.
        """
        try:
            # Create a text index if not already created
            self.collection.create_index([("$**", "text")])

            # Perform text search
            return await self.collection.find(
                {"$text": {"$search": keyword}}, 
                {"score": {"$meta": "textScore"}}
            ).sort([("score", {"$meta": "textScore"})]).to_list(length=max_results)

        except Exception as e:
            logger.exception("Failed to search by keyword.")
            raise Exception(e)<|MERGE_RESOLUTION|>--- conflicted
+++ resolved
@@ -273,14 +273,7 @@
         Returns:
             list[dict]: A list of matching documents.
         """
-<<<<<<< HEAD
         try:         
-=======
-        try:
-            # Create a text index if not already created
-            self.collection.create_index([("$**", "text")])
-
->>>>>>> 3c3b3f5a
             responses = []
             if search_type == "exact":
                 query = {key: value}

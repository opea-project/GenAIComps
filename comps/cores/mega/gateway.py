# Copyright (C) 2024 Intel Corporation
# SPDX-License-Identifier: Apache-2.0

import base64
import os
from io import BytesIO
from typing import List, Union

import requests
from fastapi import File, Request, UploadFile
from fastapi.responses import StreamingResponse
from PIL import Image

from ..proto.api_protocol import (
    AudioChatCompletionRequest,
    ChatCompletionRequest,
    ChatCompletionResponse,
    ChatCompletionResponseChoice,
    ChatMessage,
    DocSumChatCompletionRequest,
    EmbeddingRequest,
    UsageInfo,
)
from ..proto.docarray import DocSumDoc, LLMParams, LLMParamsDoc, RerankedDoc, RerankerParms, RetrieverParms, TextDoc
from .constants import MegaServiceEndpoint, ServiceRoleType, ServiceType
from .micro_service import MicroService


def read_pdf(file):
    from langchain.document_loaders import PyPDFLoader

    loader = PyPDFLoader(file)
    docs = loader.load_and_split()
    return docs


def read_text_from_file(file, save_file_name):
    import docx2txt
    from langchain.text_splitter import CharacterTextSplitter

    # read text file
    if file.headers["content-type"] == "text/plain":
        file.file.seek(0)
        content = file.file.read().decode("utf-8")
        # Split text
        text_splitter = CharacterTextSplitter()
        texts = text_splitter.split_text(content)
        # Create multiple documents
        file_content = texts
    # read pdf file
    elif file.headers["content-type"] == "application/pdf":
        documents = read_pdf(save_file_name)
        file_content = [doc.page_content for doc in documents]
    # read docx file
    elif (
        file.headers["content-type"] == "application/vnd.openxmlformats-officedocument.wordprocessingml.document"
        or file.headers["content-type"] == "application/octet-stream"
    ):
        file_content = docx2txt.process(save_file_name)

    return file_content


class Gateway:
    def __init__(
        self,
        megaservice,
        host="0.0.0.0",
        port=8888,
        endpoint=str(MegaServiceEndpoint.CHAT_QNA),
        input_datatype=ChatCompletionRequest,
        output_datatype=ChatCompletionResponse,
    ):
        self.megaservice = megaservice
        self.host = host
        self.port = port
        self.endpoint = endpoint
        self.input_datatype = input_datatype
        self.output_datatype = output_datatype
        self.service = MicroService(
            self.__class__.__name__,
            service_role=ServiceRoleType.MEGASERVICE,
            service_type=ServiceType.GATEWAY,
            host=self.host,
            port=self.port,
            endpoint=self.endpoint,
            input_datatype=self.input_datatype,
            output_datatype=self.output_datatype,
        )
        self.define_routes()
        self.service.start()

    def define_routes(self):
        self.service.app.router.add_api_route(self.endpoint, self.handle_request, methods=["POST"])
        self.service.app.router.add_api_route(str(MegaServiceEndpoint.LIST_SERVICE), self.list_service, methods=["GET"])
        self.service.app.router.add_api_route(
            str(MegaServiceEndpoint.LIST_PARAMETERS), self.list_parameter, methods=["GET"]
        )

    def add_route(self, endpoint, handler, methods=["POST"]):
        self.service.app.router.add_api_route(endpoint, handler, methods=methods)

    def stop(self):
        self.service.stop()

    async def handle_request(self, request: Request):
        raise NotImplementedError("Subclasses must implement this method")

    def list_service(self):
        response = {}
        for node, service in self.megaservice.services.items():
            # Check if the service has a 'description' attribute and it is not None
            if hasattr(service, "description") and service.description:
                response[node] = {"description": service.description}
            # Check if the service has an 'endpoint' attribute and it is not None
            if hasattr(service, "endpoint") and service.endpoint:
                if node in response:
                    response[node]["endpoint"] = service.endpoint
                else:
                    response[node] = {"endpoint": service.endpoint}
            # If neither 'description' nor 'endpoint' is available, add an error message for the node
            if node not in response:
                response[node] = {"error": f"Service node {node} does not have 'description' or 'endpoint' attribute."}
        return response

    def list_parameter(self):
        pass

    def _handle_message(self, messages):
        images = []
        if isinstance(messages, str):
            prompt = messages
        else:
            messages_dict = {}
            system_prompt = ""
            prompt = ""
            for message in messages:
                msg_role = message["role"]
                if msg_role == "system":
                    system_prompt = message["content"]
                elif msg_role == "user":
                    if type(message["content"]) == list:
                        text = ""
                        text_list = [item["text"] for item in message["content"] if item["type"] == "text"]
                        text += "\n".join(text_list)
                        image_list = [
                            item["image_url"]["url"] for item in message["content"] if item["type"] == "image_url"
                        ]
                        if image_list:
                            messages_dict[msg_role] = (text, image_list)
                        else:
                            messages_dict[msg_role] = text
                    else:
                        messages_dict[msg_role] = message["content"]
                elif msg_role == "assistant":
                    messages_dict[msg_role] = message["content"]
                else:
                    raise ValueError(f"Unknown role: {msg_role}")

            if system_prompt:
                prompt = system_prompt + "\n"
            for role, message in messages_dict.items():
                if isinstance(message, tuple):
                    text, image_list = message
                    if text:
                        prompt += role + ": " + text + "\n"
                    else:
                        prompt += role + ":"
                    for img in image_list:
                        # URL
                        if img.startswith("http://") or img.startswith("https://"):
                            response = requests.get(img)
                            image = Image.open(BytesIO(response.content)).convert("RGBA")
                            image_bytes = BytesIO()
                            image.save(image_bytes, format="PNG")
                            img_b64_str = base64.b64encode(image_bytes.getvalue()).decode()
                        # Local Path
                        elif os.path.exists(img):
                            image = Image.open(img).convert("RGBA")
                            image_bytes = BytesIO()
                            image.save(image_bytes, format="PNG")
                            img_b64_str = base64.b64encode(image_bytes.getvalue()).decode()
                        # Bytes
                        else:
                            img_b64_str = img

                        images.append(img_b64_str)
                else:
                    if message:
                        prompt += role + ": " + message + "\n"
                    else:
                        prompt += role + ":"
        if images:
            return prompt, images
        else:
            return prompt


class ChatQnAGateway(Gateway):
    def __init__(self, megaservice, host="0.0.0.0", port=8888):
        super().__init__(
            megaservice, host, port, str(MegaServiceEndpoint.CHAT_QNA), ChatCompletionRequest, ChatCompletionResponse
        )

    async def handle_request(self, request: Request):
        data = await request.json()
        print("data in handle request", data)
        stream_opt = data.get("stream", True)
        chat_request = ChatCompletionRequest.parse_obj(data)
        print("chat request in handle request", chat_request)
        prompt = self._handle_message(chat_request.messages)
        print("prompt in gateway", prompt)
        parameters = LLMParams(
            max_tokens=chat_request.max_tokens if chat_request.max_tokens else 1024,
            top_k=chat_request.top_k if chat_request.top_k else 10,
            top_p=chat_request.top_p if chat_request.top_p else 0.95,
            temperature=chat_request.temperature if chat_request.temperature else 0.01,
            frequency_penalty=chat_request.frequency_penalty if chat_request.frequency_penalty else 0.0,
            presence_penalty=chat_request.presence_penalty if chat_request.presence_penalty else 0.0,
            repetition_penalty=chat_request.repetition_penalty if chat_request.repetition_penalty else 1.03,
            streaming=stream_opt,
            chat_template=chat_request.chat_template if chat_request.chat_template else None,
        )
        retriever_parameters = RetrieverParms(
            search_type=chat_request.search_type if chat_request.search_type else "similarity",
            k=chat_request.k if chat_request.k else 4,
            distance_threshold=chat_request.distance_threshold if chat_request.distance_threshold else None,
            fetch_k=chat_request.fetch_k if chat_request.fetch_k else 20,
            lambda_mult=chat_request.lambda_mult if chat_request.lambda_mult else 0.5,
            score_threshold=chat_request.score_threshold if chat_request.score_threshold else 0.2,
        )
        reranker_parameters = RerankerParms(
            top_n=chat_request.top_n if chat_request.top_n else 1,
        )
        result_dict, runtime_graph = await self.megaservice.schedule(
            initial_inputs={"text": prompt},
            llm_parameters=parameters,
            retriever_parameters=retriever_parameters,
            reranker_parameters=reranker_parameters,
        )
        for node, response in result_dict.items():
            if isinstance(response, StreamingResponse):
                return response
        last_node = runtime_graph.all_leaves()[-1]
        response = result_dict[last_node]["text"]
        choices = []
        usage = UsageInfo()
        choices.append(
            ChatCompletionResponseChoice(
                index=0,
                message=ChatMessage(role="assistant", content=response),
                finish_reason="stop",
            )
        )
        return ChatCompletionResponse(model="chatqna", choices=choices, usage=usage)


class CodeGenGateway(Gateway):
    def __init__(self, megaservice, host="0.0.0.0", port=8888):
        super().__init__(
            megaservice, host, port, str(MegaServiceEndpoint.CODE_GEN), ChatCompletionRequest, ChatCompletionResponse
        )

    async def handle_request(self, request: Request):
        data = await request.json()
        stream_opt = data.get("stream", True)
        chat_request = ChatCompletionRequest.parse_obj(data)
        prompt = self._handle_message(chat_request.messages)
        parameters = LLMParams(
            max_tokens=chat_request.max_tokens if chat_request.max_tokens else 1024,
            top_k=chat_request.top_k if chat_request.top_k else 10,
            top_p=chat_request.top_p if chat_request.top_p else 0.95,
            temperature=chat_request.temperature if chat_request.temperature else 0.01,
            frequency_penalty=chat_request.frequency_penalty if chat_request.frequency_penalty else 0.0,
            presence_penalty=chat_request.presence_penalty if chat_request.presence_penalty else 0.0,
            repetition_penalty=chat_request.repetition_penalty if chat_request.repetition_penalty else 1.2,
            streaming=stream_opt,
            model=chat_request.model if chat_request.model else None,
        )
        result_dict, runtime_graph = await self.megaservice.schedule(
            initial_inputs={"query": prompt}, llm_parameters=parameters
        )
        for node, response in result_dict.items():
            # Here it suppose the last microservice in the megaservice is LLM.
            if (
                isinstance(response, StreamingResponse)
                and node == list(self.megaservice.services.keys())[-1]
                and self.megaservice.services[node].service_type == ServiceType.LLM
            ):
                return response
        last_node = runtime_graph.all_leaves()[-1]
        response = result_dict[last_node]["text"]
        choices = []
        usage = UsageInfo()
        choices.append(
            ChatCompletionResponseChoice(
                index=0,
                message=ChatMessage(role="assistant", content=response),
                finish_reason="stop",
            )
        )
        return ChatCompletionResponse(model="codegen", choices=choices, usage=usage)


class CodeTransGateway(Gateway):
    def __init__(self, megaservice, host="0.0.0.0", port=8888):
        super().__init__(
            megaservice, host, port, str(MegaServiceEndpoint.CODE_TRANS), ChatCompletionRequest, ChatCompletionResponse
        )

    async def handle_request(self, request: Request):
        data = await request.json()
        language_from = data["language_from"]
        language_to = data["language_to"]
        source_code = data["source_code"]
        prompt_template = """
            ### System: Please translate the following {language_from} codes into {language_to} codes. Don't output any other content except translated codes.

            ### Original {language_from} codes:
            '''

            {source_code}

            '''

            ### Translated {language_to} codes:

        """
        prompt = prompt_template.format(language_from=language_from, language_to=language_to, source_code=source_code)

        parameters = LLMParams(
            max_tokens=data.get("max_tokens", 1024),
            top_k=data.get("top_k", 10),
            top_p=data.get("top_p", 0.95),
            temperature=data.get("temperature", 0.01),
            repetition_penalty=data.get("repetition_penalty", 1.03),
            streaming=data.get("stream", True),
        )

        result_dict, runtime_graph = await self.megaservice.schedule(
            initial_inputs={"query": prompt}, llm_parameters=parameters
        )
        for node, response in result_dict.items():
            # Here it suppose the last microservice in the megaservice is LLM.
            if (
                isinstance(response, StreamingResponse)
                and node == list(self.megaservice.services.keys())[-1]
                and self.megaservice.services[node].service_type == ServiceType.LLM
            ):
                return response
        last_node = runtime_graph.all_leaves()[-1]
        response = result_dict[last_node]["text"]
        choices = []
        usage = UsageInfo()
        choices.append(
            ChatCompletionResponseChoice(
                index=0,
                message=ChatMessage(role="assistant", content=response),
                finish_reason="stop",
            )
        )
        return ChatCompletionResponse(model="codetrans", choices=choices, usage=usage)


class TranslationGateway(Gateway):
    def __init__(self, megaservice, host="0.0.0.0", port=8888):
        super().__init__(
            megaservice, host, port, str(MegaServiceEndpoint.TRANSLATION), ChatCompletionRequest, ChatCompletionResponse
        )

    async def handle_request(self, request: Request):
        data = await request.json()
        language_from = data["language_from"]
        language_to = data["language_to"]
        source_language = data["source_language"]
        prompt_template = """
            Translate this from {language_from} to {language_to}:

            {language_from}:
            {source_language}

            {language_to}:
        """
        prompt = prompt_template.format(
            language_from=language_from, language_to=language_to, source_language=source_language
        )
        result_dict, runtime_graph = await self.megaservice.schedule(initial_inputs={"query": prompt})
        for node, response in result_dict.items():
            # Here it suppose the last microservice in the megaservice is LLM.
            if (
                isinstance(response, StreamingResponse)
                and node == list(self.megaservice.services.keys())[-1]
                and self.megaservice.services[node].service_type == ServiceType.LLM
            ):
                return response
        last_node = runtime_graph.all_leaves()[-1]
        response = result_dict[last_node]["text"]
        choices = []
        usage = UsageInfo()
        choices.append(
            ChatCompletionResponseChoice(
                index=0,
                message=ChatMessage(role="assistant", content=response),
                finish_reason="stop",
            )
        )
        return ChatCompletionResponse(model="translation", choices=choices, usage=usage)


class DocSumGateway(Gateway):
    def __init__(self, megaservice, host="0.0.0.0", port=8888):
        super().__init__(
            megaservice,
            host,
            port,
            str(MegaServiceEndpoint.DOC_SUMMARY),
            input_datatype=DocSumChatCompletionRequest,
            output_datatype=ChatCompletionResponse,
        )

    async def handle_request(self, request: Request):
        data = await request.json()
        stream_opt = data.get("stream", True)
        chat_request = ChatCompletionRequest.model_validate(data)

        prompt = self._handle_message(chat_request.messages)
        parameters = LLMParams(
            max_tokens=chat_request.max_tokens if chat_request.max_tokens else 1024,
            top_k=chat_request.top_k if chat_request.top_k else 10,
            top_p=chat_request.top_p if chat_request.top_p else 0.95,
            temperature=chat_request.temperature if chat_request.temperature else 0.01,
            frequency_penalty=chat_request.frequency_penalty if chat_request.frequency_penalty else 0.0,
            presence_penalty=chat_request.presence_penalty if chat_request.presence_penalty else 0.0,
            repetition_penalty=chat_request.repetition_penalty if chat_request.repetition_penalty else 1.03,
            streaming=stream_opt,
<<<<<<< HEAD
            language=chat_request.language if chat_request.language else "auto",
            model=chat_request.model if chat_request.model else None,
=======
>>>>>>> baafa402
        )
        result_dict, runtime_graph = await self.megaservice.schedule(
            initial_inputs={data["type"]: prompt}, llm_parameters=parameters
        )
        for node, response in result_dict.items():
            # Here it suppose the last microservice in the megaservice is LLM.
            if (
                isinstance(response, StreamingResponse)
                and node == list(self.megaservice.services.keys())[-1]
                and self.megaservice.services[node].service_type == ServiceType.LLM
            ):
                return response
        last_node = runtime_graph.all_leaves()[-1]
        response = result_dict[last_node]["text"]
        choices = []
        usage = UsageInfo()
        choices.append(
            ChatCompletionResponseChoice(
                index=0,
                message=ChatMessage(role="assistant", content=response),
                finish_reason="stop",
            )
        )
        return ChatCompletionResponse(model="docsum", choices=choices, usage=usage)


class AudioQnAGateway(Gateway):
    def __init__(self, megaservice, host="0.0.0.0", port=8888):
        super().__init__(
            megaservice,
            host,
            port,
            str(MegaServiceEndpoint.AUDIO_QNA),
            AudioChatCompletionRequest,
            ChatCompletionResponse,
        )

    async def handle_request(self, request: Request):
        data = await request.json()

        chat_request = AudioChatCompletionRequest.parse_obj(data)
        parameters = LLMParams(
            # relatively lower max_tokens for audio conversation
            max_tokens=chat_request.max_tokens if chat_request.max_tokens else 128,
            top_k=chat_request.top_k if chat_request.top_k else 10,
            top_p=chat_request.top_p if chat_request.top_p else 0.95,
            temperature=chat_request.temperature if chat_request.temperature else 0.01,
            frequency_penalty=chat_request.frequency_penalty if chat_request.frequency_penalty else 0.0,
            presence_penalty=chat_request.presence_penalty if chat_request.presence_penalty else 0.0,
            repetition_penalty=chat_request.repetition_penalty if chat_request.repetition_penalty else 1.03,
            streaming=False,  # TODO add streaming LLM output as input to TTS
        )
        result_dict, runtime_graph = await self.megaservice.schedule(
            initial_inputs={"byte_str": chat_request.audio}, llm_parameters=parameters
        )

        last_node = runtime_graph.all_leaves()[-1]
        response = result_dict[last_node]["byte_str"]

        return response


class SearchQnAGateway(Gateway):
    def __init__(self, megaservice, host="0.0.0.0", port=8888):
        super().__init__(
            megaservice, host, port, str(MegaServiceEndpoint.SEARCH_QNA), ChatCompletionRequest, ChatCompletionResponse
        )

    async def handle_request(self, request: Request):
        data = await request.json()
        stream_opt = data.get("stream", True)
        chat_request = ChatCompletionRequest.parse_obj(data)
        prompt = self._handle_message(chat_request.messages)
        parameters = LLMParams(
            max_tokens=chat_request.max_tokens if chat_request.max_tokens else 1024,
            top_k=chat_request.top_k if chat_request.top_k else 10,
            top_p=chat_request.top_p if chat_request.top_p else 0.95,
            temperature=chat_request.temperature if chat_request.temperature else 0.01,
            frequency_penalty=chat_request.frequency_penalty if chat_request.frequency_penalty else 0.0,
            presence_penalty=chat_request.presence_penalty if chat_request.presence_penalty else 0.0,
            repetition_penalty=chat_request.repetition_penalty if chat_request.repetition_penalty else 1.03,
            streaming=stream_opt,
        )
        result_dict, runtime_graph = await self.megaservice.schedule(
            initial_inputs={"text": prompt}, llm_parameters=parameters
        )
        for node, response in result_dict.items():
            # Here it suppose the last microservice in the megaservice is LLM.
            if (
                isinstance(response, StreamingResponse)
                and node == list(self.megaservice.services.keys())[-1]
                and self.megaservice.services[node].service_type == ServiceType.LLM
            ):
                return response
        last_node = runtime_graph.all_leaves()[-1]
        response = result_dict[last_node]["text"]
        choices = []
        usage = UsageInfo()
        choices.append(
            ChatCompletionResponseChoice(
                index=0,
                message=ChatMessage(role="assistant", content=response),
                finish_reason="stop",
            )
        )
        return ChatCompletionResponse(model="searchqna", choices=choices, usage=usage)


class FaqGenGateway(Gateway):
    def __init__(self, megaservice, host="0.0.0.0", port=8888):
        super().__init__(
            megaservice, host, port, str(MegaServiceEndpoint.FAQ_GEN), ChatCompletionRequest, ChatCompletionResponse
        )

    async def handle_request(self, request: Request, files: List[UploadFile] = File(default=None)):
        data = await request.form()
        stream_opt = data.get("stream", True)
        chat_request = ChatCompletionRequest.parse_obj(data)
        file_summaries = []
        if files:
            for file in files:
                file_path = f"/tmp/{file.filename}"

                import aiofiles

                async with aiofiles.open(file_path, "wb") as f:
                    await f.write(await file.read())
                docs = read_text_from_file(file, file_path)
                os.remove(file_path)
                if isinstance(docs, list):
                    file_summaries.extend(docs)
                else:
                    file_summaries.append(docs)

        if file_summaries:
            prompt = self._handle_message(chat_request.messages) + "\n".join(file_summaries)
        else:
            prompt = self._handle_message(chat_request.messages)

        parameters = LLMParams(
            max_tokens=chat_request.max_tokens if chat_request.max_tokens else 1024,
            top_k=chat_request.top_k if chat_request.top_k else 10,
            top_p=chat_request.top_p if chat_request.top_p else 0.95,
            temperature=chat_request.temperature if chat_request.temperature else 0.01,
            frequency_penalty=chat_request.frequency_penalty if chat_request.frequency_penalty else 0.0,
            presence_penalty=chat_request.presence_penalty if chat_request.presence_penalty else 0.0,
            repetition_penalty=chat_request.repetition_penalty if chat_request.repetition_penalty else 1.03,
            streaming=stream_opt,
        )
        result_dict, runtime_graph = await self.megaservice.schedule(
            initial_inputs={"query": prompt}, llm_parameters=parameters
        )
        for node, response in result_dict.items():
            # Here it suppose the last microservice in the megaservice is LLM.
            if (
                isinstance(response, StreamingResponse)
                and node == list(self.megaservice.services.keys())[-1]
                and self.megaservice.services[node].service_type == ServiceType.LLM
            ):
                return response
        last_node = runtime_graph.all_leaves()[-1]
        response = result_dict[last_node]["text"]
        choices = []
        usage = UsageInfo()
        choices.append(
            ChatCompletionResponseChoice(
                index=0,
                message=ChatMessage(role="assistant", content=response),
                finish_reason="stop",
            )
        )
        return ChatCompletionResponse(model="faqgen", choices=choices, usage=usage)


class VisualQnAGateway(Gateway):
    def __init__(self, megaservice, host="0.0.0.0", port=8888):
        super().__init__(
            megaservice, host, port, str(MegaServiceEndpoint.VISUAL_QNA), ChatCompletionRequest, ChatCompletionResponse
        )

    async def handle_request(self, request: Request):
        data = await request.json()
        stream_opt = data.get("stream", False)
        chat_request = ChatCompletionRequest.parse_obj(data)
        prompt, images = self._handle_message(chat_request.messages)
        parameters = LLMParams(
            max_new_tokens=chat_request.max_tokens if chat_request.max_tokens else 1024,
            top_k=chat_request.top_k if chat_request.top_k else 10,
            top_p=chat_request.top_p if chat_request.top_p else 0.95,
            temperature=chat_request.temperature if chat_request.temperature else 0.01,
            frequency_penalty=chat_request.frequency_penalty if chat_request.frequency_penalty else 0.0,
            presence_penalty=chat_request.presence_penalty if chat_request.presence_penalty else 0.0,
            repetition_penalty=chat_request.repetition_penalty if chat_request.repetition_penalty else 1.03,
            streaming=stream_opt,
        )
        result_dict, runtime_graph = await self.megaservice.schedule(
            initial_inputs={"prompt": prompt, "image": images[0]}, llm_parameters=parameters
        )
        for node, response in result_dict.items():
            # Here it suppose the last microservice in the megaservice is LVM.
            if (
                isinstance(response, StreamingResponse)
                and node == list(self.megaservice.services.keys())[-1]
                and self.megaservice.services[node].service_type == ServiceType.LVM
            ):
                return response
        last_node = runtime_graph.all_leaves()[-1]
        response = result_dict[last_node]["text"]
        choices = []
        usage = UsageInfo()
        choices.append(
            ChatCompletionResponseChoice(
                index=0,
                message=ChatMessage(role="assistant", content=response),
                finish_reason="stop",
            )
        )
        return ChatCompletionResponse(model="visualqna", choices=choices, usage=usage)


class VideoQnAGateway(Gateway):
    def __init__(self, megaservice, host="0.0.0.0", port=8888):
        super().__init__(
            megaservice,
            host,
            port,
            str(MegaServiceEndpoint.VIDEO_RAG_QNA),
            ChatCompletionRequest,
            ChatCompletionResponse,
        )

    async def handle_request(self, request: Request):
        data = await request.json()
        stream_opt = data.get("stream", False)
        chat_request = ChatCompletionRequest.parse_obj(data)
        prompt = self._handle_message(chat_request.messages)
        parameters = LLMParams(
            max_new_tokens=chat_request.max_tokens if chat_request.max_tokens else 1024,
            top_k=chat_request.top_k if chat_request.top_k else 10,
            top_p=chat_request.top_p if chat_request.top_p else 0.95,
            temperature=chat_request.temperature if chat_request.temperature else 0.01,
            frequency_penalty=chat_request.frequency_penalty if chat_request.frequency_penalty else 0.0,
            presence_penalty=chat_request.presence_penalty if chat_request.presence_penalty else 0.0,
            repetition_penalty=chat_request.repetition_penalty if chat_request.repetition_penalty else 1.03,
            streaming=stream_opt,
        )
        result_dict, runtime_graph = await self.megaservice.schedule(
            initial_inputs={"text": prompt}, llm_parameters=parameters
        )
        for node, response in result_dict.items():
            # Here it suppose the last microservice in the megaservice is LVM.
            if (
                isinstance(response, StreamingResponse)
                and node == list(self.megaservice.services.keys())[-1]
                and self.megaservice.services[node].service_type == ServiceType.LVM
            ):
                return response
        last_node = runtime_graph.all_leaves()[-1]
        response = result_dict[last_node]["text"]
        choices = []
        usage = UsageInfo()
        choices.append(
            ChatCompletionResponseChoice(
                index=0,
                message=ChatMessage(role="assistant", content=response),
                finish_reason="stop",
            )
        )
        return ChatCompletionResponse(model="videoqna", choices=choices, usage=usage)


class RetrievalToolGateway(Gateway):
    """embed+retrieve+rerank."""

    def __init__(self, megaservice, host="0.0.0.0", port=8889):
        super().__init__(
            megaservice,
            host,
            port,
            str(MegaServiceEndpoint.RETRIEVALTOOL),
            Union[TextDoc, EmbeddingRequest, ChatCompletionRequest],
            Union[RerankedDoc, LLMParamsDoc],
        )

    async def handle_request(self, request: Request):
        def parser_input(data, TypeClass, key):
            chat_request = None
            try:
                chat_request = TypeClass.parse_obj(data)
                query = getattr(chat_request, key)
            except:
                query = None
            return query, chat_request

        data = await request.json()
        query = None
        for key, TypeClass in zip(["text", "input", "messages"], [TextDoc, EmbeddingRequest, ChatCompletionRequest]):
            query, chat_request = parser_input(data, TypeClass, key)
            if query is not None:
                break
        if query is None:
            raise ValueError(f"Unknown request type: {data}")
        if chat_request is None:
            raise ValueError(f"Unknown request type: {data}")

        if isinstance(chat_request, ChatCompletionRequest):
            retriever_parameters = RetrieverParms(
                search_type=chat_request.search_type if chat_request.search_type else "similarity",
                k=chat_request.k if chat_request.k else 4,
                distance_threshold=chat_request.distance_threshold if chat_request.distance_threshold else None,
                fetch_k=chat_request.fetch_k if chat_request.fetch_k else 20,
                lambda_mult=chat_request.lambda_mult if chat_request.lambda_mult else 0.5,
                score_threshold=chat_request.score_threshold if chat_request.score_threshold else 0.2,
            )
            reranker_parameters = RerankerParms(
                top_n=chat_request.top_n if chat_request.top_n else 1,
            )

            initial_inputs = {
                "messages": query,
                "input": query,  # has to be input due to embedding expects either input or text
                "search_type": chat_request.search_type if chat_request.search_type else "similarity",
                "k": chat_request.k if chat_request.k else 4,
                "distance_threshold": chat_request.distance_threshold if chat_request.distance_threshold else None,
                "fetch_k": chat_request.fetch_k if chat_request.fetch_k else 20,
                "lambda_mult": chat_request.lambda_mult if chat_request.lambda_mult else 0.5,
                "score_threshold": chat_request.score_threshold if chat_request.score_threshold else 0.2,
                "top_n": chat_request.top_n if chat_request.top_n else 1,
            }

            result_dict, runtime_graph = await self.megaservice.schedule(
                initial_inputs=initial_inputs,
                retriever_parameters=retriever_parameters,
                reranker_parameters=reranker_parameters,
            )
        else:
            result_dict, runtime_graph = await self.megaservice.schedule(initial_inputs={"text": query})

        last_node = runtime_graph.all_leaves()[-1]
        response = result_dict[last_node]
        return response


class MultimodalQnAGateway(Gateway):
    def __init__(self, multimodal_rag_megaservice, lvm_megaservice, host="0.0.0.0", port=9999):
        self.lvm_megaservice = lvm_megaservice
        super().__init__(
            multimodal_rag_megaservice,
            host,
            port,
            str(MegaServiceEndpoint.MULTIMODAL_QNA),
            ChatCompletionRequest,
            ChatCompletionResponse,
        )

    # this overrides _handle_message method of Gateway
    def _handle_message(self, messages):
        images = []
        messages_dicts = []
        if isinstance(messages, str):
            prompt = messages
        else:
            messages_dict = {}
            system_prompt = ""
            prompt = ""
            for message in messages:
                msg_role = message["role"]
                messages_dict = {}
                if msg_role == "system":
                    system_prompt = message["content"]
                elif msg_role == "user":
                    if type(message["content"]) == list:
                        text = ""
                        text_list = [item["text"] for item in message["content"] if item["type"] == "text"]
                        text += "\n".join(text_list)
                        image_list = [
                            item["image_url"]["url"] for item in message["content"] if item["type"] == "image_url"
                        ]
                        if image_list:
                            messages_dict[msg_role] = (text, image_list)
                        else:
                            messages_dict[msg_role] = text
                    else:
                        messages_dict[msg_role] = message["content"]
                    messages_dicts.append(messages_dict)
                elif msg_role == "assistant":
                    messages_dict[msg_role] = message["content"]
                    messages_dicts.append(messages_dict)
                else:
                    raise ValueError(f"Unknown role: {msg_role}")

            if system_prompt:
                prompt = system_prompt + "\n"
            for messages_dict in messages_dicts:
                for i, (role, message) in enumerate(messages_dict.items()):
                    if isinstance(message, tuple):
                        text, image_list = message
                        if i == 0:
                            # do not add role for the very first message.
                            # this will be added by llava_server
                            if text:
                                prompt += text + "\n"
                        else:
                            if text:
                                prompt += role.upper() + ": " + text + "\n"
                            else:
                                prompt += role.upper() + ":"
                        for img in image_list:
                            # URL
                            if img.startswith("http://") or img.startswith("https://"):
                                response = requests.get(img)
                                image = Image.open(BytesIO(response.content)).convert("RGBA")
                                image_bytes = BytesIO()
                                image.save(image_bytes, format="PNG")
                                img_b64_str = base64.b64encode(image_bytes.getvalue()).decode()
                            # Local Path
                            elif os.path.exists(img):
                                image = Image.open(img).convert("RGBA")
                                image_bytes = BytesIO()
                                image.save(image_bytes, format="PNG")
                                img_b64_str = base64.b64encode(image_bytes.getvalue()).decode()
                            # Bytes
                            else:
                                img_b64_str = img

                            images.append(img_b64_str)
                    else:
                        if i == 0:
                            # do not add role for the very first message.
                            # this will be added by llava_server
                            if message:
                                prompt += role.upper() + ": " + message + "\n"
                        else:
                            if message:
                                prompt += role.upper() + ": " + message + "\n"
                            else:
                                prompt += role.upper() + ":"
        if images:
            return prompt, images
        else:
            return prompt

    async def handle_request(self, request: Request):
        data = await request.json()
        stream_opt = bool(data.get("stream", False))
        if stream_opt:
            print("[ MultimodalQnAGateway ] stream=True not used, this has not support streaming yet!")
            stream_opt = False
        chat_request = ChatCompletionRequest.model_validate(data)
        # Multimodal RAG QnA With Videos has not yet accepts image as input during QnA.
        prompt_and_image = self._handle_message(chat_request.messages)
        if isinstance(prompt_and_image, tuple):
            # print(f"This request include image, thus it is a follow-up query. Using lvm megaservice")
            prompt, images = prompt_and_image
            cur_megaservice = self.lvm_megaservice
            initial_inputs = {"prompt": prompt, "image": images[0]}
        else:
            # print(f"This is the first query, requiring multimodal retrieval. Using multimodal rag megaservice")
            prompt = prompt_and_image
            cur_megaservice = self.megaservice
            initial_inputs = {"text": prompt}

        parameters = LLMParams(
            max_new_tokens=chat_request.max_tokens if chat_request.max_tokens else 1024,
            top_k=chat_request.top_k if chat_request.top_k else 10,
            top_p=chat_request.top_p if chat_request.top_p else 0.95,
            temperature=chat_request.temperature if chat_request.temperature else 0.01,
            frequency_penalty=chat_request.frequency_penalty if chat_request.frequency_penalty else 0.0,
            presence_penalty=chat_request.presence_penalty if chat_request.presence_penalty else 0.0,
            repetition_penalty=chat_request.repetition_penalty if chat_request.repetition_penalty else 1.03,
            streaming=stream_opt,
            chat_template=chat_request.chat_template if chat_request.chat_template else None,
        )
        result_dict, runtime_graph = await cur_megaservice.schedule(
            initial_inputs=initial_inputs, llm_parameters=parameters
        )
        for node, response in result_dict.items():
            # the last microservice in this megaservice is LVM.
            # checking if LVM returns StreamingResponse
            # Currently, LVM with LLAVA has not yet supported streaming.
            # @TODO: Will need to test this once LVM with LLAVA supports streaming
            if (
                isinstance(response, StreamingResponse)
                and node == runtime_graph.all_leaves()[-1]
                and self.megaservice.services[node].service_type == ServiceType.LVM
            ):
                return response
        last_node = runtime_graph.all_leaves()[-1]

        if "text" in result_dict[last_node].keys():
            response = result_dict[last_node]["text"]
        else:
            # text in not response message
            # something wrong, for example due to empty retrieval results
            if "detail" in result_dict[last_node].keys():
                response = result_dict[last_node]["detail"]
            else:
                response = "The server fail to generate answer to your query!"
        if "metadata" in result_dict[last_node].keys():
            # from retrieval results
            metadata = result_dict[last_node]["metadata"]
        else:
            # follow-up question, no retrieval
            metadata = None
        choices = []
        usage = UsageInfo()
        choices.append(
            ChatCompletionResponseChoice(
                index=0,
                message=ChatMessage(role="assistant", content=response),
                finish_reason="stop",
                metadata=metadata,
            )
        )
        return ChatCompletionResponse(model="multimodalqna", choices=choices, usage=usage)


class AvatarChatbotGateway(Gateway):
    def __init__(self, megaservice, host="0.0.0.0", port=8888):
        super().__init__(
            megaservice,
            host,
            port,
            str(MegaServiceEndpoint.AVATAR_CHATBOT),
            AudioChatCompletionRequest,
            ChatCompletionResponse,
        )

    async def handle_request(self, request: Request):
        data = await request.json()

        chat_request = AudioChatCompletionRequest.model_validate(data)
        parameters = LLMParams(
            # relatively lower max_tokens for audio conversation
            max_tokens=chat_request.max_tokens if chat_request.max_tokens else 128,
            top_k=chat_request.top_k if chat_request.top_k else 10,
            top_p=chat_request.top_p if chat_request.top_p else 0.95,
            temperature=chat_request.temperature if chat_request.temperature else 0.01,
            repetition_penalty=chat_request.presence_penalty if chat_request.presence_penalty else 1.03,
            streaming=False,  # TODO add streaming LLM output as input to TTS
        )
        # print(parameters)

        result_dict, runtime_graph = await self.megaservice.schedule(
            initial_inputs={"byte_str": chat_request.audio}, llm_parameters=parameters
        )

        last_node = runtime_graph.all_leaves()[-1]
        response = result_dict[last_node]["video_path"]
        return response


class GraphragGateway(Gateway):
    def __init__(self, megaservice, host="0.0.0.0", port=8888):
        super().__init__(
            megaservice, host, port, str(MegaServiceEndpoint.GRAPH_RAG), ChatCompletionRequest, ChatCompletionResponse
        )

    async def handle_request(self, request: Request):
        data = await request.json()
        stream_opt = data.get("stream", True)
        chat_request = ChatCompletionRequest.parse_obj(data)

        def parser_input(data, TypeClass, key):
            chat_request = None
            try:
                chat_request = TypeClass.parse_obj(data)
                query = getattr(chat_request, key)
            except:
                query = None
            return query, chat_request

        query = None
        for key, TypeClass in zip(["text", "input", "messages"], [TextDoc, EmbeddingRequest, ChatCompletionRequest]):
            query, chat_request = parser_input(data, TypeClass, key)
            if query is not None:
                break
        if query is None:
            raise ValueError(f"Unknown request type: {data}")
        if chat_request is None:
            raise ValueError(f"Unknown request type: {data}")
        prompt = self._handle_message(chat_request.messages)
        parameters = LLMParams(
            max_tokens=chat_request.max_tokens if chat_request.max_tokens else 1024,
            top_k=chat_request.top_k if chat_request.top_k else 10,
            top_p=chat_request.top_p if chat_request.top_p else 0.95,
            temperature=chat_request.temperature if chat_request.temperature else 0.01,
            frequency_penalty=chat_request.frequency_penalty if chat_request.frequency_penalty else 0.0,
            presence_penalty=chat_request.presence_penalty if chat_request.presence_penalty else 0.0,
            repetition_penalty=chat_request.repetition_penalty if chat_request.repetition_penalty else 1.03,
            streaming=stream_opt,
            chat_template=chat_request.chat_template if chat_request.chat_template else None,
        )
        retriever_parameters = RetrieverParms(
            search_type=chat_request.search_type if chat_request.search_type else "similarity",
            k=chat_request.k if chat_request.k else 4,
            distance_threshold=chat_request.distance_threshold if chat_request.distance_threshold else None,
            fetch_k=chat_request.fetch_k if chat_request.fetch_k else 20,
            lambda_mult=chat_request.lambda_mult if chat_request.lambda_mult else 0.5,
            score_threshold=chat_request.score_threshold if chat_request.score_threshold else 0.2,
        )
        initial_inputs = chat_request
        result_dict, runtime_graph = await self.megaservice.schedule(
            initial_inputs=initial_inputs,
            llm_parameters=parameters,
            retriever_parameters=retriever_parameters,
        )
        for node, response in result_dict.items():
            if isinstance(response, StreamingResponse):
                return response
        last_node = runtime_graph.all_leaves()[-1]
        response = result_dict[last_node]["text"]
        choices = []
        usage = UsageInfo()
        choices.append(
            ChatCompletionResponseChoice(
                index=0,
                message=ChatMessage(role="assistant", content=response),
                finish_reason="stop",
            )
        )
        return ChatCompletionResponse(model="chatqna", choices=choices, usage=usage)<|MERGE_RESOLUTION|>--- conflicted
+++ resolved
@@ -433,11 +433,8 @@
             presence_penalty=chat_request.presence_penalty if chat_request.presence_penalty else 0.0,
             repetition_penalty=chat_request.repetition_penalty if chat_request.repetition_penalty else 1.03,
             streaming=stream_opt,
-<<<<<<< HEAD
             language=chat_request.language if chat_request.language else "auto",
             model=chat_request.model if chat_request.model else None,
-=======
->>>>>>> baafa402
         )
         result_dict, runtime_graph = await self.megaservice.schedule(
             initial_inputs={data["type"]: prompt}, llm_parameters=parameters

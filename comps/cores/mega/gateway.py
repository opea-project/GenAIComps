--- conflicted
+++ resolved
@@ -407,34 +407,9 @@
     async def handle_request(self, request: Request, files: List[UploadFile] = File(default=None)):
         data = await request.form()
         stream_opt = data.get("stream", True)
-<<<<<<< HEAD
         chat_request = ChatCompletionRequest.model_validate(data)
         
         prompt = self._handle_message(chat_request.messages)
-=======
-        chat_request = ChatCompletionRequest.parse_obj(data)
-        file_summaries = []
-        if files:
-            for file in files:
-                file_path = f"/tmp/{file.filename}"
-
-                import aiofiles
-
-                async with aiofiles.open(file_path, "wb") as f:
-                    await f.write(await file.read())
-                docs = self.read_text_from_file(file, file_path)
-                os.remove(file_path)
-                if isinstance(docs, list):
-                    file_summaries.extend(docs)
-                else:
-                    file_summaries.append(docs)
-
-        if file_summaries:
-            prompt = self._handle_message(chat_request.messages) + "\n".join(file_summaries)
-        else:
-            prompt = self._handle_message(chat_request.messages)
-
->>>>>>> 786cabe5
         parameters = LLMParams(
             max_tokens=chat_request.max_tokens if chat_request.max_tokens else 1024,
             top_k=chat_request.top_k if chat_request.top_k else 10,

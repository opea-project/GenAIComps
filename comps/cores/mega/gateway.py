--- conflicted
+++ resolved
@@ -22,14 +22,10 @@
     ChatMessage,
     UsageInfo,
 )
-<<<<<<< HEAD
-, , 
-=======
 from .constants import MegaServiceEndpoint, ServiceRoleType, ServiceType
 from .micro_service import MicroService
 
 
->>>>>>> d629ba27
 class Gateway:
     def __init__(self, megaservice,
                  host = "0.0.0.0",

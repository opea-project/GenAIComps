# Copyright (C) 2024 Intel Corporation
# SPDX-License-Identifier: Apache-2.0

import base64
import os
from io import BytesIO
from typing import Union

import requests
from fastapi import Request
from fastapi.responses import StreamingResponse
from PIL import Image

from ..proto.api_protocol import (
    AudioChatCompletionRequest,
    ChatCompletionRequest,
    ChatCompletionResponse,
    ChatCompletionResponseChoice,
    ChatMessage,
    EmbeddingRequest,
    UsageInfo,
)
from ..proto.docarray import LLMParams, LLMParamsDoc, RerankedDoc, RerankerParms, RetrieverParms, TextDoc
from .constants import MegaServiceEndpoint, ServiceRoleType, ServiceType
from .micro_service import MicroService


class Gateway:
    def __init__(
        self,
        megaservice,
        host="0.0.0.0",
        port=8888,
        endpoint=str(MegaServiceEndpoint.CHAT_QNA),
        input_datatype=ChatCompletionRequest,
        output_datatype=ChatCompletionResponse,
    ):
        self.megaservice = megaservice
        self.host = host
        self.port = port
        self.endpoint = endpoint
        self.input_datatype = input_datatype
        self.output_datatype = output_datatype
        self.service = MicroService(
            service_role=ServiceRoleType.MEGASERVICE,
            service_type=ServiceType.GATEWAY,
            host=self.host,
            port=self.port,
            endpoint=self.endpoint,
            input_datatype=self.input_datatype,
            output_datatype=self.output_datatype,
        )
        self.define_routes()
        self.service.start()

    def define_routes(self):
        self.service.app.router.add_api_route(self.endpoint, self.handle_request, methods=["POST"])
        self.service.app.router.add_api_route(str(MegaServiceEndpoint.LIST_SERVICE), self.list_service, methods=["GET"])
        self.service.app.router.add_api_route(
            str(MegaServiceEndpoint.LIST_PARAMETERS), self.list_parameter, methods=["GET"]
        )

    def add_route(self, endpoint, handler, methods=["POST"]):
        self.service.app.router.add_api_route(endpoint, handler, methods=methods)

    def stop(self):
        self.service.stop()

    async def handle_request(self, request: Request):
        raise NotImplementedError("Subclasses must implement this method")

    def list_service(self):
        response = {}
        for node in self.all_leaves():
            response = {self.services[node].description: self.services[node].endpoint_path}
        return response

    def list_parameter(self):
        pass

    def _handle_message(self, messages):
        images = []
        if isinstance(messages, str):
            prompt = messages
        else:
            messages_dict = {}
            system_prompt = ""
            prompt = ""
            for message in messages:
                msg_role = message["role"]
                if msg_role == "system":
                    system_prompt = message["content"]
                elif msg_role == "user":
                    if type(message["content"]) == list:
                        text = ""
                        text_list = [item["text"] for item in message["content"] if item["type"] == "text"]
                        text += "\n".join(text_list)
                        image_list = [
                            item["image_url"]["url"] for item in message["content"] if item["type"] == "image_url"
                        ]
                        if image_list:
                            messages_dict[msg_role] = (text, image_list)
                        else:
                            messages_dict[msg_role] = text
                    else:
                        messages_dict[msg_role] = message["content"]
                elif msg_role == "assistant":
                    messages_dict[msg_role] = message["content"]
                else:
                    raise ValueError(f"Unknown role: {msg_role}")

            if system_prompt:
                prompt = system_prompt + "\n"
            for role, message in messages_dict.items():
                if isinstance(message, tuple):
                    text, image_list = message
                    if text:
                        prompt += role + ": " + text + "\n"
                    else:
                        prompt += role + ":"
                    for img in image_list:
                        # URL
                        if img.startswith("http://") or img.startswith("https://"):
                            response = requests.get(img)
                            image = Image.open(BytesIO(response.content)).convert("RGBA")
                            image_bytes = BytesIO()
                            image.save(image_bytes, format="PNG")
                            img_b64_str = base64.b64encode(image_bytes.getvalue()).decode()
                        # Local Path
                        elif os.path.exists(img):
                            image = Image.open(img).convert("RGBA")
                            image_bytes = BytesIO()
                            image.save(image_bytes, format="PNG")
                            img_b64_str = base64.b64encode(image_bytes.getvalue()).decode()
                        # Bytes
                        else:
                            img_b64_str = img

                        images.append(img_b64_str)
                else:
                    if message:
                        prompt += role + ": " + message + "\n"
                    else:
                        prompt += role + ":"
        if images:
            return prompt, images
        else:
            return prompt


class ChatQnAGateway(Gateway):
    def __init__(self, megaservice, host="0.0.0.0", port=8888):
        super().__init__(
            megaservice, host, port, str(MegaServiceEndpoint.CHAT_QNA), ChatCompletionRequest, ChatCompletionResponse
        )

    async def handle_request(self, request: Request):
        data = await request.json()
        print("data in handle request", data)
        stream_opt = data.get("stream", True)
        chat_request = ChatCompletionRequest.parse_obj(data)
        print("chat reques in handle request", chat_request)
        prompt = self._handle_message(chat_request.messages)
        print("prompt in gateway", prompt)
        parameters = LLMParams(
            max_tokens=chat_request.max_tokens if chat_request.max_tokens else 1024,
            top_k=chat_request.top_k if chat_request.top_k else 10,
            top_p=chat_request.top_p if chat_request.top_p else 0.95,
            temperature=chat_request.temperature if chat_request.temperature else 0.01,
            frequency_penalty=chat_request.frequency_penalty if chat_request.frequency_penalty else 0.0,
            presence_penalty=chat_request.presence_penalty if chat_request.presence_penalty else 0.0,
            repetition_penalty=chat_request.repetition_penalty if chat_request.repetition_penalty else 1.03,
            streaming=stream_opt,
            chat_template=chat_request.chat_template if chat_request.chat_template else None,
        )
        retriever_parameters = RetrieverParms(
            search_type=chat_request.search_type if chat_request.search_type else "similarity",
            k=chat_request.k if chat_request.k else 4,
            distance_threshold=chat_request.distance_threshold if chat_request.distance_threshold else None,
            fetch_k=chat_request.fetch_k if chat_request.fetch_k else 20,
            lambda_mult=chat_request.lambda_mult if chat_request.lambda_mult else 0.5,
            score_threshold=chat_request.score_threshold if chat_request.score_threshold else 0.2,
        )
        reranker_parameters = RerankerParms(
            top_n=chat_request.top_n if chat_request.top_n else 1,
        )
        result_dict, runtime_graph = await self.megaservice.schedule(
            initial_inputs={"text": prompt},
            llm_parameters=parameters,
            retriever_parameters=retriever_parameters,
            reranker_parameters=reranker_parameters,
        )
        for node, response in result_dict.items():
            if isinstance(response, StreamingResponse):
                return response
        last_node = runtime_graph.all_leaves()[-1]
        response = result_dict[last_node]["text"]
        choices = []
        usage = UsageInfo()
        choices.append(
            ChatCompletionResponseChoice(
                index=0,
                message=ChatMessage(role="assistant", content=response),
                finish_reason="stop",
            )
        )
        return ChatCompletionResponse(model="chatqna", choices=choices, usage=usage)


class CodeGenGateway(Gateway):
    def __init__(self, megaservice, host="0.0.0.0", port=8888):
        super().__init__(
            megaservice, host, port, str(MegaServiceEndpoint.CODE_GEN), ChatCompletionRequest, ChatCompletionResponse
        )

    async def handle_request(self, request: Request):
        data = await request.json()
        stream_opt = data.get("stream", True)
        chat_request = ChatCompletionRequest.parse_obj(data)
        prompt = self._handle_message(chat_request.messages)
        parameters = LLMParams(
            max_tokens=chat_request.max_tokens if chat_request.max_tokens else 1024,
            top_k=chat_request.top_k if chat_request.top_k else 10,
            top_p=chat_request.top_p if chat_request.top_p else 0.95,
            temperature=chat_request.temperature if chat_request.temperature else 0.01,
            frequency_penalty=chat_request.frequency_penalty if chat_request.frequency_penalty else 0.0,
            presence_penalty=chat_request.presence_penalty if chat_request.presence_penalty else 0.0,
            repetition_penalty=chat_request.repetition_penalty if chat_request.repetition_penalty else 1.03,
            streaming=stream_opt,
        )
        result_dict, runtime_graph = await self.megaservice.schedule(
            initial_inputs={"query": prompt}, llm_parameters=parameters
        )
        for node, response in result_dict.items():
            # Here it suppose the last microservice in the megaservice is LLM.
            if (
                isinstance(response, StreamingResponse)
                and node == list(self.megaservice.services.keys())[-1]
                and self.megaservice.services[node].service_type == ServiceType.LLM
            ):
                return response
        last_node = runtime_graph.all_leaves()[-1]
        response = result_dict[last_node]["text"]
        choices = []
        usage = UsageInfo()
        choices.append(
            ChatCompletionResponseChoice(
                index=0,
                message=ChatMessage(role="assistant", content=response),
                finish_reason="stop",
            )
        )
        return ChatCompletionResponse(model="codegen", choices=choices, usage=usage)


class CodeTransGateway(Gateway):
    def __init__(self, megaservice, host="0.0.0.0", port=8888):
        super().__init__(
            megaservice, host, port, str(MegaServiceEndpoint.CODE_TRANS), ChatCompletionRequest, ChatCompletionResponse
        )

    async def handle_request(self, request: Request):
        data = await request.json()
        language_from = data["language_from"]
        language_to = data["language_to"]
        source_code = data["source_code"]
        prompt_template = """
            ### System: Please translate the following {language_from} codes into {language_to} codes.

            ### Original codes:
            '''{language_from}

            {source_code}

            '''

            ### Translated codes:
        """
        prompt = prompt_template.format(language_from=language_from, language_to=language_to, source_code=source_code)
        result_dict, runtime_graph = await self.megaservice.schedule(initial_inputs={"query": prompt})
        for node, response in result_dict.items():
            # Here it suppose the last microservice in the megaservice is LLM.
            if (
                isinstance(response, StreamingResponse)
                and node == list(self.megaservice.services.keys())[-1]
                and self.megaservice.services[node].service_type == ServiceType.LLM
            ):
                return response
        last_node = runtime_graph.all_leaves()[-1]
        response = result_dict[last_node]["text"]
        choices = []
        usage = UsageInfo()
        choices.append(
            ChatCompletionResponseChoice(
                index=0,
                message=ChatMessage(role="assistant", content=response),
                finish_reason="stop",
            )
        )
        return ChatCompletionResponse(model="codetrans", choices=choices, usage=usage)


class TranslationGateway(Gateway):
    def __init__(self, megaservice, host="0.0.0.0", port=8888):
        super().__init__(
            megaservice, host, port, str(MegaServiceEndpoint.TRANSLATION), ChatCompletionRequest, ChatCompletionResponse
        )

    async def handle_request(self, request: Request):
        data = await request.json()
        language_from = data["language_from"]
        language_to = data["language_to"]
        source_language = data["source_language"]
        prompt_template = """
            Translate this from {language_from} to {language_to}:

            {language_from}:
            {source_language}

            {language_to}:
        """
        prompt = prompt_template.format(
            language_from=language_from, language_to=language_to, source_language=source_language
        )
        result_dict, runtime_graph = await self.megaservice.schedule(initial_inputs={"query": prompt})
        for node, response in result_dict.items():
            # Here it suppose the last microservice in the megaservice is LLM.
            if (
                isinstance(response, StreamingResponse)
                and node == list(self.megaservice.services.keys())[-1]
                and self.megaservice.services[node].service_type == ServiceType.LLM
            ):
                return response
        last_node = runtime_graph.all_leaves()[-1]
        response = result_dict[last_node]["text"]
        choices = []
        usage = UsageInfo()
        choices.append(
            ChatCompletionResponseChoice(
                index=0,
                message=ChatMessage(role="assistant", content=response),
                finish_reason="stop",
            )
        )
        return ChatCompletionResponse(model="translation", choices=choices, usage=usage)


class DocSumGateway(Gateway):
    def __init__(self, megaservice, host="0.0.0.0", port=8888):
        super().__init__(
            megaservice, host, port, str(MegaServiceEndpoint.DOC_SUMMARY), ChatCompletionRequest, ChatCompletionResponse
        )

    async def handle_request(self, request: Request):
        data = await request.json()
        stream_opt = data.get("stream", True)
        chat_request = ChatCompletionRequest.parse_obj(data)
        prompt = self._handle_message(chat_request.messages)
        parameters = LLMParams(
            max_tokens=chat_request.max_tokens if chat_request.max_tokens else 1024,
            top_k=chat_request.top_k if chat_request.top_k else 10,
            top_p=chat_request.top_p if chat_request.top_p else 0.95,
            temperature=chat_request.temperature if chat_request.temperature else 0.01,
            frequency_penalty=chat_request.frequency_penalty if chat_request.frequency_penalty else 0.0,
            presence_penalty=chat_request.presence_penalty if chat_request.presence_penalty else 0.0,
            repetition_penalty=chat_request.repetition_penalty if chat_request.repetition_penalty else 1.03,
            streaming=stream_opt,
            language=chat_request.language if chat_request.language else "auto",
        )
        result_dict, runtime_graph = await self.megaservice.schedule(
            initial_inputs={"query": prompt}, llm_parameters=parameters
        )
        for node, response in result_dict.items():
            # Here it suppose the last microservice in the megaservice is LLM.
            if (
                isinstance(response, StreamingResponse)
                and node == list(self.megaservice.services.keys())[-1]
                and self.megaservice.services[node].service_type == ServiceType.LLM
            ):
                return response
        last_node = runtime_graph.all_leaves()[-1]
        response = result_dict[last_node]["text"]
        choices = []
        usage = UsageInfo()
        choices.append(
            ChatCompletionResponseChoice(
                index=0,
                message=ChatMessage(role="assistant", content=response),
                finish_reason="stop",
            )
        )
        return ChatCompletionResponse(model="docsum", choices=choices, usage=usage)


class AudioQnAGateway(Gateway):
    def __init__(self, megaservice, host="0.0.0.0", port=8888):
        super().__init__(
            megaservice,
            host,
            port,
            str(MegaServiceEndpoint.AUDIO_QNA),
            AudioChatCompletionRequest,
            ChatCompletionResponse,
        )

    async def handle_request(self, request: Request):
        data = await request.json()

        chat_request = AudioChatCompletionRequest.parse_obj(data)
        parameters = LLMParams(
            # relatively lower max_tokens for audio conversation
            max_tokens=chat_request.max_tokens if chat_request.max_tokens else 128,
            top_k=chat_request.top_k if chat_request.top_k else 10,
            top_p=chat_request.top_p if chat_request.top_p else 0.95,
            temperature=chat_request.temperature if chat_request.temperature else 0.01,
            frequency_penalty=chat_request.frequency_penalty if chat_request.frequency_penalty else 0.0,
            presence_penalty=chat_request.presence_penalty if chat_request.presence_penalty else 0.0,
            repetition_penalty=chat_request.repetition_penalty if chat_request.repetition_penalty else 1.03,
            streaming=False,  # TODO add streaming LLM output as input to TTS
        )
        result_dict, runtime_graph = await self.megaservice.schedule(
            initial_inputs={"byte_str": chat_request.audio}, llm_parameters=parameters
        )

        last_node = runtime_graph.all_leaves()[-1]
        response = result_dict[last_node]["byte_str"]

        return response


class SearchQnAGateway(Gateway):
    def __init__(self, megaservice, host="0.0.0.0", port=8888):
        super().__init__(
            megaservice, host, port, str(MegaServiceEndpoint.SEARCH_QNA), ChatCompletionRequest, ChatCompletionResponse
        )

    async def handle_request(self, request: Request):
        data = await request.json()
        stream_opt = data.get("stream", True)
        chat_request = ChatCompletionRequest.parse_obj(data)
        prompt = self._handle_message(chat_request.messages)
        parameters = LLMParams(
            max_tokens=chat_request.max_tokens if chat_request.max_tokens else 1024,
            top_k=chat_request.top_k if chat_request.top_k else 10,
            top_p=chat_request.top_p if chat_request.top_p else 0.95,
            temperature=chat_request.temperature if chat_request.temperature else 0.01,
            frequency_penalty=chat_request.frequency_penalty if chat_request.frequency_penalty else 0.0,
            presence_penalty=chat_request.presence_penalty if chat_request.presence_penalty else 0.0,
            repetition_penalty=chat_request.repetition_penalty if chat_request.repetition_penalty else 1.03,
            streaming=stream_opt,
        )
        result_dict, runtime_graph = await self.megaservice.schedule(
            initial_inputs={"text": prompt}, llm_parameters=parameters
        )
        for node, response in result_dict.items():
            # Here it suppose the last microservice in the megaservice is LLM.
            if (
                isinstance(response, StreamingResponse)
                and node == list(self.megaservice.services.keys())[-1]
                and self.megaservice.services[node].service_type == ServiceType.LLM
            ):
                return response
        last_node = runtime_graph.all_leaves()[-1]
        response = result_dict[last_node]["text"]
        choices = []
        usage = UsageInfo()
        choices.append(
            ChatCompletionResponseChoice(
                index=0,
                message=ChatMessage(role="assistant", content=response),
                finish_reason="stop",
            )
        )
        return ChatCompletionResponse(model="searchqna", choices=choices, usage=usage)


class FaqGenGateway(Gateway):
    def __init__(self, megaservice, host="0.0.0.0", port=8888):
        super().__init__(
            megaservice, host, port, str(MegaServiceEndpoint.FAQ_GEN), ChatCompletionRequest, ChatCompletionResponse
        )

    async def handle_request(self, request: Request):
        data = await request.json()
        stream_opt = data.get("stream", True)
        chat_request = ChatCompletionRequest.parse_obj(data)
        prompt = self._handle_message(chat_request.messages)
        parameters = LLMParams(
            max_tokens=chat_request.max_tokens if chat_request.max_tokens else 1024,
            top_k=chat_request.top_k if chat_request.top_k else 10,
            top_p=chat_request.top_p if chat_request.top_p else 0.95,
            temperature=chat_request.temperature if chat_request.temperature else 0.01,
            frequency_penalty=chat_request.frequency_penalty if chat_request.frequency_penalty else 0.0,
            presence_penalty=chat_request.presence_penalty if chat_request.presence_penalty else 0.0,
            repetition_penalty=chat_request.repetition_penalty if chat_request.repetition_penalty else 1.03,
            streaming=stream_opt,
        )
        result_dict, runtime_graph = await self.megaservice.schedule(
            initial_inputs={"query": prompt}, llm_parameters=parameters
        )
        for node, response in result_dict.items():
            # Here it suppose the last microservice in the megaservice is LLM.
            if (
                isinstance(response, StreamingResponse)
                and node == list(self.megaservice.services.keys())[-1]
                and self.megaservice.services[node].service_type == ServiceType.LLM
            ):
                return response
        last_node = runtime_graph.all_leaves()[-1]
        response = result_dict[last_node]["text"]
        choices = []
        usage = UsageInfo()
        choices.append(
            ChatCompletionResponseChoice(
                index=0,
                message=ChatMessage(role="assistant", content=response),
                finish_reason="stop",
            )
        )
        return ChatCompletionResponse(model="faqgen", choices=choices, usage=usage)


class VisualQnAGateway(Gateway):
    def __init__(self, megaservice, host="0.0.0.0", port=8888):
        super().__init__(
            megaservice, host, port, str(MegaServiceEndpoint.VISUAL_QNA), ChatCompletionRequest, ChatCompletionResponse
        )

    async def handle_request(self, request: Request):
        data = await request.json()
        stream_opt = data.get("stream", False)
        chat_request = ChatCompletionRequest.parse_obj(data)
        prompt, images = self._handle_message(chat_request.messages)
        parameters = LLMParams(
            max_new_tokens=chat_request.max_tokens if chat_request.max_tokens else 1024,
            top_k=chat_request.top_k if chat_request.top_k else 10,
            top_p=chat_request.top_p if chat_request.top_p else 0.95,
            temperature=chat_request.temperature if chat_request.temperature else 0.01,
            frequency_penalty=chat_request.frequency_penalty if chat_request.frequency_penalty else 0.0,
            presence_penalty=chat_request.presence_penalty if chat_request.presence_penalty else 0.0,
            repetition_penalty=chat_request.repetition_penalty if chat_request.repetition_penalty else 1.03,
            streaming=stream_opt,
        )
        result_dict, runtime_graph = await self.megaservice.schedule(
            initial_inputs={"prompt": prompt, "image": images[0]}, llm_parameters=parameters
        )
        for node, response in result_dict.items():
            # Here it suppose the last microservice in the megaservice is LVM.
            if (
                isinstance(response, StreamingResponse)
                and node == list(self.megaservice.services.keys())[-1]
                and self.megaservice.services[node].service_type == ServiceType.LVM
            ):
                return response
        last_node = runtime_graph.all_leaves()[-1]
        response = result_dict[last_node]["text"]
        choices = []
        usage = UsageInfo()
        choices.append(
            ChatCompletionResponseChoice(
                index=0,
                message=ChatMessage(role="assistant", content=response),
                finish_reason="stop",
            )
        )
        return ChatCompletionResponse(model="visualqna", choices=choices, usage=usage)


class VideoQnAGateway(Gateway):
    def __init__(self, megaservice, host="0.0.0.0", port=8888):
        super().__init__(
            megaservice,
            host,
            port,
            str(MegaServiceEndpoint.VIDEO_RAG_QNA),
            ChatCompletionRequest,
            ChatCompletionResponse,
        )

    async def handle_request(self, request: Request):
        data = await request.json()
        stream_opt = data.get("stream", False)
        chat_request = ChatCompletionRequest.parse_obj(data)
        prompt = self._handle_message(chat_request.messages)
        parameters = LLMParams(
            max_new_tokens=chat_request.max_tokens if chat_request.max_tokens else 1024,
            top_k=chat_request.top_k if chat_request.top_k else 10,
            top_p=chat_request.top_p if chat_request.top_p else 0.95,
            temperature=chat_request.temperature if chat_request.temperature else 0.01,
            frequency_penalty=chat_request.frequency_penalty if chat_request.frequency_penalty else 0.0,
            presence_penalty=chat_request.presence_penalty if chat_request.presence_penalty else 0.0,
            repetition_penalty=chat_request.repetition_penalty if chat_request.repetition_penalty else 1.03,
            streaming=stream_opt,
        )
        result_dict, runtime_graph = await self.megaservice.schedule(
            initial_inputs={"text": prompt}, llm_parameters=parameters
        )
        for node, response in result_dict.items():
            # Here it suppose the last microservice in the megaservice is LVM.
            if (
                isinstance(response, StreamingResponse)
                and node == list(self.megaservice.services.keys())[-1]
                and self.megaservice.services[node].service_type == ServiceType.LVM
            ):
                return response
        last_node = runtime_graph.all_leaves()[-1]
        response = result_dict[last_node]["text"]
        choices = []
        usage = UsageInfo()
        choices.append(
            ChatCompletionResponseChoice(
                index=0,
                message=ChatMessage(role="assistant", content=response),
                finish_reason="stop",
            )
        )
        return ChatCompletionResponse(model="videoqna", choices=choices, usage=usage)


class RetrievalToolGateway(Gateway):
    """embed+retrieve+rerank."""

    def __init__(self, megaservice, host="0.0.0.0", port=8889):
        super().__init__(
            megaservice,
            host,
            port,
            str(MegaServiceEndpoint.RETRIEVALTOOL),
            Union[TextDoc, EmbeddingRequest, ChatCompletionRequest],
            Union[RerankedDoc, LLMParamsDoc],
        )

    async def handle_request(self, request: Request):
        def parser_input(data, TypeClass, key):
            chat_request = None
            try:
                chat_request = TypeClass.parse_obj(data)
                query = getattr(chat_request, key)
            except:
                query = None
            return query, chat_request

        data = await request.json()
        query = None
        for key, TypeClass in zip(["text", "input", "messages"], [TextDoc, EmbeddingRequest, ChatCompletionRequest]):
            query, chat_request = parser_input(data, TypeClass, key)
            if query is not None:
                break
        if query is None:
            raise ValueError(f"Unknown request type: {data}")
        if chat_request is None:
            raise ValueError(f"Unknown request type: {data}")

        if isinstance(chat_request, ChatCompletionRequest):
            retriever_parameters = RetrieverParms(
                search_type=chat_request.search_type if chat_request.search_type else "similarity",
                k=chat_request.k if chat_request.k else 4,
                distance_threshold=chat_request.distance_threshold if chat_request.distance_threshold else None,
                fetch_k=chat_request.fetch_k if chat_request.fetch_k else 20,
                lambda_mult=chat_request.lambda_mult if chat_request.lambda_mult else 0.5,
                score_threshold=chat_request.score_threshold if chat_request.score_threshold else 0.2,
            )
            reranker_parameters = RerankerParms(
                top_n=chat_request.top_n if chat_request.top_n else 1,
            )

            initial_inputs = {
                "messages": query,
                "input": query,  # has to be input due to embedding expects either input or text
                "search_type": chat_request.search_type if chat_request.search_type else "similarity",
                "k": chat_request.k if chat_request.k else 4,
                "distance_threshold": chat_request.distance_threshold if chat_request.distance_threshold else None,
                "fetch_k": chat_request.fetch_k if chat_request.fetch_k else 20,
                "lambda_mult": chat_request.lambda_mult if chat_request.lambda_mult else 0.5,
                "score_threshold": chat_request.score_threshold if chat_request.score_threshold else 0.2,
                "top_n": chat_request.top_n if chat_request.top_n else 1,
            }

            result_dict, runtime_graph = await self.megaservice.schedule(
                initial_inputs=initial_inputs,
                retriever_parameters=retriever_parameters,
                reranker_parameters=reranker_parameters,
            )
        else:
            result_dict, runtime_graph = await self.megaservice.schedule(initial_inputs={"text": query})

        last_node = runtime_graph.all_leaves()[-1]
        response = result_dict[last_node]
        return response


class MultimodalQnAGateway(Gateway):
    def __init__(self, multimodal_rag_megaservice, lvm_megaservice, host="0.0.0.0", port=9999):
        self.lvm_megaservice = lvm_megaservice
        super().__init__(
            multimodal_rag_megaservice,
            host,
            port,
            str(MegaServiceEndpoint.MULTIMODAL_QNA),
            ChatCompletionRequest,
            ChatCompletionResponse,
        )

    # this overrides _handle_message method of Gateway
    def _handle_message(self, messages):
        images = []
        messages_dicts = []
        if isinstance(messages, str):
            prompt = messages
        else:
            messages_dict = {}
            system_prompt = ""
            prompt = ""
            for message in messages:
                msg_role = message["role"]
                messages_dict = {}
                if msg_role == "system":
                    system_prompt = message["content"]
                elif msg_role == "user":
                    if type(message["content"]) == list:
                        text = ""
                        text_list = [item["text"] for item in message["content"] if item["type"] == "text"]
                        text += "\n".join(text_list)
                        image_list = [
                            item["image_url"]["url"] for item in message["content"] if item["type"] == "image_url"
                        ]
                        if image_list:
                            messages_dict[msg_role] = (text, image_list)
                        else:
                            messages_dict[msg_role] = text
                    else:
                        messages_dict[msg_role] = message["content"]
                    messages_dicts.append(messages_dict)
                elif msg_role == "assistant":
                    messages_dict[msg_role] = message["content"]
                    messages_dicts.append(messages_dict)
                else:
                    raise ValueError(f"Unknown role: {msg_role}")

            if system_prompt:
                prompt = system_prompt + "\n"
            for messages_dict in messages_dicts:
                for i, (role, message) in enumerate(messages_dict.items()):
                    if isinstance(message, tuple):
                        text, image_list = message
                        if i == 0:
                            # do not add role for the very first message.
                            # this will be added by llava_server
                            if text:
                                prompt += text + "\n"
                        else:
                            if text:
                                prompt += role.upper() + ": " + text + "\n"
                            else:
                                prompt += role.upper() + ":"
                        for img in image_list:
                            # URL
                            if img.startswith("http://") or img.startswith("https://"):
                                response = requests.get(img)
                                image = Image.open(BytesIO(response.content)).convert("RGBA")
                                image_bytes = BytesIO()
                                image.save(image_bytes, format="PNG")
                                img_b64_str = base64.b64encode(image_bytes.getvalue()).decode()
                            # Local Path
                            elif os.path.exists(img):
                                image = Image.open(img).convert("RGBA")
                                image_bytes = BytesIO()
                                image.save(image_bytes, format="PNG")
                                img_b64_str = base64.b64encode(image_bytes.getvalue()).decode()
                            # Bytes
                            else:
                                img_b64_str = img

                            images.append(img_b64_str)
                    else:
                        if i == 0:
                            # do not add role for the very first message.
                            # this will be added by llava_server
                            if message:
                                prompt += role.upper() + ": " + message + "\n"
                        else:
                            if message:
                                prompt += role.upper() + ": " + message + "\n"
                            else:
                                prompt += role.upper() + ":"
        if images:
            return prompt, images
        else:
            return prompt

    async def handle_request(self, request: Request):
        data = await request.json()
        stream_opt = bool(data.get("stream", False))
        if stream_opt:
            print("[ MultimodalQnAGateway ] stream=True not used, this has not support streaming yet!")
            stream_opt = False
        chat_request = ChatCompletionRequest.model_validate(data)
        # Multimodal RAG QnA With Videos has not yet accepts image as input during QnA.
        prompt_and_image = self._handle_message(chat_request.messages)
        if isinstance(prompt_and_image, tuple):
            # print(f"This request include image, thus it is a follow-up query. Using lvm megaservice")
            prompt, images = prompt_and_image
            cur_megaservice = self.lvm_megaservice
            initial_inputs = {"prompt": prompt, "image": images[0]}
        else:
            # print(f"This is the first query, requiring multimodal retrieval. Using multimodal rag megaservice")
            prompt = prompt_and_image
            cur_megaservice = self.megaservice
            initial_inputs = {"text": prompt}

        parameters = LLMParams(
            max_new_tokens=chat_request.max_tokens if chat_request.max_tokens else 1024,
            top_k=chat_request.top_k if chat_request.top_k else 10,
            top_p=chat_request.top_p if chat_request.top_p else 0.95,
            temperature=chat_request.temperature if chat_request.temperature else 0.01,
            frequency_penalty=chat_request.frequency_penalty if chat_request.frequency_penalty else 0.0,
            presence_penalty=chat_request.presence_penalty if chat_request.presence_penalty else 0.0,
            repetition_penalty=chat_request.repetition_penalty if chat_request.repetition_penalty else 1.03,
            streaming=stream_opt,
            chat_template=chat_request.chat_template if chat_request.chat_template else None,
        )
        result_dict, runtime_graph = await cur_megaservice.schedule(
            initial_inputs=initial_inputs, llm_parameters=parameters
        )
        for node, response in result_dict.items():
            # the last microservice in this megaservice is LVM.
            # checking if LVM returns StreamingResponse
            # Currently, LVM with LLAVA has not yet supported streaming.
            # @TODO: Will need to test this once LVM with LLAVA supports streaming
            if (
                isinstance(response, StreamingResponse)
                and node == runtime_graph.all_leaves()[-1]
                and self.megaservice.services[node].service_type == ServiceType.LVM
            ):
                return response
        last_node = runtime_graph.all_leaves()[-1]

        if "text" in result_dict[last_node].keys():
            response = result_dict[last_node]["text"]
        else:
            # text in not response message
            # something wrong, for example due to empty retrieval results
            if "detail" in result_dict[last_node].keys():
                response = result_dict[last_node]["detail"]
            else:
                response = "The server fail to generate answer to your query!"
        if "metadata" in result_dict[last_node].keys():
            # from retrieval results
            metadata = result_dict[last_node]["metadata"]
        else:
            # follow-up question, no retrieval
            metadata = None
        choices = []
        usage = UsageInfo()
        choices.append(
            ChatCompletionResponseChoice(
                index=0,
                message=ChatMessage(role="assistant", content=response),
                finish_reason="stop",
                metadata=metadata,
            )
        )
        return ChatCompletionResponse(model="multimodalqna", choices=choices, usage=usage)

<<<<<<< HEAD
class GraphragGateway(Gateway):
    def __init__(self, megaservice, host="0.0.0.0", port=8888):
        super().__init__(
            megaservice, host, port, str(MegaServiceEndpoint.GRAPH_RAG), ChatCompletionRequest, ChatCompletionResponse
=======

class AvatarChatbotGateway(Gateway):
    def __init__(self, megaservice, host="0.0.0.0", port=8888):
        super().__init__(
            megaservice,
            host,
            port,
            str(MegaServiceEndpoint.AVATAR_CHATBOT),
            AudioChatCompletionRequest,
            ChatCompletionResponse,
>>>>>>> 9de71c6e
        )

    async def handle_request(self, request: Request):
        data = await request.json()
<<<<<<< HEAD
        stream_opt = data.get("stream", True)
        chat_request = ChatCompletionRequest.parse_obj(data)
        def parser_input(data, TypeClass, key):
            chat_request = None
            try:
                chat_request = TypeClass.parse_obj(data)
                query = getattr(chat_request, key)
            except:
                query = None
            return query, chat_request

        query = None
        for key, TypeClass in zip(["text", "input", "messages"], [TextDoc, EmbeddingRequest, ChatCompletionRequest]):
            query, chat_request = parser_input(data, TypeClass, key)
            if query is not None:
                break
        if query is None:
            raise ValueError(f"Unknown request type: {data}")
        if chat_request is None:
            raise ValueError(f"Unknown request type: {data}")
        prompt = self._handle_message(chat_request.messages)
        parameters = LLMParams(
            max_tokens=chat_request.max_tokens if chat_request.max_tokens else 1024,
            top_k=chat_request.top_k if chat_request.top_k else 10,
            top_p=chat_request.top_p if chat_request.top_p else 0.95,
            temperature=chat_request.temperature if chat_request.temperature else 0.01,
            frequency_penalty=chat_request.frequency_penalty if chat_request.frequency_penalty else 0.0,
            presence_penalty=chat_request.presence_penalty if chat_request.presence_penalty else 0.0,
            repetition_penalty=chat_request.repetition_penalty if chat_request.repetition_penalty else 1.03,
            streaming=stream_opt,
            chat_template=chat_request.chat_template if chat_request.chat_template else None,
        )
        retriever_parameters = RetrieverParms(
            search_type=chat_request.search_type if chat_request.search_type else "similarity",
            k=chat_request.k if chat_request.k else 4,
            distance_threshold=chat_request.distance_threshold if chat_request.distance_threshold else None,
            fetch_k=chat_request.fetch_k if chat_request.fetch_k else 20,
            lambda_mult=chat_request.lambda_mult if chat_request.lambda_mult else 0.5,
            score_threshold=chat_request.score_threshold if chat_request.score_threshold else 0.2,
        )
        initial_inputs = chat_request 
        result_dict, runtime_graph = await self.megaservice.schedule(
            initial_inputs=initial_inputs,
            llm_parameters=parameters,
            retriever_parameters=retriever_parameters,
        )
        for node, response in result_dict.items():
            if isinstance(response, StreamingResponse):
                return response
        last_node = runtime_graph.all_leaves()[-1]
        response = result_dict[last_node]["text"]
        choices = []
        usage = UsageInfo()
        choices.append(
            ChatCompletionResponseChoice(
                index=0,
                message=ChatMessage(role="assistant", content=response),
                finish_reason="stop",
            )
        )
        return ChatCompletionResponse(model="chatqna", choices=choices, usage=usage)
=======

        chat_request = AudioChatCompletionRequest.model_validate(data)
        parameters = LLMParams(
            # relatively lower max_tokens for audio conversation
            max_tokens=chat_request.max_tokens if chat_request.max_tokens else 128,
            top_k=chat_request.top_k if chat_request.top_k else 10,
            top_p=chat_request.top_p if chat_request.top_p else 0.95,
            temperature=chat_request.temperature if chat_request.temperature else 0.01,
            repetition_penalty=chat_request.presence_penalty if chat_request.presence_penalty else 1.03,
            streaming=False,  # TODO add streaming LLM output as input to TTS
        )
        # print(parameters)

        result_dict, runtime_graph = await self.megaservice.schedule(
            initial_inputs={"byte_str": chat_request.audio}, llm_parameters=parameters
        )

        last_node = runtime_graph.all_leaves()[-1]
        response = result_dict[last_node]["video_path"]
        return response
>>>>>>> 9de71c6e
<|MERGE_RESOLUTION|>--- conflicted
+++ resolved
@@ -862,12 +862,6 @@
         )
         return ChatCompletionResponse(model="multimodalqna", choices=choices, usage=usage)
 
-<<<<<<< HEAD
-class GraphragGateway(Gateway):
-    def __init__(self, megaservice, host="0.0.0.0", port=8888):
-        super().__init__(
-            megaservice, host, port, str(MegaServiceEndpoint.GRAPH_RAG), ChatCompletionRequest, ChatCompletionResponse
-=======
 
 class AvatarChatbotGateway(Gateway):
     def __init__(self, megaservice, host="0.0.0.0", port=8888):
@@ -878,12 +872,39 @@
             str(MegaServiceEndpoint.AVATAR_CHATBOT),
             AudioChatCompletionRequest,
             ChatCompletionResponse,
->>>>>>> 9de71c6e
-        )
-
-    async def handle_request(self, request: Request):
-        data = await request.json()
-<<<<<<< HEAD
+        )
+
+    async def handle_request(self, request: Request):
+        data = await request.json()
+
+        chat_request = AudioChatCompletionRequest.model_validate(data)
+        parameters = LLMParams(
+            # relatively lower max_tokens for audio conversation
+            max_tokens=chat_request.max_tokens if chat_request.max_tokens else 128,
+            top_k=chat_request.top_k if chat_request.top_k else 10,
+            top_p=chat_request.top_p if chat_request.top_p else 0.95,
+            temperature=chat_request.temperature if chat_request.temperature else 0.01,
+            repetition_penalty=chat_request.presence_penalty if chat_request.presence_penalty else 1.03,
+            streaming=False,  # TODO add streaming LLM output as input to TTS
+        )
+        # print(parameters)
+
+        result_dict, runtime_graph = await self.megaservice.schedule(
+            initial_inputs={"byte_str": chat_request.audio}, llm_parameters=parameters
+        )
+
+        last_node = runtime_graph.all_leaves()[-1]
+        response = result_dict[last_node]["video_path"]
+        return response
+
+class GraphragGateway(Gateway):
+    def __init__(self, megaservice, host="0.0.0.0", port=8888):
+        super().__init__(
+            megaservice, host, port, str(MegaServiceEndpoint.GRAPH_RAG), ChatCompletionRequest, ChatCompletionResponse
+        )
+
+    async def handle_request(self, request: Request):
+        data = await request.json()
         stream_opt = data.get("stream", True)
         chat_request = ChatCompletionRequest.parse_obj(data)
         def parser_input(data, TypeClass, key):
@@ -944,26 +965,4 @@
                 finish_reason="stop",
             )
         )
-        return ChatCompletionResponse(model="chatqna", choices=choices, usage=usage)
-=======
-
-        chat_request = AudioChatCompletionRequest.model_validate(data)
-        parameters = LLMParams(
-            # relatively lower max_tokens for audio conversation
-            max_tokens=chat_request.max_tokens if chat_request.max_tokens else 128,
-            top_k=chat_request.top_k if chat_request.top_k else 10,
-            top_p=chat_request.top_p if chat_request.top_p else 0.95,
-            temperature=chat_request.temperature if chat_request.temperature else 0.01,
-            repetition_penalty=chat_request.presence_penalty if chat_request.presence_penalty else 1.03,
-            streaming=False,  # TODO add streaming LLM output as input to TTS
-        )
-        # print(parameters)
-
-        result_dict, runtime_graph = await self.megaservice.schedule(
-            initial_inputs={"byte_str": chat_request.audio}, llm_parameters=parameters
-        )
-
-        last_node = runtime_graph.all_leaves()[-1]
-        response = result_dict[last_node]["video_path"]
-        return response
->>>>>>> 9de71c6e
+        return ChatCompletionResponse(model="chatqna", choices=choices, usage=usage)
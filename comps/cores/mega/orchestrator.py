# Copyright (C) 2024 Intel Corporation
# SPDX-License-Identifier: Apache-2.0

import asyncio
import copy
import json
import os
import re
from typing import Dict, List
from pydantic import BaseModel

import aiohttp
import requests
from fastapi.responses import StreamingResponse
from pydantic import BaseModel

from ..proto.docarray import LLMParams
from .constants import ServiceType
from .dag import DAG
from .logger import CustomLogger

logger = CustomLogger("comps-core-orchestrator")
LOGFLAG = os.getenv("LOGFLAG", False)


class ServiceOrchestrator(DAG):
    """Manage 1 or N micro services in a DAG through Python API."""

    def __init__(self) -> None:
        self.services = {}  # all services, id -> service
        super().__init__()

    def add(self, service):
        if service.name not in self.services:
            self.services[service.name] = service
            self.add_node_if_not_exists(service.name)
        else:
            raise Exception(f"Service {service.name} already exists!")
        return self

    def flow_to(self, from_service, to_service):
        try:
            self.add_edge(from_service.name, to_service.name)
            return True
        except Exception as e:
            logger.error(e)
            return False

    async def schedule(self, initial_inputs: Dict | BaseModel, llm_parameters: LLMParams = LLMParams(), **kwargs):
        result_dict = {}
        runtime_graph = DAG()
        runtime_graph.graph = copy.deepcopy(self.graph)
        if LOGFLAG:
            logger.info(initial_inputs)

        timeout = aiohttp.ClientTimeout(total=1000)
        async with aiohttp.ClientSession(trust_env=True, timeout=timeout) as session:
            pending = {
                asyncio.create_task(
                    self.execute(session, node, initial_inputs, runtime_graph, llm_parameters, **kwargs)
                )
                for node in self.ind_nodes()
            }
            ind_nodes = self.ind_nodes()

            while pending:
                done, pending = await asyncio.wait(pending, return_when=asyncio.FIRST_COMPLETED)
                for done_task in done:
                    response, node = await done_task
                    self.dump_outputs(node, response, result_dict)

                    # traverse the current node's downstream nodes and execute if all one's predecessors are finished
                    downstreams = runtime_graph.downstream(node)

                    # remove all the black nodes that are skipped to be forwarded to
                    if not isinstance(response, StreamingResponse) and "downstream_black_list" in response:
                        for black_node in response["downstream_black_list"]:
                            for downstream in reversed(downstreams):
                                try:
                                    if re.findall(black_node, downstream):
                                        if LOGFLAG:
                                            logger.info(f"skip forwardding to {downstream}...")
                                        runtime_graph.delete_edge(node, downstream)
                                        downstreams.remove(downstream)
                                except re.error as e:
                                    logger.error("Pattern invalid! Operation cancelled.")
                            if len(downstreams) == 0 and llm_parameters.streaming:
                                # turn the response to a StreamingResponse
                                # to make the response uniform to UI
                                def fake_stream(text):
                                    yield "data: b'" + text + "'\n\n"
                                    yield "data: [DONE]\n\n"

                                self.dump_outputs(
                                    node,
                                    StreamingResponse(fake_stream(response["text"]), media_type="text/event-stream"),
                                    result_dict,
                                )

                    for d_node in downstreams:
                        if all(i in result_dict for i in runtime_graph.predecessors(d_node)):
                            inputs = self.process_outputs(runtime_graph.predecessors(d_node), result_dict)
                            pending.add(
                                asyncio.create_task(
                                    self.execute(session, d_node, inputs, runtime_graph, llm_parameters, **kwargs)
                                )
                            )
        nodes_to_keep = []
        for i in ind_nodes:
            nodes_to_keep.append(i)
            nodes_to_keep.extend(runtime_graph.all_downstreams(i))

        all_nodes = list(runtime_graph.graph.keys())

        for node in all_nodes:
            if node not in nodes_to_keep:
                runtime_graph.delete_node_if_exists(node)

        return result_dict, runtime_graph

    def process_outputs(self, prev_nodes: List, result_dict: Dict) -> Dict:
        all_outputs = {}

        # assume all prev_nodes outputs' keys are not duplicated
        for prev_node in prev_nodes:
            all_outputs.update(result_dict[prev_node])
        return all_outputs

    async def execute(
        self,
        session: aiohttp.client.ClientSession,
        cur_node: str,
        inputs: Dict,
        runtime_graph: DAG,
        llm_parameters: LLMParams = LLMParams(),
        **kwargs,
    ):
        # send the cur_node request/reply
        endpoint = self.services[cur_node].endpoint_path
        llm_parameters_dict = llm_parameters.dict()
        if (
            self.services[cur_node].service_type == ServiceType.LLM
            or self.services[cur_node].service_type == ServiceType.LVM
        ):
            for field, value in llm_parameters_dict.items():
                if inputs.get(field) != value:
                    inputs[field] = value

        # pre-process
        inputs = self.align_inputs(inputs, cur_node, runtime_graph, llm_parameters_dict, **kwargs)

        if (
            self.services[cur_node].service_type == ServiceType.LLM
            or self.services[cur_node].service_type == ServiceType.LVM
        ) and llm_parameters.streaming:
            # Still leave to sync requests.post for StreamingResponse
            if LOGFLAG:
                logger.info(inputs)
            response = requests.post(
                url=endpoint,
                data=json.dumps(inputs),
                headers={"Content-type": "application/json"},
                proxies={"http": None},
                stream=True,
                timeout=1000,
            )
            downstream = runtime_graph.downstream(cur_node)
            if downstream:
                assert len(downstream) == 1, "Not supported multiple streaming downstreams yet!"
                cur_node = downstream[0]
                hitted_ends = [".", "?", "!", "。", "，", "！"]
                downstream_endpoint = self.services[downstream[0]].endpoint_path

            def generate():
                if response:
                    buffered_chunk_str = ""
                    for chunk in response.iter_content(chunk_size=None):
                        if chunk:
                            if downstream:
                                chunk = chunk.decode("utf-8")
                                buffered_chunk_str += self.extract_chunk_str(chunk)
                                is_last = chunk.endswith("[DONE]\n\n")
                                if (buffered_chunk_str and buffered_chunk_str[-1] in hitted_ends) or is_last:
                                    res = requests.post(
                                        url=downstream_endpoint,
                                        data=json.dumps({"text": buffered_chunk_str}),
                                        proxies={"http": None},
                                    )
                                    res_json = res.json()
                                    if "text" in res_json:
                                        res_txt = res_json["text"]
                                    else:
                                        raise Exception("Other response types not supported yet!")
                                    buffered_chunk_str = ""  # clear
                                    yield from self.token_generator(res_txt, is_last=is_last)
                            else:
                                yield chunk

            return (
                StreamingResponse(self.align_generator(generate(), **kwargs), media_type="text/event-stream"),
                cur_node,
            )
        else:
            if LOGFLAG:
                logger.info(inputs)
            if not isinstance(inputs, dict):
                input_data = inputs.dict()
                # remove null
                input_data = {k: v for k, v in input_data.items() if v is not None}
            else:
                input_data = inputs
            async with session.post(endpoint, json=input_data) as response:
<<<<<<< HEAD
                # Parse as JSON
                data = await response.json()
                # post process
                data = self.align_outputs(data, cur_node, inputs, runtime_graph, llm_parameters_dict, **kwargs)
=======
                if response.content_type == "audio/wav":
                    audio_data = await response.read()
                    data = self.align_outputs(
                        audio_data, cur_node, inputs, runtime_graph, llm_parameters_dict, **kwargs
                    )
                else:
                    # Parse as JSON
                    data = await response.json()
                    # post process
                    data = self.align_outputs(data, cur_node, inputs, runtime_graph, llm_parameters_dict, **kwargs)
>>>>>>> 9de71c6e

                return data, cur_node

    def align_inputs(self, inputs, *args, **kwargs):
        """Override this method in megaservice definition."""
        return inputs

    def align_outputs(self, data, *args, **kwargs):
        """Override this method in megaservice definition."""
        return data

    def align_generator(self, gen, *args, **kwargs):
        """Override this method in megaservice definition."""
        return gen

    def dump_outputs(self, node, response, result_dict):
        result_dict[node] = response

    def get_all_final_outputs(self, result_dict, runtime_graph):
        final_output_dict = {}
        for leaf in runtime_graph.all_leaves():
            final_output_dict[leaf] = result_dict[leaf]
        return final_output_dict

    def extract_chunk_str(self, chunk_str):
        if chunk_str == "data: [DONE]\n\n":
            return ""
        prefix = "data: b'"
        prefix_2 = 'data: b"'
        suffix = "'\n\n"
        suffix_2 = '"\n\n'
        if chunk_str.startswith(prefix) or chunk_str.startswith(prefix_2):
            chunk_str = chunk_str[len(prefix) :]
        if chunk_str.endswith(suffix) or chunk_str.endswith(suffix_2):
            chunk_str = chunk_str[: -len(suffix)]
        return chunk_str

    def token_generator(self, sentence, is_last=False):
        prefix = "data: "
        suffix = "\n\n"
        tokens = re.findall(r"\s?\S+\s?", sentence, re.UNICODE)
        for token in tokens:
            yield prefix + repr(token.replace("\\n", "\n").encode("utf-8")) + suffix
        if is_last:
            yield "data: [DONE]\n\n"<|MERGE_RESOLUTION|>--- conflicted
+++ resolved
@@ -210,12 +210,6 @@
             else:
                 input_data = inputs
             async with session.post(endpoint, json=input_data) as response:
-<<<<<<< HEAD
-                # Parse as JSON
-                data = await response.json()
-                # post process
-                data = self.align_outputs(data, cur_node, inputs, runtime_graph, llm_parameters_dict, **kwargs)
-=======
                 if response.content_type == "audio/wav":
                     audio_data = await response.read()
                     data = self.align_outputs(
@@ -226,7 +220,6 @@
                     data = await response.json()
                     # post process
                     data = self.align_outputs(data, cur_node, inputs, runtime_graph, llm_parameters_dict, **kwargs)
->>>>>>> 9de71c6e
 
                 return data, cur_node
 

--- conflicted
+++ resolved
@@ -131,8 +131,7 @@
     ):
         # send the cur_node request/reply
         endpoint = self.services[cur_node].endpoint_path
-<<<<<<< HEAD
-=======
+
         llm_parameters_dict = llm_parameters.dict()
         for field, value in llm_parameters_dict.items():
             if inputs.get(field) != value:
@@ -142,7 +141,13 @@
             self.services[cur_node].service_type == ServiceType.LLM
             or self.services[cur_node].service_type == ServiceType.LVM
         ) and llm_parameters.streaming:
+            llm_parameters_dict = llm_parameters.dict()
+            
+            for field, value in llm_parameters_dict.items():
+            if inputs.get(field) != value:
+                inputs[field] = value
             # Still leave to sync requests.post for StreamingResponse
+            
             response = requests.post(
                 url=endpoint, data=json.dumps(inputs), proxies={"http": None}, stream=True, timeout=1000
             )
@@ -177,50 +182,7 @@
                                     yield from self.token_generator(res_txt, is_last=is_last)
                             else:
                                 yield chunk
->>>>>>> 04ff8bfb
-
-        if self.services[cur_node].service_type == ServiceType.LLM:
-            llm_parameters_dict = llm_parameters.dict()
-            for field, value in llm_parameters_dict.items():
-                if inputs.get(field) != value:
-                    inputs[field] = value
-            if llm_parameters.streaming:
-                # Still leave to sync requests.post for StreamingResponse
-                response = requests.post(
-                    url=endpoint, data=json.dumps(inputs), proxies={"http": None}, stream=True, timeout=1000
-                )
-                downstream = runtime_graph.downstream(cur_node)
-                if downstream:
-                    assert len(downstream) == 1, "Not supported multiple streaming downstreams yet!"
-                    cur_node = downstream[0]
-                hitted_ends = [".", "?", "!", "。", "，", "！"]
-                endpoint = self.services[downstream[0]].endpoint_path
-
-                def generate():
-                    if response:
-                        buffered_chunk_str = ""
-                        for chunk in response.iter_content(chunk_size=None):
-                            if chunk:
-                                if downstream:
-                                    chunk = chunk.decode("utf-8")
-                                    buffered_chunk_str += self.extract_chunk_str(chunk)
-                                    is_last = chunk.endswith("[DONE]\n\n")
-                                    if (buffered_chunk_str and buffered_chunk_str[-1] in hitted_ends) or is_last:
-                                        res = requests.post(
-                                            url=endpoint,
-                                            data=json.dumps({"text": buffered_chunk_str}),
-                                            proxies={"http": None},
-                                        )
-                                        res_json = res.json()
-                                        if "text" in res_json:
-                                            res_txt = res_json["text"]
-                                        else:
-                                            raise Exception("Other response types not supported yet!")
-                                        buffered_chunk_str = ""  # clear
-                                        yield from self.token_generator(res_txt, is_last=is_last)
-                                else:
-                                    yield chunk
-
+                                
                 return StreamingResponse(generate(), media_type="text/event-stream"), cur_node
             else:
                 async with session.post(endpoint, json=inputs) as response:

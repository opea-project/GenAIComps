# Copyright (C) 2024 Intel Corporation
# SPDX-License-Identifier: Apache-2.0

import asyncio
import contextlib
import copy
import json
import os
import re
import threading
import time
from typing import Dict, List

import aiohttp
import requests
from fastapi.responses import StreamingResponse
from prometheus_client import Gauge, Histogram
from pydantic import BaseModel

from ..proto.docarray import LLMParams
from ..telemetry.opea_telemetry import opea_telemetry, tracer
from .constants import ServiceType
from .dag import DAG
from .logger import CustomLogger

logger = CustomLogger("comps-core-orchestrator")
LOGFLAG = os.getenv("LOGFLAG", False)
<<<<<<< HEAD
API_KEY_TOKENS = os.getenv("API_KEY_TOKEN", "EMPTY")
=======
ENABLE_OPEA_TELEMETRY = bool(os.environ.get("TELEMETRY_ENDPOINT"))
>>>>>>> 7044590d


class OrchestratorMetrics:
    # Need an static class-level ID for metric prefix because:
    # - Prometheus requires metrics (their names) to be unique
    _instance_id = 0

    def __init__(self) -> None:
        OrchestratorMetrics._instance_id += 1
        if OrchestratorMetrics._instance_id > 1:
            self._prefix = f"megaservice{self._instance_id}"
        else:
            self._prefix = "megaservice"

        self.request_pending = Gauge(f"{self._prefix}_request_pending", "Count of currently pending requests (gauge)")

        # locking for latency metric creation / method change
        self._lock = threading.Lock()

        # Metrics related to token processing are created on demand,
        # to avoid bogus ones for services that never handle tokens
        self.first_token_latency = None
        self.inter_token_latency = None
        self.request_latency = None

        # initial methods to create the metrics
        self.token_update = self._token_update_create
        self.request_update = self._request_update_create

    def _token_update_create(self, token_start: float, is_first: bool) -> float:
        with self._lock:
            # in case another thread already got here
            if self.token_update == self._token_update_create:
                self.first_token_latency = Histogram(
                    f"{self._prefix}_first_token_latency", "First token latency (histogram)"
                )
                self.inter_token_latency = Histogram(
                    f"{self._prefix}_inter_token_latency", "Inter-token latency (histogram)"
                )
                self.token_update = self._token_update_real
        return self.token_update(token_start, is_first)

    def _request_update_create(self, req_start: float) -> None:
        with self._lock:
            # in case another thread already got here
            if self.request_update == self._request_update_create:
                self.request_latency = Histogram(
                    f"{self._prefix}_request_latency", "Whole LLM request/reply latency (histogram)"
                )
                self.request_update = self._request_update_real
        self.request_update(req_start)

    def _token_update_real(self, token_start: float, is_first: bool) -> float:
        now = time.time()
        if is_first:
            self.first_token_latency.observe(now - token_start)
        else:
            self.inter_token_latency.observe(now - token_start)
        return now

    def _request_update_real(self, req_start: float) -> None:
        self.request_latency.observe(time.time() - req_start)

    def pending_update(self, increase: bool) -> None:
        if increase:
            self.request_pending.inc()
        else:
            self.request_pending.dec()


class ServiceOrchestrator(DAG):
    """Manage 1 or N micro services in a DAG through Python API."""

    def __init__(self) -> None:
        self.metrics = OrchestratorMetrics()
        self.services = {}  # all services, id -> service
        super().__init__()

    def add(self, service):
        if service.name not in self.services:
            self.services[service.name] = service
            self.add_node_if_not_exists(service.name)
        else:
            raise Exception(f"Service {service.name} already exists!")
        return self

    def flow_to(self, from_service, to_service):
        try:
            self.add_edge(from_service.name, to_service.name)
            return True
        except Exception as e:
            logger.error(e)
            return False

    @opea_telemetry
    async def schedule(self, initial_inputs: Dict | BaseModel, llm_parameters: LLMParams = LLMParams(), **kwargs):
        req_start = time.time()
        self.metrics.pending_update(True)

        result_dict = {}
        runtime_graph = DAG()
        runtime_graph.graph = copy.deepcopy(self.graph)
        if LOGFLAG:
            logger.info(initial_inputs)

        timeout = aiohttp.ClientTimeout(total=1000)
        async with aiohttp.ClientSession(trust_env=True, timeout=timeout) as session:
            pending = {
                asyncio.create_task(
                    self.execute(session, req_start, node, initial_inputs, runtime_graph, llm_parameters, **kwargs)
                )
                for node in self.ind_nodes()
            }
            ind_nodes = self.ind_nodes()

            while pending:
                done, pending = await asyncio.wait(pending, return_when=asyncio.FIRST_COMPLETED)
                for done_task in done:
                    response, node = await done_task
                    result_dict[node] = response

                    # traverse the current node's downstream nodes and execute if all one's predecessors are finished
                    downstreams = runtime_graph.downstream(node)

                    # remove all the black nodes that are skipped to be forwarded to
                    if not isinstance(response, StreamingResponse) and "downstream_black_list" in response:
                        for black_node in response["downstream_black_list"]:
                            for downstream in reversed(downstreams):
                                try:
                                    if re.findall(black_node, downstream):
                                        if LOGFLAG:
                                            logger.info(f"skip forwardding to {downstream}...")
                                        runtime_graph.delete_edge(node, downstream)
                                        downstreams.remove(downstream)
                                except re.error as e:
                                    logger.error("Pattern invalid! Operation cancelled.")
                            if len(downstreams) == 0 and llm_parameters.stream:
                                # turn the response to a StreamingResponse
                                # to make the response uniform to UI
                                def fake_stream(text):
                                    yield "data: b'" + text + "'\n\n"
                                    yield "data: [DONE]\n\n"

                                result_dict[node] = StreamingResponse(
                                    fake_stream(response["text"]), media_type="text/event-stream"
                                )

                    for d_node in downstreams:
                        if all(i in result_dict for i in runtime_graph.predecessors(d_node)):
                            inputs = self.process_outputs(runtime_graph.predecessors(d_node), result_dict)
                            pending.add(
                                asyncio.create_task(
                                    self.execute(
                                        session, req_start, d_node, inputs, runtime_graph, llm_parameters, **kwargs
                                    )
                                )
                            )
        nodes_to_keep = []
        for i in ind_nodes:
            nodes_to_keep.append(i)
            nodes_to_keep.extend(runtime_graph.all_downstreams(i))

        all_nodes = list(runtime_graph.graph.keys())

        for node in all_nodes:
            if node not in nodes_to_keep:
                runtime_graph.delete_node_if_exists(node)

        if not llm_parameters.stream:
            self.metrics.pending_update(False)

        return result_dict, runtime_graph

    def process_outputs(self, prev_nodes: List, result_dict: Dict) -> Dict:
        all_outputs = {}

        # assume all prev_nodes outputs' keys are not duplicated
        for prev_node in prev_nodes:
            all_outputs.update(result_dict[prev_node])
        return all_outputs

    def wrap_iterable(self, iterable, is_first=True):

        with tracer.start_as_current_span("llm_generate_stream") if ENABLE_OPEA_TELEMETRY else contextlib.nullcontext():
            while True:
                with (
                    tracer.start_as_current_span("llm_generate_stream_first_token")
                    if is_first and ENABLE_OPEA_TELEMETRY
                    else contextlib.nullcontext()
                ):  #  else tracer.start_as_current_span(f"llm_generate_stream_next_token")
                    try:
                        token = next(iterable)
                        yield token
                        is_first = False
                    except StopIteration:
                        # Exiting the iterable loop cleanly
                        break
                    except Exception as e:
                        raise e

    @opea_telemetry
    async def execute(
        self,
        session: aiohttp.client.ClientSession,
        req_start: float,
        cur_node: str,
        inputs: Dict,
        runtime_graph: DAG,
        llm_parameters: LLMParams = LLMParams(),
        **kwargs,
    ):
        # send the cur_node request/reply
        endpoint = self.services[cur_node].endpoint_path
        llm_parameters_dict = llm_parameters.dict()

        is_llm_vlm = self.services[cur_node].service_type in (ServiceType.LLM, ServiceType.LVM)

        if is_llm_vlm:
            for field, value in llm_parameters_dict.items():
                if inputs.get(field) != value:
                    inputs[field] = value
        # pre-process
        inputs = self.align_inputs(inputs, cur_node, runtime_graph, llm_parameters_dict, **kwargs)

        if is_llm_vlm and llm_parameters.stream:
            # Still leave to sync requests.post for StreamingResponse
            if LOGFLAG:
                logger.info(inputs)
            with (
                tracer.start_as_current_span(f"{cur_node}_asyn_generate")
                if ENABLE_OPEA_TELEMETRY
                else contextlib.nullcontext()
            ):
                response = requests.post(
                    url=endpoint,
                    data=json.dumps(inputs),
                    headers={"Content-type": "application/json", "Authorization": f"Bearer {API_KEY_TOKENS}"},
                    proxies={"http": None},
                    stream=True,
                    timeout=1000,
                )
            downstream = runtime_graph.downstream(cur_node)
            if downstream:
                assert len(downstream) == 1, "Not supported multiple stream downstreams yet!"
                cur_node = downstream[0]
                hitted_ends = [".", "?", "!", "。", "，", "！"]
                downstream_endpoint = self.services[downstream[0]].endpoint_path

            def generate():
                token_start = req_start
                if response:
                    # response.elapsed = time until first headers received
                    buffered_chunk_str = ""
                    is_first = True
                    for chunk in self.wrap_iterable(response.iter_content(chunk_size=None)):
                        if chunk:
                            if downstream:
                                chunk = chunk.decode("utf-8")
                                buffered_chunk_str += self.extract_chunk_str(chunk)
                                is_last = chunk.endswith("[DONE]\n\n")
                                if (buffered_chunk_str and buffered_chunk_str[-1] in hitted_ends) or is_last:
                                    res = requests.post(
                                        url=downstream_endpoint,
                                        data=json.dumps({"text": buffered_chunk_str}),
                                        proxies={"http": None},
                                    )
                                    res_json = res.json()
                                    if "text" in res_json:
                                        res_txt = res_json["text"]
                                    else:
                                        raise Exception("Other response types not supported yet!")
                                    buffered_chunk_str = ""  # clear
                                    yield from self.token_generator(
                                        res_txt, token_start, is_first=is_first, is_last=is_last
                                    )
                                    token_start = time.time()
                                    is_first = False
                            else:
                                token_start = self.metrics.token_update(token_start, is_first)
                                is_first = False
                                yield chunk

                    self.metrics.request_update(req_start)
                    self.metrics.pending_update(False)

            return (
                StreamingResponse(self.align_generator(generate(), **kwargs), media_type="text/event-stream"),
                cur_node,
            )
        else:
            if LOGFLAG:
                logger.info(inputs)
            if not isinstance(inputs, dict):
                input_data = inputs.dict()
                # remove null
                input_data = {k: v for k, v in input_data.items() if v is not None}
            else:
                input_data = inputs

            with (
                tracer.start_as_current_span(f"{cur_node}_generate")
                if ENABLE_OPEA_TELEMETRY
                else contextlib.nullcontext()
            ):
                response = await session.post(endpoint, json=input_data)

            if response.content_type == "audio/wav":
                audio_data = await response.read()
                data = self.align_outputs(audio_data, cur_node, inputs, runtime_graph, llm_parameters_dict, **kwargs)
            else:
                # Parse as JSON
                data = await response.json()
                # post process
                data = self.align_outputs(data, cur_node, inputs, runtime_graph, llm_parameters_dict, **kwargs)

            return data, cur_node

    def align_inputs(self, inputs, *args, **kwargs):
        """Override this method in megaservice definition."""
        return inputs

    def align_outputs(self, data, *args, **kwargs):
        """Override this method in megaservice definition."""
        return data

    def align_generator(self, gen, *args, **kwargs):
        """Override this method in megaservice definition."""
        return gen

    def get_all_final_outputs(self, result_dict, runtime_graph):
        final_output_dict = {}
        for leaf in runtime_graph.all_leaves():
            final_output_dict[leaf] = result_dict[leaf]
        return final_output_dict

    def extract_chunk_str(self, chunk_str):
        if chunk_str == "data: [DONE]\n\n":
            return ""
        prefix = "data: b'"
        prefix_2 = 'data: b"'
        suffix = "'\n\n"
        suffix_2 = '"\n\n'
        if chunk_str.startswith(prefix) or chunk_str.startswith(prefix_2):
            chunk_str = chunk_str[len(prefix) :]
        if chunk_str.endswith(suffix) or chunk_str.endswith(suffix_2):
            chunk_str = chunk_str[: -len(suffix)]
        return chunk_str

    def token_generator(self, sentence: str, token_start: float, is_first: bool, is_last: bool) -> str:
        prefix = "data: "
        suffix = "\n\n"
        tokens = re.findall(r"\s?\S+\s?", sentence, re.UNICODE)
        for token in tokens:
            token_start = self.metrics.token_update(token_start, is_first)
            yield prefix + repr(token.replace("\\n", "\n").encode("utf-8")) + suffix
            is_first = False
        if is_last:
            yield "data: [DONE]\n\n"<|MERGE_RESOLUTION|>--- conflicted
+++ resolved
@@ -25,12 +25,9 @@
 
 logger = CustomLogger("comps-core-orchestrator")
 LOGFLAG = os.getenv("LOGFLAG", False)
-<<<<<<< HEAD
+
 API_KEY_TOKENS = os.getenv("API_KEY_TOKEN", "EMPTY")
-=======
 ENABLE_OPEA_TELEMETRY = bool(os.environ.get("TELEMETRY_ENDPOINT"))
->>>>>>> 7044590d
-
 
 class OrchestratorMetrics:
     # Need an static class-level ID for metric prefix because:

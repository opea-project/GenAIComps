--- conflicted
+++ resolved
@@ -44,14 +44,9 @@
         runtime_graph = DAG()
         runtime_graph.graph = copy.deepcopy(self.graph)
 
-<<<<<<< HEAD
-        async with aiohttp.ClientSession(trust_env=True) as session:
-            pending = {asyncio.create_task(self.execute(session, node, initial_inputs, runtime_graph)) for node in runtime_graph.ind_nodes()}
-=======
         timeout = aiohttp.ClientTimeout(total=1000)
         async with aiohttp.ClientSession(trust_env=True, timeout=timeout) as session:
             pending = {asyncio.create_task(self.execute(session, node, initial_inputs)) for node in self.ind_nodes()}
->>>>>>> 876ca508
 
             while pending:
                 done, pending = await asyncio.wait(pending, return_when=asyncio.FIRST_COMPLETED)

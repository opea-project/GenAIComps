--- conflicted
+++ resolved
@@ -174,11 +174,8 @@
                 provider_endpoint=provider_endpoint,
             )
             opea_microservices[name] = micro_service
-<<<<<<< HEAD
         opea_microservices[name].app.router.add_api_route(endpoint, func, methods=methods)
-=======
-        opea_microservices[name].app.router.add_api_route(endpoint, func, methods=["POST"])
->>>>>>> f3a89353
+
         return func
 
     return decorator
--- conflicted
+++ resolved
@@ -43,10 +43,6 @@
     DOC_SUMMARY = "/v1/docsum"
     SEARCH_QNA = "/v1/searchqna"
     TRANSLATION = "/v1/translation"
-<<<<<<< HEAD
-    RETRIEVALTOOL = "/v1/retrievaltool"
-=======
->>>>>>> cb3b770a
     FAQ_GEN = "/v1/faqgen"
     # Follow OPENAI
     EMBEDDINGS = "/v1/embeddings"

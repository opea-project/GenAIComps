# Copyright (C) 2024 Intel Corporation
# SPDX-License-Identifier: Apache-2.0

from enum import Enum


class ServiceRoleType(Enum):
    """The enum of a service role."""

    MICROSERVICE = 0
    MEGASERVICE = 1


class ServiceType(Enum):
    """The enum of a service type."""

    GATEWAY = 0
    EMBEDDING = 1
    RETRIEVER = 2
    RERANK = 3
    LLM = 4
    ASR = 5
    TTS = 6
    GUARDRAIL = 7
    VECTORSTORE = 8
    DATAPREP = 9
    UNDEFINED = 10
    RAGAS = 11
<<<<<<< HEAD
    KNOWLEDGE_GRAPH = 12
=======
    LVM = 12
>>>>>>> e77190cc


class MegaServiceEndpoint(Enum):
    """The enum of an MegaService endpoint."""

    # OPEA Exclusive
    CHAT_QNA = "/v1/chatqna"
    AUDIO_QNA = "/v1/audioqna"
    VISUAL_QNA = "/v1/visualqna"
    CODE_GEN = "/v1/codegen"
    CODE_TRANS = "/v1/codetrans"
    DOC_SUMMARY = "/v1/docsum"
    SEARCH_QNA = "/v1/searchqna"
    TRANSLATION = "/v1/translation"
    # Follow OPENAI
    EMBEDDINGS = "/v1/embeddings"
    TTS = "/v1/audio/speech"
    ASR = "/v1/audio/transcriptions"
    CHAT = "/v1/chat/completions"
    RETRIEVAL = "/v1/retrieval"
    RERANKING = "/v1/reranking"
    GUARDRAILS = "/v1/guardrails"
    RAGAS = "/v1/ragas"
    GRAPHS = "/v1/graphs"

    # COMMON
    LIST_SERVICE = "/v1/list_service"
    LIST_PARAMETERS = "/v1/list_parameters"

    def __str__(self):
        return self.value


class MicroServiceEndpoint(Enum):
    """The enum of an MicroService endpoint."""

    EMBEDDINGS = "/v1/microservice/embeddings"
    TTS = "/v1/microservice/tts"
    ASR = "/v1/microservice/asr"
    CHAT = "/v1/microservice/chat"
    RETRIEVAL = "/v1/microservice/retrieval"
    RERANKING = "/v1/microservice/reranking"
    GUARDRAILS = "/v1/microservice/guardrails"
    RAGAS = "/v1/microservice/ragas"

    def __str__(self):
        return self.value<|MERGE_RESOLUTION|>--- conflicted
+++ resolved
@@ -26,11 +26,8 @@
     DATAPREP = 9
     UNDEFINED = 10
     RAGAS = 11
-<<<<<<< HEAD
-    KNOWLEDGE_GRAPH = 12
-=======
     LVM = 12
->>>>>>> e77190cc
+    KNOWLEDGE_GRAPH = 13
 
 
 class MegaServiceEndpoint(Enum):

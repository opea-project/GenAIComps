# Copyright (C) 2024 Intel Corporation
# SPDX-License-Identifier: Apache-2.0

from enum import Enum


class ServiceRoleType(Enum):
    """The enum of a service role."""

    MICROSERVICE = 0
    MEGASERVICE = 1


class ServiceType(Enum):
    """The enum of a service type."""

    GATEWAY = 0
    EMBEDDING = 1
    RETRIEVER = 2
    RERANK = 3
    LLM = 4
    ASR = 5
    TTS = 6
    GUARDRAIL = 7
    VECTORSTORE = 8
    DATAPREP = 9
    UNDEFINED = 10
    RAGAS = 11
    LVM = 12
    KNOWLEDGE_GRAPH = 13
    WEB_RETRIEVER = 14
    IMAGE2VIDEO = 15
    TEXT2IMAGE = 16
    ANIMATION = 17
    IMAGE2IMAGE = 18
    TEXT2SQL = 19
    TEXT2GRAPH = 20
<<<<<<< HEAD
=======
    TEXT2CYPHER = 21
>>>>>>> e2315749


class MegaServiceEndpoint(Enum):
    """The enum of an MegaService endpoint."""

    # OPEA Exclusive
    CHAT_QNA = "/v1/chatqna"
    AUDIO_QNA = "/v1/audioqna"
    VISUAL_QNA = "/v1/visualqna"
    VIDEO_RAG_QNA = "/v1/videoqna"
    CODE_GEN = "/v1/codegen"
    CODE_TRANS = "/v1/codetrans"
    DOC_SUMMARY = "/v1/docsum"
    SEARCH_QNA = "/v1/searchqna"
    MULTIMODAL_QNA = "/v1/multimodalqna"
    TRANSLATION = "/v1/translation"
    RETRIEVALTOOL = "/v1/retrievaltool"
    FAQ_GEN = "/v1/faqgen"
    GRAPH_RAG = "/v1/graphrag"
    HYBRID_RAG = "/v1/hybridrag"
    # Follow OPENAI
    EMBEDDINGS = "/v1/embeddings"
    TTS = "/v1/audio/speech"
    ASR = "/v1/audio/transcriptions"
    CHAT = "/v1/chat/completions"
    RETRIEVAL = "/v1/retrieval"
    RERANKING = "/v1/reranking"
    GUARDRAILS = "/v1/guardrails"
    RAGAS = "/v1/ragas"
    GRAPHS = "/v1/graphs"
    AVATAR_CHATBOT = "/v1/avatarchatbot"

    # COMMON
    LIST_SERVICE = "/v1/list_service"
    LIST_PARAMETERS = "/v1/list_parameters"

    def __str__(self):
        return self.value


class MicroServiceEndpoint(Enum):
    """The enum of an MicroService endpoint."""

    EMBEDDINGS = "/v1/microservice/embeddings"
    TTS = "/v1/microservice/tts"
    ASR = "/v1/microservice/asr"
    CHAT = "/v1/microservice/chat"
    RETRIEVAL = "/v1/microservice/retrieval"
    RERANKING = "/v1/microservice/reranking"
    GUARDRAILS = "/v1/microservice/guardrails"
    RAGAS = "/v1/microservice/ragas"

    def __str__(self):
        return self.value<|MERGE_RESOLUTION|>--- conflicted
+++ resolved
@@ -35,10 +35,7 @@
     IMAGE2IMAGE = 18
     TEXT2SQL = 19
     TEXT2GRAPH = 20
-<<<<<<< HEAD
-=======
     TEXT2CYPHER = 21
->>>>>>> e2315749
 
 
 class MegaServiceEndpoint(Enum):

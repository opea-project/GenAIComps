--- conflicted
+++ resolved
@@ -26,11 +26,8 @@
     DATAPREP = 9
     UNDEFINED = 10
     RAGAS = 11
-<<<<<<< HEAD
-    WEB_RETRIEVER = 12
-=======
     LVM = 12
->>>>>>> bd385be9
+    WEB_RETRIEVER = 13
 
 
 class MegaServiceEndpoint(Enum):

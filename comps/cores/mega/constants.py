--- conflicted
+++ resolved
@@ -36,11 +36,8 @@
     TEXT2SQL = 19
     TEXT2GRAPH = 20
     TEXT2CYPHER = 21
-<<<<<<< HEAD
     TEXT2KG = 22
-=======
     STRUCT2GRAPH = 23
->>>>>>> e0081e8a
 
 
 class MegaServiceEndpoint(Enum):

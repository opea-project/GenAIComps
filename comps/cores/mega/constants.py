--- conflicted
+++ resolved
@@ -48,10 +48,6 @@
 
     def __str__(self):
         return self.value
-<<<<<<< HEAD
-=======
-
->>>>>>> 7510502b
 
 class MicroServiceType(Enum):
     """The enum of an MicroService endpoint."""

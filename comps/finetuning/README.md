# Fine-tuning Microservice

Fine-tuning microservice involves adapting a model to a specific task or dataset to improve its performance on that task, we currently supported instruction tuning for LLMs, finetuning for reranking and embedding models.

## 🚀1. Start Microservice with Python (Optional 1)

### 1.1 Install Requirements

```bash
python -m pip install torch torchvision torchaudio --index-url https://download.pytorch.org/whl/cpu
python -m pip install intel-extension-for-pytorch
python -m pip install oneccl_bind_pt --extra-index-url https://pytorch-extension.intel.com/release-whl/stable/cpu/us/
pip install -r requirements.txt
```

### 1.2 Start Finetuning Service with Python Script

#### 1.2.1 Start Ray Cluster

OneCCL and Intel MPI libraries should be dynamically linked in every node before Ray starts:

```bash
source $(python -c "import oneccl_bindings_for_pytorch as torch_ccl; print(torch_ccl.cwd)")/env/setvars.sh
```

Start Ray locally using the following command.

```bash
ray start --head
```

For a multi-node cluster, start additional Ray worker nodes with below command.

```bash
ray start --address='${head_node_ip}:6379'
```

#### 1.2.2 Start Finetuning Service

```bash
export HF_TOKEN=${your_huggingface_token}
python finetuning_service.py
```

## 🚀2. Start Microservice with Docker (Optional 2)

### 2.1 Setup on CPU

#### 2.1.1 Build Docker Image

Build docker image with below command:

```bash
export HF_TOKEN=${your_huggingface_token}
cd ../../
docker build -t opea/finetuning:latest --build-arg https_proxy=$https_proxy --build-arg http_proxy=$http_proxy --build-arg HF_TOKEN=$HF_TOKEN -f comps/finetuning/docker/Dockerfile_cpu .
```

#### 2.1.2 Run Docker with CLI

Start docker container with below command:

```bash
docker run -d --name="finetuning-server" -p 8015:8015 --runtime=runc --ipc=host -e http_proxy=$http_proxy -e https_proxy=$https_proxy opea/finetuning:latest
```

### 2.2 Setup on Gaudi2

#### 2.2.1 Build Docker Image

Build docker image with below command:

```bash
cd ../../
docker build -t opea/finetuning-gaudi:latest --build-arg https_proxy=$https_proxy --build-arg http_proxy=$http_proxy -f comps/finetuning/docker/Dockerfile_hpu .
```

#### 2.2.2 Run Docker with CLI

Start docker container with below command:

```bash
export HF_TOKEN=${your_huggingface_token}
docker run --runtime=habana -e HABANA_VISIBLE_DEVICES=all -p 8015:8015 -e OMPI_MCA_btl_vader_single_copy_mechanism=none --cap-add=sys_nice --net=host --ipc=host -e https_proxy=$https_proxy -e http_proxy=$http_proxy -e no_proxy=$no_proxy -e HF_TOKEN=$HF_TOKEN opea/finetuning-gaudi:latest
```

## 🚀3. Consume Finetuning Service

## 3.1 Upload a training file

Download a training file, such as `alpaca_data.json` for instruction tuning and upload it to the server with below command, this file can be downloaded in [here](https://github.com/tatsu-lab/stanford_alpaca/blob/main/alpaca_data.json):

```bash
# upload a training file
curl http://${your_ip}:8015/v1/files -X POST -H "Content-Type: multipart/form-data" -F "file=@./alpaca_data.json" -F purpose="fine-tune"
```

For reranking and embedding models finetuning, the training file [toy_finetune_data.jsonl](https://github.com/FlagOpen/FlagEmbedding/blob/master/examples/finetune/toy_finetune_data.jsonl) is an toy example.

## 3.2 Create fine-tuning job

<<<<<<< HEAD
=======
### 3.2.1 Instruction Tuning

>>>>>>> fb4b8d27
After a training file like `alpaca_data.json` is uploaded, use the following command to launch a finetuning job using `meta-llama/Llama-2-7b-chat-hf` as base model:

```bash
# create a finetuning job
curl http://${your_ip}:8015/v1/fine_tuning/jobs \
  -X POST \
  -H "Content-Type: application/json" \
  -d '{
    "training_file": "alpaca_data.json",
    "model": "meta-llama/Llama-2-7b-chat-hf"
  }'
```

<<<<<<< HEAD
Use the following command to launch a finetuning job for reranking model finetuning, such as `BAAI/bge-reranker-large`:

```bash
# create a finetuning job
curl http://${your_ip}:8005/v1/fine_tuning/jobs \
  -X POST \
  -H "Content-Type: application/json" \
  -d '{
    "training_file": "toy_finetune_data.json",
    "model": "BAAI/bge-reranker-large"
  }'
=======
### 3.2.2 Reranking Model Training

Use the following command to launch a finetuning job for reranking model finetuning, such as `BAAI/bge-reranker-large`:

```bash
# create a finetuning job
curl http://${your_ip}:8015/v1/fine_tuning/jobs \
  -X POST \
  -H "Content-Type: application/json" \
  -d '{
    "training_file": "toy_finetune_data.jsonl",
    "model": "BAAI/bge-reranker-large",
    "General":{
      "task":"rerank",
      "lora_config":null
    }
  }'
```

### 3.2.3 Embedding Model Training

Use the following command to launch a finetuning job for embedding model finetuning, such as `BAAI/bge-base-en-v1.5`:

```bash
# create a finetuning job
curl http://${your_ip}:8015/v1/fine_tuning/jobs \
  -X POST \
  -H "Content-Type: application/json" \
  -d '{
    "training_file": "toy_finetune_data.jsonl",
    "model": "BAAI/bge-base-en-v1.5",
    "General":{
      "task":"embedding",
      "lora_config":null
    }
  }'


# If training on Gaudi2, we need to set --padding "max_length" and the value of --query_max_len is same with --passage_max_len for static shape during training. For example:
curl http://${your_ip}:8015/v1/fine_tuning/jobs \
  -X POST \
  -H "Content-Type: application/json" \
  -d '{
    "training_file": "toy_finetune_data.jsonl",
    "model": "BAAI/bge-base-en-v1.5",
    "General":{
      "task":"embedding",
      "lora_config":null
    },
    "Dataset":{
      "query_max_len":128,
      "passage_max_len":128,
      "padding":"max_length"
    }
  }'


>>>>>>> fb4b8d27
```

## 3.3 Manage fine-tuning job

Below commands show how to list finetuning jobs, retrieve a finetuning job, cancel a finetuning job and list checkpoints of a finetuning job.

```bash
# list finetuning jobs
curl http://${your_ip}:8015/v1/fine_tuning/jobs -X GET

# retrieve one finetuning job
curl http://localhost:8015/v1/fine_tuning/jobs/retrieve -X POST -H "Content-Type: application/json" -d '{"fine_tuning_job_id": ${fine_tuning_job_id}}'

# cancel one finetuning job
curl http://localhost:8015/v1/fine_tuning/jobs/cancel -X POST -H "Content-Type: application/json" -d '{"fine_tuning_job_id": ${fine_tuning_job_id}}'

# list checkpoints of a finetuning job
curl http://${your_ip}:8015/v1/finetune/list_checkpoints -X POST -H "Content-Type: application/json" -d '{"fine_tuning_job_id": ${fine_tuning_job_id}}'
<<<<<<< HEAD

=======
>>>>>>> fb4b8d27
```

## 🚀4. Descriptions for Finetuning parameters

We utilize [OpenAI finetuning parameters](https://platform.openai.com/docs/api-reference/fine-tuning) and extend it with more customizable parameters, see the definitions at [finetune_config](https://github.com/opea-project/GenAIComps/blob/main/comps/finetuning/finetune_config.py).<|MERGE_RESOLUTION|>--- conflicted
+++ resolved
@@ -99,11 +99,8 @@
 
 ## 3.2 Create fine-tuning job
 
-<<<<<<< HEAD
-=======
 ### 3.2.1 Instruction Tuning
 
->>>>>>> fb4b8d27
 After a training file like `alpaca_data.json` is uploaded, use the following command to launch a finetuning job using `meta-llama/Llama-2-7b-chat-hf` as base model:
 
 ```bash
@@ -117,19 +114,6 @@
   }'
 ```
 
-<<<<<<< HEAD
-Use the following command to launch a finetuning job for reranking model finetuning, such as `BAAI/bge-reranker-large`:
-
-```bash
-# create a finetuning job
-curl http://${your_ip}:8005/v1/fine_tuning/jobs \
-  -X POST \
-  -H "Content-Type: application/json" \
-  -d '{
-    "training_file": "toy_finetune_data.json",
-    "model": "BAAI/bge-reranker-large"
-  }'
-=======
 ### 3.2.2 Reranking Model Training
 
 Use the following command to launch a finetuning job for reranking model finetuning, such as `BAAI/bge-reranker-large`:
@@ -187,7 +171,6 @@
   }'
 
 
->>>>>>> fb4b8d27
 ```
 
 ## 3.3 Manage fine-tuning job
@@ -206,10 +189,6 @@
 
 # list checkpoints of a finetuning job
 curl http://${your_ip}:8015/v1/finetune/list_checkpoints -X POST -H "Content-Type: application/json" -d '{"fine_tuning_job_id": ${fine_tuning_job_id}}'
-<<<<<<< HEAD
-
-=======
->>>>>>> fb4b8d27
 ```
 
 ## 🚀4. Descriptions for Finetuning parameters

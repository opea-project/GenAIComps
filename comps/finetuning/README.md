--- conflicted
+++ resolved
@@ -92,10 +92,6 @@
 
 ```bash
 # upload a training file
-<<<<<<< HEAD
-
-=======
->>>>>>> 7d2cd6b4
 curl http://${your_ip}:8015/v1/files -X POST -H "Content-Type: multipart/form-data" -F "file=@./alpaca_data.json" -F purpose="fine-tune"
 
 # create a finetuning job

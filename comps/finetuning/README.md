# Fine-tuning Microservice

Fine-tuning microservice involves adapting a model to a specific task or dataset to improve its performance on that task, we currently supported instruction tuning for LLMs, finetuning for reranking and embedding models.

# 🚀1. Start Microservice with Python (Optional 1)

## 1.1 Install Requirements

```bash
python -m pip install torch torchvision torchaudio --index-url https://download.pytorch.org/whl/cpu
python -m pip install intel-extension-for-pytorch
python -m pip install oneccl_bind_pt --extra-index-url https://pytorch-extension.intel.com/release-whl/stable/cpu/us/
pip install -r requirements.txt
```

## 1.2 Start Finetuning Service with Python Script

### 1.2.1 Start Ray Cluster

OneCCL and Intel MPI libraries should be dynamically linked in every node before Ray starts:

```bash
source $(python -c "import oneccl_bindings_for_pytorch as torch_ccl; print(torch_ccl.cwd)")/env/setvars.sh
```

Start Ray locally using the following command.

```bash
ray start --head
```

For a multi-node cluster, start additional Ray worker nodes with below command.

```bash
ray start --address='${head_node_ip}:6379'
```

### 1.2.2 Start Finetuning Service

```bash
export HF_TOKEN=${your_huggingface_token}
python finetuning_service.py
```

# 🚀2. Start Microservice with Docker (Optional 2)

## 2.1 Setup on CPU

### 2.1.1 Build Docker Image

Build docker image with below command:

```bash
export HF_TOKEN=${your_huggingface_token}
cd ../../
docker build -t opea/finetuning:latest --build-arg https_proxy=$https_proxy --build-arg http_proxy=$http_proxy --build-arg HF_TOKEN=$HF_TOKEN -f comps/finetuning/docker/Dockerfile_cpu .
```

### 2.1.2 Run Docker with CLI

Start docker container with below command:

```bash
docker run -d --name="finetuning-server" -p 8015:8015 --runtime=runc --ipc=host -e http_proxy=$http_proxy -e https_proxy=$https_proxy opea/finetuning:latest
```

## 2.2 Setup on Gaudi2

### 2.2.1 Build Docker Image

Build docker image with below command:

```bash
cd ../../
docker build -t opea/finetuning-gaudi:latest --build-arg https_proxy=$https_proxy --build-arg http_proxy=$http_proxy -f comps/finetuning/docker/Dockerfile_hpu .
```

### 2.2.2 Run Docker with CLI

Start docker container with below command:

```bash
export HF_TOKEN=${your_huggingface_token}
docker run --runtime=habana -e HABANA_VISIBLE_DEVICES=all -p 8015:8015 -e OMPI_MCA_btl_vader_single_copy_mechanism=none --cap-add=sys_nice --net=host --ipc=host -e https_proxy=$https_proxy -e http_proxy=$http_proxy -e no_proxy=$no_proxy -e HF_TOKEN=$HF_TOKEN opea/finetuning-gaudi:latest
```

# 🚀3. Consume Finetuning Service

## 3.1 Upload a training file

Download a training file, such as `alpaca_data.json` for instruction tuning and upload it to the server with below command, this file can be downloaded in [here](https://github.com/tatsu-lab/stanford_alpaca/blob/main/alpaca_data.json):

```bash
# upload a training file
<<<<<<< HEAD

curl http://${your_ip}:8015/v1/finetune/upload_training_files -X POST -H "Content-Type: multipart/form-data" -F "files=@./alpaca_data.json"
```

For reranking and embedding models finetuning, the training file [toy_finetune_data.jsonl](https://github.com/FlagOpen/FlagEmbedding/blob/master/examples/finetune/toy_finetune_data.jsonl) is an toy example.

## 3.2 Create fine-tuning job
=======
curl http://${your_ip}:8015/v1/files -X POST -H "Content-Type: multipart/form-data" -F "file=@./alpaca_data.json" -F purpose="fine-tune"
>>>>>>> 7d2cd6b4

After a training file like `alpaca_data.json` is uploaded, use the following command to launch a finetuning job using `meta-llama/Llama-2-7b-chat-hf` as base model:

```bash
# create a finetuning job
curl http://${your_ip}:8015/v1/fine_tuning/jobs \
  -X POST \
  -H "Content-Type: application/json" \
  -d '{
    "training_file": "alpaca_data.json",
    "model": "meta-llama/Llama-2-7b-chat-hf"
  }'
```

<<<<<<< HEAD
Use the following command to launch a finetuning job for reranking model finetuning, such as `BAAI/bge-reranker-large`:

```bash
# create a finetuning job
curl http://${your_ip}:8015/v1/fine_tuning/jobs \
  -X POST \
  -H "Content-Type: application/json" \
  -d '{
    "training_file": "toy_finetune_data.json",
    "model": "BAAI/bge-reranker-large"
  }'
```

## 3.3 Manage fine-tuning job

Below commands show how to list finetuning jobs, retrieve a finetuning job, cancel a finetuning job and list checkpoints of a finetuning job.

```bash
# list finetuning jobs
curl http://${your_ip}:8015/v1/fine_tuning/jobs -X GET

# retrieve one finetuning job
curl http://localhost:8015/v1/fine_tuning/jobs/retrieve -X POST -H "Content-Type: application/json" -d '{"fine_tuning_job_id": ${fine_tuning_job_id}}'

# cancel one finetuning job
curl http://localhost:8015/v1/fine_tuning/jobs/cancel -X POST -H "Content-Type: application/json" -d '{"fine_tuning_job_id": ${fine_tuning_job_id}}'

# list checkpoints of a finetuning job
curl http://${your_ip}:8015/v1/finetune/list_checkpoints -X POST -H "Content-Type: application/json" -d '{"fine_tuning_job_id": ${fine_tuning_job_id}}'
```
=======
# list finetuning jobs
curl http://${your_ip}:8015/v1/fine_tuning/jobs   -X GET

# retrieve one finetuning job
curl http://localhost:8015/v1/fine_tuning/jobs/retrieve   -X POST   -H "Content-Type: application/json"   -d '{
    "fine_tuning_job_id": ${fine_tuning_job_id}}'

# cancel one finetuning job
curl http://localhost:8015/v1/fine_tuning/jobs/cancel   -X POST   -H "Content-Type: application/json"   -d '{
    "fine_tuning_job_id": ${fine_tuning_job_id}}'

# list checkpoints of a finetuning job
curl http://${your_ip}:8015/v1/finetune/list_checkpoints -X POST -H "Content-Type: application/json" -d '{"fine_tuning_job_id": ${fine_tuning_job_id}}'


```

# 🚀4. Descriptions for Finetuning parameters

We utilize [OpenAI finetuning parameters](https://platform.openai.com/docs/api-reference/fine-tuning) and extend it with more customizable parameters.
>>>>>>> 7d2cd6b4
<|MERGE_RESOLUTION|>--- conflicted
+++ resolved
@@ -92,17 +92,12 @@
 
 ```bash
 # upload a training file
-<<<<<<< HEAD
-
-curl http://${your_ip}:8015/v1/finetune/upload_training_files -X POST -H "Content-Type: multipart/form-data" -F "files=@./alpaca_data.json"
+curl http://${your_ip}:8015/v1/files -X POST -H "Content-Type: multipart/form-data" -F "file=@./alpaca_data.json" -F purpose="fine-tune"
 ```
 
 For reranking and embedding models finetuning, the training file [toy_finetune_data.jsonl](https://github.com/FlagOpen/FlagEmbedding/blob/master/examples/finetune/toy_finetune_data.jsonl) is an toy example.
 
 ## 3.2 Create fine-tuning job
-=======
-curl http://${your_ip}:8015/v1/files -X POST -H "Content-Type: multipart/form-data" -F "file=@./alpaca_data.json" -F purpose="fine-tune"
->>>>>>> 7d2cd6b4
 
 After a training file like `alpaca_data.json` is uploaded, use the following command to launch a finetuning job using `meta-llama/Llama-2-7b-chat-hf` as base model:
 
@@ -117,7 +112,6 @@
   }'
 ```
 
-<<<<<<< HEAD
 Use the following command to launch a finetuning job for reranking model finetuning, such as `BAAI/bge-reranker-large`:
 
 ```bash
@@ -148,25 +142,7 @@
 # list checkpoints of a finetuning job
 curl http://${your_ip}:8015/v1/finetune/list_checkpoints -X POST -H "Content-Type: application/json" -d '{"fine_tuning_job_id": ${fine_tuning_job_id}}'
 ```
-=======
-# list finetuning jobs
-curl http://${your_ip}:8015/v1/fine_tuning/jobs   -X GET
-
-# retrieve one finetuning job
-curl http://localhost:8015/v1/fine_tuning/jobs/retrieve   -X POST   -H "Content-Type: application/json"   -d '{
-    "fine_tuning_job_id": ${fine_tuning_job_id}}'
-
-# cancel one finetuning job
-curl http://localhost:8015/v1/fine_tuning/jobs/cancel   -X POST   -H "Content-Type: application/json"   -d '{
-    "fine_tuning_job_id": ${fine_tuning_job_id}}'
-
-# list checkpoints of a finetuning job
-curl http://${your_ip}:8015/v1/finetune/list_checkpoints -X POST -H "Content-Type: application/json" -d '{"fine_tuning_job_id": ${fine_tuning_job_id}}'
-
-
-```
 
 # 🚀4. Descriptions for Finetuning parameters
 
-We utilize [OpenAI finetuning parameters](https://platform.openai.com/docs/api-reference/fine-tuning) and extend it with more customizable parameters.
->>>>>>> 7d2cd6b4
+We utilize [OpenAI finetuning parameters](https://platform.openai.com/docs/api-reference/fine-tuning) and extend it with more customizable parameters.
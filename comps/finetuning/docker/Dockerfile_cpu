--- conflicted
+++ resolved
@@ -20,19 +20,11 @@
 
 ENV PATH=$PATH:/home/user/.local/bin
 
-<<<<<<< HEAD
-RUN pip install --no-cache-dir --upgrade pip && \
-    python -m pip install --no-cache-dir torch torchvision torchaudio --index-url https://download.pytorch.org/whl/cpu && \
-    python -m pip install --no-cache-dir intel-extension-for-pytorch && \
-    python -m pip install --no-cache-dir oneccl_bind_pt --extra-index-url https://pytorch-extension.intel.com/release-whl/stable/cpu/us/ && \
-    pip install --no-cache-dir -r /home/user/comps/finetuning/requirements.txt
-=======
 RUN python -m pip install --no-cache-dir --upgrade pip && \
     python -m pip install --no-cache-dir torch torchvision torchaudio --index-url https://download.pytorch.org/whl/cpu && \
     python -m pip install --no-cache-dir intel-extension-for-pytorch && \
     python -m pip install --no-cache-dir oneccl_bind_pt --extra-index-url https://pytorch-extension.intel.com/release-whl/stable/cpu/us/ && \
     python -m pip install --no-cache-dir -r /home/user/comps/finetuning/requirements.txt
->>>>>>> f4d123c4
 
 ENV PYTHONPATH=$PYTHONPATH:/home/user
 

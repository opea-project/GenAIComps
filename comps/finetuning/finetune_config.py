--- conflicted
+++ resolved
@@ -58,11 +58,7 @@
 
     @validator("task")
     def check_task(cls, v: str):
-<<<<<<< HEAD
         assert v in ["instruction_tuning", "pretraining", "rerank", "embedding"]
-=======
-        assert v in ["instruction_tuning", "rerank", "embedding"]
->>>>>>> fb4b8d27
         return v
 
 
@@ -86,8 +82,6 @@
     max_train_samples: int = 0
     max_eval_samples: int = 0
     train_group_size: int = 8
-<<<<<<< HEAD
-=======
     query_max_len: int = Field(
         default=128,
         description=(
@@ -104,7 +98,6 @@
     )
     query_instruction_for_retrieval: Optional[str] = Field(default=None, description="instruction for query")
     passage_instruction_for_retrieval: Optional[str] = Field(default=None, description="instruction for passage")
->>>>>>> fb4b8d27
 
 
 class RayResourceConfig(BaseModel):

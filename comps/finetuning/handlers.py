--- conflicted
+++ resolved
@@ -17,10 +17,7 @@
 from comps.cores.proto.api_protocol import (
     FileObject,
     FineTuningJob,
-<<<<<<< HEAD
     FineTuningJobCheckpoint,
-=======
->>>>>>> 7d2cd6b4
     FineTuningJobIDRequest,
     FineTuningJobList,
     FineTuningJobsRequest,
@@ -195,7 +192,6 @@
     output_dir = os.path.join(OUTPUT_DIR, job.id)
     checkpoints = []
     if os.path.exists(output_dir):
-<<<<<<< HEAD
         # Iterate over the contents of the directory and add an entry for each
         for _ in os.listdir(output_dir):  # Loop over directory contents
             checkpointsResponse = FineTuningJobCheckpoint(
@@ -207,9 +203,6 @@
             checkpoints.append(checkpointsResponse)
             checkpoint_job[checkpointsResponse.id] = checkpointsResponse.fine_tuned_model_checkpoint
     
-=======
-        checkpoints = os.listdir(output_dir)
->>>>>>> 7d2cd6b4
     return checkpoints
 
 
@@ -219,11 +212,8 @@
 
 async def handle_upload_training_files(request: UploadFileRequest):
     file = request.file
-<<<<<<< HEAD
-=======
     if file is None:
         raise HTTPException(status_code=404, detail="upload file failed!")
->>>>>>> 7d2cd6b4
     filename = urllib.parse.quote(file.filename, safe="")
     save_path = os.path.join(DATASET_BASE_PATH, filename)
     await save_content_to_local_disk(save_path, file)

# Copyright (C) 2024 Intel Corporation
# SPDX-License-Identifier: Apache-2.0

import os
import random
import time
import urllib.parse
import uuid
from pathlib import Path
from typing import Dict

from fastapi import BackgroundTasks, File, Form, HTTPException, UploadFile
from pydantic_yaml import parse_yaml_raw_as, to_yaml_file
from ray.job_submission import JobSubmissionClient

from comps import CustomLogger
from comps.cores.proto.api_protocol import (
    FileObject,
    FineTuningJob,
    FineTuningJobIDRequest,
    FineTuningJobList,
    FineTuningJobsRequest,
    UploadFileRequest,
)
from comps.finetuning.finetune_config import FinetuneConfig, FineTuningParams

logger = CustomLogger("finetuning_handlers")

DATASET_BASE_PATH = "datasets"
JOBS_PATH = "jobs"
OUTPUT_DIR = "output"

if not os.path.exists(DATASET_BASE_PATH):
    os.mkdir(DATASET_BASE_PATH)
if not os.path.exists(JOBS_PATH):
    os.mkdir(JOBS_PATH)
if not os.path.exists(OUTPUT_DIR):
    os.mkdir(OUTPUT_DIR)

FineTuningJobID = str
CHECK_JOB_STATUS_INTERVAL = 5  # Check every 5 secs

global ray_client
ray_client: JobSubmissionClient = None

running_finetuning_jobs: Dict[FineTuningJobID, FineTuningJob] = {}
finetuning_job_to_ray_job: Dict[FineTuningJobID, str] = {}


# Add a background task to periodicly update job status
def update_job_status(job_id: FineTuningJobID):
    while True:
        job_status = ray_client.get_job_status(finetuning_job_to_ray_job[job_id])
        status = str(job_status).lower()
        # Ray status "stopped" is OpenAI status "cancelled"
        status = "cancelled" if status == "stopped" else status

        logger.info(f"Status of job {job_id} is '{status}'")

        running_finetuning_jobs[job_id].status = status
        if status == "finished" or status == "cancelled" or status == "failed":
            break
        time.sleep(CHECK_JOB_STATUS_INTERVAL)


def handle_create_finetuning_jobs(request: FineTuningParams, background_tasks: BackgroundTasks):
    base_model = request.model
    train_file = request.training_file
    train_file_path = os.path.join(DATASET_BASE_PATH, train_file)

    if not os.path.exists(train_file_path):
        raise HTTPException(status_code=404, detail=f"Training file '{train_file}' not found!")

    finetune_config = FinetuneConfig(General=request.General, Dataset=request.Dataset, Training=request.Training)
    finetune_config.General.base_model = base_model
    finetune_config.Dataset.train_file = train_file_path
    if request.hyperparameters is not None:
        if request.hyperparameters.epochs != "auto":
            finetune_config.Training.epochs = request.hyperparameters.epochs

        if request.hyperparameters.batch_size != "auto":
            finetune_config.Training.batch_size = request.hyperparameters.batch_size

        if request.hyperparameters.learning_rate_multiplier != "auto":
            finetune_config.Training.learning_rate = request.hyperparameters.learning_rate_multiplier

    if os.getenv("HF_TOKEN", None):
        finetune_config.General.config.token = os.getenv("HF_TOKEN", None)

    job = FineTuningJob(
        id=f"ft-job-{uuid.uuid4()}",
        model=base_model,
        created_at=int(time.time()),
        training_file=train_file,
        hyperparameters={
            "n_epochs": finetune_config.Training.epochs,
            "batch_size": finetune_config.Training.batch_size,
            "learning_rate_multiplier": finetune_config.Training.learning_rate,
        },
        status="running",
        seed=random.randint(0, 1000) if request.seed is None else request.seed,
    )
    finetune_config.General.output_dir = os.path.join(OUTPUT_DIR, job.id)
    if os.getenv("DEVICE", ""):

        logger.info(f"specific device: {os.getenv('DEVICE')}")

        finetune_config.Training.device = os.getenv("DEVICE")
        if finetune_config.Training.device == "hpu":
            if finetune_config.Training.resources_per_worker.HPU == 0:
                # set 1
                finetune_config.Training.resources_per_worker.HPU = 1

    finetune_config_file = f"{JOBS_PATH}/{job.id}.yaml"
    to_yaml_file(finetune_config_file, finetune_config)

    global ray_client
    ray_client = JobSubmissionClient() if ray_client is None else ray_client

    ray_job_id = ray_client.submit_job(
        # Entrypoint shell command to execute
        entrypoint=f"python finetune_runner.py --config_file {finetune_config_file}",
        # Path to the local directory that contains the script.py file
        runtime_env={"working_dir": "./", "excludes": [f"{OUTPUT_DIR}"]},
    )

    logger.info(f"Submitted Ray job: {ray_job_id} ...")

    running_finetuning_jobs[job.id] = job
    finetuning_job_to_ray_job[job.id] = ray_job_id

    background_tasks.add_task(update_job_status, job.id)

    return job


def handle_list_finetuning_jobs():
    finetuning_jobs_list = FineTuningJobList(data=list(running_finetuning_jobs.values()), has_more=False)

    return finetuning_jobs_list


def handle_retrieve_finetuning_job(request: FineTuningJobIDRequest):
    fine_tuning_job_id = request.fine_tuning_job_id

    job = running_finetuning_jobs.get(fine_tuning_job_id)
    if job is None:
        raise HTTPException(status_code=404, detail=f"Fine-tuning job '{fine_tuning_job_id}' not found!")
    return job


def handle_cancel_finetuning_job(request: FineTuningJobIDRequest):
    fine_tuning_job_id = request.fine_tuning_job_id

    ray_job_id = finetuning_job_to_ray_job.get(fine_tuning_job_id)
    if ray_job_id is None:
        raise HTTPException(status_code=404, detail=f"Fine-tuning job '{fine_tuning_job_id}' not found!")

    global ray_client
    ray_client = JobSubmissionClient() if ray_client is None else ray_client
    ray_client.stop_job(ray_job_id)

    job = running_finetuning_jobs.get(fine_tuning_job_id)
    job.status = "cancelled"
    return job


async def save_content_to_local_disk(save_path: str, content):
    save_path = Path(save_path)
    try:
        if isinstance(content, str):
            with open(save_path, "w", encoding="utf-8") as file:
                file.write(content)
        else:
            with save_path.open("wb") as fout:
                content = await content.read()
                fout.write(content)
    except Exception as e:

        logger.info(f"Write file failed. Exception: {e}")

        raise Exception(status_code=500, detail=f"Write file {save_path} failed. Exception: {e}")


def handle_list_finetuning_checkpoints(request: FineTuningJobIDRequest):
    fine_tuning_job_id = request.fine_tuning_job_id

    job = running_finetuning_jobs.get(fine_tuning_job_id)
    if job is None:
        raise HTTPException(status_code=404, detail=f"Fine-tuning job '{fine_tuning_job_id}' not found!")
    output_dir = os.path.join(JOBS_PATH, job.id)
    checkpoints = []
    if os.path.exists(output_dir):
        checkpoints = os.listdir(output_dir)
    return checkpoints


async def upload_file(purpose: str = Form(...), file: UploadFile = File(...)):
    return UploadFileRequest(purpose=purpose, file=file)


async def handle_upload_training_files(request: UploadFileRequest):
<<<<<<< HEAD
=======
    if file is None:
        raise HTTPException(status_code=404, detail="upload file failed!")
>>>>>>> f466f67e
    file = request.file
    filename = urllib.parse.quote(file.filename, safe="")
    save_path = os.path.join(DATASET_BASE_PATH, filename)
    await save_content_to_local_disk(save_path, file)

    fileBytes = os.path.getsize(save_path)
    fileInfo = FileObject(
        id=f"file-{uuid.uuid4()}",
        object="file",
        bytes=fileBytes,
        created_at=int(time.time()),
        filename=filename,
        purpose="fine-tune",
    )

    return fileInfo<|MERGE_RESOLUTION|>--- conflicted
+++ resolved
@@ -200,12 +200,9 @@
 
 
 async def handle_upload_training_files(request: UploadFileRequest):
-<<<<<<< HEAD
-=======
+    file = request.file
     if file is None:
-        raise HTTPException(status_code=404, detail="upload file failed!")
->>>>>>> f466f67e
-    file = request.file
+        raise HTTPException(status_code=404, detail=f"upload file failed!")
     filename = urllib.parse.quote(file.filename, safe="")
     save_path = os.path.join(DATASET_BASE_PATH, filename)
     await save_content_to_local_disk(save_path, file)

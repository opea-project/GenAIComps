# Copyright (C) 2024 Intel Corporation
# SPDX-License-Identifier: Apache-2.0

import os
import random
import time
import uuid
from pathlib import Path
from typing import Dict

from fastapi import BackgroundTasks, HTTPException
from pydantic_yaml import parse_yaml_raw_as, to_yaml_file
from ray.job_submission import JobSubmissionClient

from comps import CustomLogger
from comps.cores.proto.api_protocol import (
    FineTuningJob,
    FineTuningJobIDRequest,
    FineTuningJobList,
    FineTuningJobsRequest,
)
<<<<<<< HEAD
from comps.finetuning.finetune_config import FinetuneConfig
=======
from comps.finetuning.llm_on_ray.finetune.finetune_config import FinetuneConfig

logger = CustomLogger("finetuning_handlers")

MODEL_CONFIG_FILE_MAP = {
    "meta-llama/Llama-2-7b-chat-hf": "./models/llama-2-7b-chat-hf.yaml",
    "mistralai/Mistral-7B-v0.1": "./models/mistral-7b-v0.1.yaml",
}
>>>>>>> 2360e5ad

DATASET_BASE_PATH = "datasets"
JOBS_PATH = "jobs"
OUTPUT_DIR = "output"

if not os.path.exists(DATASET_BASE_PATH):
    os.mkdir(DATASET_BASE_PATH)
if not os.path.exists(JOBS_PATH):
    os.mkdir(JOBS_PATH)
if not os.path.exists(OUTPUT_DIR):
    os.mkdir(OUTPUT_DIR)

FineTuningJobID = str
CHECK_JOB_STATUS_INTERVAL = 5  # Check every 5 secs

global ray_client
ray_client: JobSubmissionClient = None

running_finetuning_jobs: Dict[FineTuningJobID, FineTuningJob] = {}
finetuning_job_to_ray_job: Dict[FineTuningJobID, str] = {}


# Add a background task to periodicly update job status
def update_job_status(job_id: FineTuningJobID):
    while True:
        job_status = ray_client.get_job_status(finetuning_job_to_ray_job[job_id])
        status = str(job_status).lower()
        # Ray status "stopped" is OpenAI status "cancelled"
        status = "cancelled" if status == "stopped" else status
        logger.info(f"Status of job {job_id} is '{status}'")
        running_finetuning_jobs[job_id].status = status
        if status == "finished" or status == "cancelled" or status == "failed":
            break
        time.sleep(CHECK_JOB_STATUS_INTERVAL)


def handle_create_finetuning_jobs(request: FineTuningJobsRequest, background_tasks: BackgroundTasks):
    base_model = request.model
    train_file = request.training_file
    train_file_path = os.path.join(DATASET_BASE_PATH, train_file)

    if not os.path.exists(train_file_path):
        raise HTTPException(status_code=404, detail=f"Training file '{train_file}' not found!")

    finetune_config = FinetuneConfig()
    finetune_config.General.base_model = base_model
    finetune_config.Dataset.train_file = train_file_path
    if request.hyperparameters is not None:
        if request.hyperparameters.epochs != "auto":
            finetune_config.Training.epochs = request.hyperparameters.epochs

        if request.hyperparameters.batch_size != "auto":
            finetune_config.Training.batch_size = request.hyperparameters.batch_size

        if request.hyperparameters.learning_rate_multiplier != "auto":
            finetune_config.Training.learning_rate = request.hyperparameters.learning_rate_multiplier

    if os.getenv("HF_TOKEN", None):
        finetune_config.General.config.token = os.getenv("HF_TOKEN", None)

    job = FineTuningJob(
        id=f"ft-job-{uuid.uuid4()}",
        model=base_model,
        created_at=int(time.time()),
        training_file=train_file,
        hyperparameters={
            "n_epochs": finetune_config.Training.epochs,
            "batch_size": finetune_config.Training.batch_size,
            "learning_rate_multiplier": finetune_config.Training.learning_rate,
        },
        status="running",
        seed=random.randint(0, 1000) if request.seed is None else request.seed,
    )
    finetune_config.General.output_dir = os.path.join(OUTPUT_DIR, job.id)
    if os.getenv("DEVICE", ""):
        logger.info(f"specific device: {os.getenv('DEVICE')}")
        finetune_config.Training.device = os.getenv("DEVICE")

    finetune_config_file = f"{JOBS_PATH}/{job.id}.yaml"
    to_yaml_file(finetune_config_file, finetune_config)

    global ray_client
    ray_client = JobSubmissionClient() if ray_client is None else ray_client

    ray_job_id = ray_client.submit_job(
        # Entrypoint shell command to execute
        entrypoint=f"python finetune_runner.py --config_file {finetune_config_file}",
        # Path to the local directory that contains the script.py file
        runtime_env={"working_dir": "./", "excludes": [f"{OUTPUT_DIR}"]},
    )
    logger.info(f"Submitted Ray job: {ray_job_id} ...")

    running_finetuning_jobs[job.id] = job
    finetuning_job_to_ray_job[job.id] = ray_job_id

    background_tasks.add_task(update_job_status, job.id)

    return job


def handle_list_finetuning_jobs():
    finetuning_jobs_list = FineTuningJobList(data=list(running_finetuning_jobs.values()), has_more=False)

    return finetuning_jobs_list


def handle_retrieve_finetuning_job(request: FineTuningJobIDRequest):
    fine_tuning_job_id = request.fine_tuning_job_id

    job = running_finetuning_jobs.get(fine_tuning_job_id)
    if job is None:
        raise HTTPException(status_code=404, detail=f"Fine-tuning job '{fine_tuning_job_id}' not found!")
    return job


def handle_cancel_finetuning_job(request: FineTuningJobIDRequest):
    fine_tuning_job_id = request.fine_tuning_job_id

    ray_job_id = finetuning_job_to_ray_job.get(fine_tuning_job_id)
    if ray_job_id is None:
        raise HTTPException(status_code=404, detail=f"Fine-tuning job '{fine_tuning_job_id}' not found!")

    global ray_client
    ray_client = JobSubmissionClient() if ray_client is None else ray_client
    ray_client.stop_job(ray_job_id)

    job = running_finetuning_jobs.get(fine_tuning_job_id)
    job.status = "cancelled"
    return job


async def save_content_to_local_disk(save_path: str, content):
    save_path = Path(save_path)
    try:
        if isinstance(content, str):
            with open(save_path, "w", encoding="utf-8") as file:
                file.write(content)
        else:
            with save_path.open("wb") as fout:
                content = await content.read()
                fout.write(content)
    except Exception as e:
        logger.info(f"Write file failed. Exception: {e}")
        raise Exception(status_code=500, detail=f"Write file {save_path} failed. Exception: {e}")


def handle_list_finetuning_checkpoints(request: FineTuningJobIDRequest):
    fine_tuning_job_id = request.fine_tuning_job_id

    job = running_finetuning_jobs.get(fine_tuning_job_id)
    if job is None:
        raise HTTPException(status_code=404, detail=f"Fine-tuning job '{fine_tuning_job_id}' not found!")
    output_dir = os.path.join(JOBS_PATH, job.id)
    checkpoints = []
    if os.path.exists(output_dir):
        checkpoints = os.listdir(output_dir)
    return checkpoints<|MERGE_RESOLUTION|>--- conflicted
+++ resolved
@@ -19,18 +19,9 @@
     FineTuningJobList,
     FineTuningJobsRequest,
 )
-<<<<<<< HEAD
 from comps.finetuning.finetune_config import FinetuneConfig
-=======
-from comps.finetuning.llm_on_ray.finetune.finetune_config import FinetuneConfig
 
 logger = CustomLogger("finetuning_handlers")
-
-MODEL_CONFIG_FILE_MAP = {
-    "meta-llama/Llama-2-7b-chat-hf": "./models/llama-2-7b-chat-hf.yaml",
-    "mistralai/Mistral-7B-v0.1": "./models/mistral-7b-v0.1.yaml",
-}
->>>>>>> 2360e5ad
 
 DATASET_BASE_PATH = "datasets"
 JOBS_PATH = "jobs"

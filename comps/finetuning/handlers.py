--- conflicted
+++ resolved
@@ -50,6 +50,7 @@
 running_finetuning_jobs: Dict[FineTuningJobID, FineTuningJob] = {}
 finetuning_job_to_ray_job: Dict[FineTuningJobID, str] = {}
 checkpoint_id_to_checkpoint_path: Dict[CheckpointID, CheckpointPath] = {}
+
 
 
 # Add a background task to periodicly update job status
@@ -198,13 +199,8 @@
                 fine_tuning_job_id=fine_tuning_job_id,
             )
             checkpoints.append(checkpointsResponse)
-<<<<<<< HEAD
             checkpoint_id_to_checkpoint_path[checkpointsResponse.id] = checkpointsResponse.fine_tuned_model_checkpoint
     
-=======
-            checkpoint_job[checkpointsResponse.id] = checkpointsResponse.fine_tuned_model_checkpoint
-
->>>>>>> ce06c2d0
     return checkpoints
 
 

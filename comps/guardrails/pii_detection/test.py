--- conflicted
+++ resolved
@@ -37,16 +37,6 @@
         content = pd.read_csv("data/ai_rss.csv")["Description"]
         content = content[:batch_size].to_list()
     else:
-<<<<<<< HEAD
-        content = ([
-                "Q1 revenue was $1.23 billion, up 12% year over year. ",
-                "We are excited to announce the opening of our new office in Miami! ",
-                "Mary Smith, 123-456-7890,",
-                "John is a good team leader",
-                "meeting minutes: sync up with sales team on the new product launch",
-            ]*batch_size)
-        
-=======
         content = [
             "Q1 revenue was $1.23 billion, up 12% year over year. ",
             "We are excited to announce the opening of our new office in Miami! ",
@@ -55,7 +45,6 @@
             "meeting minutes: sync up with sales team on the new product launch",
         ]
 
->>>>>>> 6a1fdc21
     payload = {"text_list": json.dumps(content), "strategy": strategy}
 
     with Timer(f"send {len(content)} text to pii detection endpoint"):

--- conflicted
+++ resolved
@@ -2,21 +2,11 @@
 
 The Guardrails service enhances the security of LLM-based applications by offering a suite of microservices designed to ensure trustworthiness, safety, and security.
 
-<<<<<<< HEAD
-| MicroService                                         | Description                                                                                                                                                                                                          |
-| ---------------------------------------------------- | -------------------------------------------------------------------------------------------------------------------------------------------------------------------------------------------------------------------- |
-| [Llama Guard](./llama_guard/langchain/README.md)     | Provides guardrails for inputs and outputs to ensure safe interactions                                                                                                                                               |
-| [PII Detection](./pii_detection/README.md)           | Detects Personally Identifiable Information (PII) and Business Sensitive Information (BSI)                                                                                                                           |
-| [Toxicity Detection](./toxicity_detection/README.md) | Detects Toxic language (rude, disrespectful, or unreasonable language that is likely to make someone leave a discussion)                                                                                             |
-| [Factuality](./factuality/README.md)                 | evaluate the outputs of LLMs against the context of the prompts.Generates a score indicating how factual the response is                                                                                             |
-| [Prompt Injection](./prompt_injection/README.md)     | Detects and prevents prompt injection attacks that attempt to manipulate the AI’s behavior or responses by injecting malicious or misleading input. This helps maintain the integrity and safety of AI interactions. |
-=======
 | MicroService                                         | Description                                                                                                              |
 | ---------------------------------------------------- | ------------------------------------------------------------------------------------------------------------------------ |
 | [Llama Guard](./llama_guard/langchain/README.md)     | Provides guardrails for inputs and outputs to ensure safe interactions                                                   |
 | [PII Detection](./pii_detection/README.md)           | Detects Personally Identifiable Information (PII) and Business Sensitive Information (BSI)                               |
 | [Toxicity Detection](./toxicity_detection/README.md) | Detects Toxic language (rude, disrespectful, or unreasonable language that is likely to make someone leave a discussion) |
 | [Bias Detection](./bias_detection/README.md)         | Detects Biased language (framing bias, epistemological bias, and demographic bias)                                       |
->>>>>>> b4a7f261
 
 Additional safety-related microservices will be available soon.
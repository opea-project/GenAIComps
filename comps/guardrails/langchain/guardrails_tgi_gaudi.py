# Copyright (C) 2024 Intel Corporation
# SPDX-License-Identifier: Apache-2.0

import os

from langchain_community.utilities.requests import JsonRequestsWrapper
from langchain_huggingface import ChatHuggingFace
from langchain_huggingface.llms import HuggingFaceEndpoint
from langsmith import traceable

from comps import ServiceType, TextDoc, opea_microservices, register_microservice

DEFAULT_MODEL = "meta-llama/LlamaGuard-7b"


def get_unsafe_dict(model_id=DEFAULT_MODEL):
    if model_id == "meta-llama/LlamaGuard-7b":
        return {
            "O1": "Violence and Hate",
            "O2": "Sexual Content",
            "O3": "Criminal Planning",
            "O4": "Guns and Illegal Weapons",
            "O5": "Regulated or Controlled Substances",
            "O6": "Self-Harm",
        }
    else:
        # Standard MLCommons taxonomy of hazard
        # https://mlcommons.org/2024/04/mlc-aisafety-v0-5-poc/
        return {
            "S1": "Violent Crimes",
            "S2": "Non-Violent Crimes",
            "S3": "Sex Crimes",
            "S4": "Child Exploitation",
            "S5": "Specialized Advice",
            "S6": "Privacy",
            "S7": "Intellectual Property",
            "S8": "Indiscriminate Weapons",
            "S9": "Hate",
            "S10": "Self-Harm",
            "S11": "Sexual Content",
        }


def get_tgi_service_model_id(endpoint_url, default=DEFAULT_MODEL):
    """Returns Hugging Face repo id for deployed service's info endpoint
    otherwise return default model."""
    try:
        requests = JsonRequestsWrapper()
        info_endpoint = os.path.join(endpoint_url, "info")
        model_info = requests.get(info_endpoint)
        return model_info["model_id"]
    except Exception as e:
        return default


@register_microservice(
    name="opea_service@guardrails_tgi_gaudi",
    service_type=ServiceType.GUARDRAIL,
    endpoint="/v1/guardrails",
    host="0.0.0.0",
    port=9090,
    input_datatype=TextDoc,
    output_datatype=TextDoc,
)
@traceable(run_type="llm")
def safety_guard(input: TextDoc) -> TextDoc:
<<<<<<< HEAD
    response_input_guard = llm_guard_chat.invoke([{"role": "user", "content": input.text}]).content
=======
    response_input_guard = llm_engine_hf.invoke([{"role": "user", "content": input.text}]).content
>>>>>>> 530d0473
    if "unsafe" in response_input_guard:
        unsafe_dict = get_unsafe_dict(llm_guard_chat.model_id)
        policy_violation_level = response_input_guard.split("\n")[1].strip()
        policy_violations = unsafe_dict[policy_violation_level]
        print(f"Violated policies: {policy_violations}")
        res = TextDoc(text=f"Violated policies: {policy_violations}, please check your input.")
    else:
        res = TextDoc(text="safe")

    return res


if __name__ == "__main__":
    safety_guard_endpoint = os.getenv("SAFETY_GUARD_ENDPOINT", "http://localhost:8080")
    safety_guard_model = os.getenv("SAFETY_GUARD_MODEL_ID", get_tgi_service_model_id(safety_guard_endpoint))
    llm_guard = HuggingFaceEndpoint(
        endpoint_url=safety_guard_endpoint,
        max_new_tokens=100,
        top_k=1,
        top_p=0.95,
        typical_p=0.95,
        temperature=0.01,
        repetition_penalty=1.03,
    )
    # chat engine for server-side prompt templating
<<<<<<< HEAD
    llm_guard_chat = ChatHuggingFace(llm=llm_guard, model_id=safety_guard_model)
=======
    llm_engine_hf = ChatHuggingFace(llm=llm_guard)
>>>>>>> 530d0473
    print("guardrails - router] LLM initialized.")
    opea_microservices["opea_service@guardrails_tgi_gaudi"].start()<|MERGE_RESOLUTION|>--- conflicted
+++ resolved
@@ -64,13 +64,9 @@
 )
 @traceable(run_type="llm")
 def safety_guard(input: TextDoc) -> TextDoc:
-<<<<<<< HEAD
-    response_input_guard = llm_guard_chat.invoke([{"role": "user", "content": input.text}]).content
-=======
     response_input_guard = llm_engine_hf.invoke([{"role": "user", "content": input.text}]).content
->>>>>>> 530d0473
     if "unsafe" in response_input_guard:
-        unsafe_dict = get_unsafe_dict(llm_guard_chat.model_id)
+        unsafe_dict = get_unsafe_dict(llm_engine_hf.model_id)
         policy_violation_level = response_input_guard.split("\n")[1].strip()
         policy_violations = unsafe_dict[policy_violation_level]
         print(f"Violated policies: {policy_violations}")
@@ -94,10 +90,6 @@
         repetition_penalty=1.03,
     )
     # chat engine for server-side prompt templating
-<<<<<<< HEAD
-    llm_guard_chat = ChatHuggingFace(llm=llm_guard, model_id=safety_guard_model)
-=======
     llm_engine_hf = ChatHuggingFace(llm=llm_guard)
->>>>>>> 530d0473
     print("guardrails - router] LLM initialized.")
     opea_microservices["opea_service@guardrails_tgi_gaudi"].start()
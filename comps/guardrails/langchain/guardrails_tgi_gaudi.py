--- conflicted
+++ resolved
@@ -14,7 +14,6 @@
 
 import os
 
-<<<<<<< HEAD
 from langchain_huggingface.llms import HuggingFaceEndpoint
 from langchain_huggingface import ChatHuggingFace
 from langsmith import traceable
@@ -22,18 +21,8 @@
 from comps import ServiceType, TextDoc, opea_microservices, register_microservice
 
 
-def get_unsafe_dict(model_id='meta-llama/LlamaGuard-7b'):
-    if model_id == 'meta-llama/LlamaGuard-7b':
-=======
-from langchain_huggingface import ChatHuggingFace
-from langchain_huggingface.llms import HuggingFaceEndpoint
-
-from comps import ServiceType, TextDoc, opea_microservices, opea_telemetry, register_microservice
-
-
 def get_unsafe_dict(model_id="meta-llama/LlamaGuard-7b"):
     if model_id == "meta-llama/LlamaGuard-7b":
->>>>>>> 542470a6
         return {
             "O1": "Violence and Hate",
             "O2": "Sexual Content",
@@ -43,24 +32,6 @@
             "O6": "Self-Harm",
         }
     else:
-<<<<<<< HEAD
-        # Standard MLCommons taxonomy of hazard 
-        # https://mlcommons.org/2024/04/mlc-aisafety-v0-5-poc/
-        return  {
-            "S1": "Violent Crimes", 
-            "S2": "Non-Violent Crimes", 
-            "S3": "Sex Crimes", 
-            "S4": "Child Exploitation", 
-            "S5": "Specialized Advice", 
-            "S6": "Privacy", 
-            "S7": "Intellectual Property", 
-            "S8": "Indiscriminate Weapons", 
-            "S9": "Hate", 
-            "S10": "Self-Harm", 
-            "S11": "Sexual Content",
-        }
-    
-=======
         # Standard MLCommons taxonomy of hazard
         # https://mlcommons.org/2024/04/mlc-aisafety-v0-5-poc/
         return {
@@ -77,7 +48,6 @@
             "S11": "Sexual Content",
         }
 
->>>>>>> 542470a6
 
 @register_microservice(
     name="opea_service@guardrails_tgi_gaudi",
@@ -92,11 +62,7 @@
 def safety_guard(input: TextDoc) -> TextDoc:
     # chat engine for server-side prompt templating
     llm_engine_hf = ChatHuggingFace(llm=llm_guard)
-<<<<<<< HEAD
-    response_input_guard= llm_engine_hf.invoke([{"role": "user", "content": input.text}]).content
-=======
     response_input_guard = llm_engine_hf.invoke([{"role": "user", "content": input.text}]).content
->>>>>>> 542470a6
     if "unsafe" in response_input_guard:
         unsafe_dict = get_unsafe_dict(llm_engine_hf.model_id)
         policy_violation_level = response_input_guard.split("\n")[1].strip()

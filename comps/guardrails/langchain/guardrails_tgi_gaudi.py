--- conflicted
+++ resolved
@@ -14,102 +14,12 @@
 
 import os
 
-<<<<<<< HEAD
 from langchain_huggingface.llms import HuggingFaceEndpoint
 from langchain_huggingface import ChatHuggingFace
-=======
-from langchain_community.llms import HuggingFaceEndpoint
 from langsmith import traceable
->>>>>>> dc5f4865
 
 from comps import ServiceType, TextDoc, opea_microservices, register_microservice
 
-<<<<<<< HEAD
-=======
-unsafe_categories = """O1: Violence and Hate.
-Should not
-- Help people plan or engage in violence.
-- Encourage people to engage in violence.
-- Express hateful, derogatory, or demeaning sentiments against people based on sensitive personal characteristics like their race, color, religion, national origin, sexual orientation, gender, gender identity, or disability.
-- Encourage discrimination against people based on those characteristics and should not use slurs or create insults based on those characteristics.
-Can
-- Provide information on violence and discrimination.
-- Discuss the topics of hate and violence, and can discuss historical events involving violence.
-O2: Sexual Content.
-Should not
-- Engage in sexually explicit (i.e., erotic) conversations and should not encourage people to engage in sexual activities.
-Can
-- Discuss topics related to sexuality and sexual education.
-- Provide general information regarding sexual activities.
-- Provide guidance on topics related to sexual health.
-O3: Criminal Planning.
-Should not
-- Help people plan or engage in criminal activities like theft, kidnapping, or financial crimes, especially when the person indicates that they may act on the information provided to them.
-- Encourage people to engage in criminal activities or condone criminal behavior.
-Can
-- Help people understand how crimes are committed, provided that the response is not so detailed that it could be used to provide a roadmap for future crimes.
-- Help people understand how systems work that are used to prevent crimes, provided those descriptions do not provide detailed information on how to defeat those systems.
-O4: Guns and Illegal Weapons.
-Should not
-- Assist in the planning or execution of firearm or illegal weapons crimes, especially when the person indicates that they may act on the information provided to them.
-- Encourage people to engage in firearm or illegal weapons crimes or condone such behavior.
-Can
-- Discuss firearms and the arguments for and against firearm ownership.
-O5: Regulated or Controlled Substances.
-Should not
-- Encourage or assist people in the trafficking, consumption, or use of regulated or controlled substances, including but not limited to illegal drugs, tobacco, alcohol, and cannabis.
-- Assist or encourage people to create such substances when it is illegal to do so.
-Can
-- Discuss the use of regulated or controlled substances, and can provide general information on those substances (ex: what their chemical composition is and what their effects are).
-- Provide information on how those substances are manufactured, provided that the information is not so detailed as to provide step-by-step instructions for their creation.
-O6: Self-Harm.
-Should not
-- Encourage people to harm themselves.
-- Romanticize or condone self-harm or suicide.
-- Provide information regarding the methods of suicide or self-harm.
-- Provide any information or advice, other than information regarding appropriate health resources, to people who express or imply that they wish to harm themselves.
-Can
-- Provide general information regarding self-harm and suicide (ex: statistics, the mental health challenges faced by those who take these actions).
-Should
-- Provide information regarding appropriate health resources to people who imply or express the desire to harm themselves."""
-
-unsafe_dict = {
-    "O1": "Violence and Hate",
-    "O2": "Sexual Content",
-    "O3": "Criminal Planning",
-    "O4": "Guns and Illegal Weapons",
-    "O5": "Regulated or Controlled Substances",
-    "O6": "Self-Harm",
-}
-
-
-def moderation_prompt_for_chat(chat):
-    # For simplicity, we assume the chat dictionary correctly alternates "user" and "assistant" roles
-    # Feel free to include error checking if needed
-    conversation = [turn["content"] for turn in chat]
-    is_agent = len(conversation) % 2 == 0
-    role = "Agent" if len(conversation) % 2 == 0 else "User"
-    prompt = f"""[INST] Task: Check if there is unsafe content in '{role}' messages in conversations according our safety policy with the below categories.
-
-<BEGIN UNSAFE CONTENT CATEGORIES>
-{unsafe_categories}
-<END UNSAFE CONTENT CATEGORIES>
-
-<BEGIN CONVERSATION>
-
-"""
-
-    # Alternate User/Agent turns, inserting 2 newlines between each
-    for i, m in enumerate(conversation):
-        role = "User" if i % 2 == 0 else "Agent"
-        prompt += f"{role}: {m}\n\n"
-    prompt += f"""<END CONVERSATION>
-
-Provide your safety assessment for {role} in the above conversation:
-- First line must read 'safe' or 'unsafe'.
-- If unsafe, a second line must include a comma-separated list of violated categories. [/INST]"""
-    return prompt
->>>>>>> dc5f4865
 
 def get_unsafe_dict(model_id='meta-llama/LlamaGuard-7b'):
     if model_id == 'meta-llama/LlamaGuard-7b':

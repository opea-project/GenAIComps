--- conflicted
+++ resolved
@@ -43,13 +43,7 @@
 if __name__ == "__main__":
     parser = argparse.ArgumentParser()
     args = setup_parser(parser)
-<<<<<<< HEAD
-    
-=======
 
-    print("#1 args=", args)
-
->>>>>>> 6160c050
     args.load_quantized_model = False
     args.num_return_sequences = 1
     args.model_name_or_path = "neo4j/text2cypher-gemma-2-9b-it-finetuned-2024v1"

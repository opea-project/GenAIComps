--- conflicted
+++ resolved
@@ -153,11 +153,6 @@
         while not await self.check_health():  # Ensure you await this call
             logger.info("[ invoke ] Sleep for a min before checking init again ...")
             await asyncio.sleep(30)  # Sleep for 30 seconds before checking again
-<<<<<<< HEAD
         
         result = await self.query_engine_chain.run(input.input_text) #Await the asynchronous function
-=======
-
-        result = await self.query_engine_chain.run(input.input_text) Await the asynchronous function
->>>>>>> 79f854ff
         return result
--- conflicted
+++ resolved
@@ -10,13 +10,8 @@
 
 COPY comps /home/comps
 
-<<<<<<< HEAD
-RUN pip install --no-cache-dir --upgrade pip && \
+RUN pip install --no-cache-dir --upgrade pip setuptools && \
     if [ ${ARCH} = "cpu" ]; then pip install --no-cache-dir torch torchvision --index-url https://download.pytorch.org/whl/cpu; fi && \
-=======
-RUN pip install --no-cache-dir --upgrade pip setuptools && \
-    if [ ${ARCH} = "cpu" ]; then pip install torch torchvision --index-url https://download.pytorch.org/whl/cpu; fi && \
->>>>>>> a941fc54
     pip install --no-cache-dir -r /home/comps/image2image/src/requirements.txt
 
 ENV PYTHONPATH=$PYTHONPATH:/home

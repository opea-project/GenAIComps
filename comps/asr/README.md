# ASR Microservice

ASR (Audio-Speech-Recognition) microservice helps users convert speech to text. When building a talking bot with LLM, users will need to convert their audio inputs (What they talk, or Input audio from other sources) to text, so the LLM is able to tokenize the text and generate an answer. This microservice is built for that conversion stage.

## 🚀1. Start Microservice with Python (Option 1)

To start the ASR microservice with Python, you need to first install python packages.

### 1.1 Install Requirements

```bash
pip install -r requirements.txt
```

<<<<<<< HEAD
### 1.2 Start Whisper Service/Test
=======
## 1.2 Start Whisper Service/Test
>>>>>>> cb3b770a

- Xeon CPU

```bash
cd whisper/
nohup python whisper_server.py --device=cpu &
python check_whisper_server.py
```

Note: please make sure that port 7066 is not occupied by other services. Otherwise, use the command `npx kill-port 7066` to free the port.

If the Whisper server is running properly, you should see the following output:

```bash
{'asr_result': 'Who is pat gelsinger'}
```

- Gaudi2 HPU

```bash
pip install optimum[habana]

cd whisper/
nohup python whisper_server.py --device=hpu &
python check_whisper_server.py
```

<<<<<<< HEAD
### 1.3 Start ASR Service/Test
=======
## 1.3 Start ASR Service/Test
>>>>>>> cb3b770a

```bash
cd ../
python asr.py
python check_asr_server.py
```

While the Whisper service is running, you can start the ASR service. If the ASR service is running properly, you should see the output similar to the following:

```bash
{'id': '0e686efd33175ce0ebcf7e0ed7431673', 'text': 'who is pat gelsinger'}
```

## 🚀2. Start Microservice with Docker (Option 2)

Alternatively, you can also start the ASR microservice with Docker.

<<<<<<< HEAD
### 2.1 Build Images

#### 2.1.1 Whisper Server Image
=======
## 2.1 Build Images

### 2.1.1 Whisper Server Image
>>>>>>> cb3b770a

- Xeon CPU

```bash
cd ../..
docker build -t opea/whisper:latest --build-arg https_proxy=$https_proxy --build-arg http_proxy=$http_proxy -f comps/asr/whisper/Dockerfile .
```

- Gaudi2 HPU

```bash
cd ../..
docker build -t opea/whisper-gaudi:latest --build-arg https_proxy=$https_proxy --build-arg http_proxy=$http_proxy -f comps/asr/whisper/Dockerfile_hpu .
```

<<<<<<< HEAD
#### 2.1.2 ASR Service Image
=======
### 2.1.2 ASR Service Image
>>>>>>> cb3b770a

```bash
docker build -t opea/asr:latest --build-arg https_proxy=$https_proxy --build-arg http_proxy=$http_proxy -f comps/asr/Dockerfile .
```

<<<<<<< HEAD
### 2.2 Start Whisper and ASR Service

#### 2.2.1 Start Whisper Server
=======
## 2.2 Start Whisper and ASR Service

### 2.2.1 Start Whisper Server
>>>>>>> cb3b770a

- Xeon

```bash
docker run -p 7066:7066 --ipc=host -e http_proxy=$http_proxy -e https_proxy=$https_proxy opea/whisper:latest
```

- Gaudi2 HPU

```bash
docker run -p 7066:7066 --runtime=habana -e HABANA_VISIBLE_DEVICES=all -e OMPI_MCA_btl_vader_single_copy_mechanism=none --cap-add=sys_nice --ipc=host -e http_proxy=$http_proxy -e https_proxy=$https_proxy opea/whisper-gaudi:latest
```

<<<<<<< HEAD
#### 2.2.2 Start ASR service
=======
### 2.2.2 Start ASR service
>>>>>>> cb3b770a

```bash
ip_address=$(hostname -I | awk '{print $1}')

docker run -d -p 9099:9099 --ipc=host -e http_proxy=$http_proxy -e https_proxy=$https_proxy -e ASR_ENDPOINT=http://$ip_address:7066 opea/asr:latest
```

<<<<<<< HEAD
#### 2.2.3 Test
=======
### 2.2.3 Test
>>>>>>> cb3b770a

```bash
# Use curl or python

# curl
http_proxy="" curl http://localhost:9099/v1/audio/transcriptions -XPOST -d '{"byte_str": "UklGRigAAABXQVZFZm10IBIAAAABAAEARKwAAIhYAQACABAAAABkYXRhAgAAAAEA"}' -H 'Content-Type: application/json'

# python
python check_asr_server.py
```<|MERGE_RESOLUTION|>--- conflicted
+++ resolved
@@ -2,21 +2,17 @@
 
 ASR (Audio-Speech-Recognition) microservice helps users convert speech to text. When building a talking bot with LLM, users will need to convert their audio inputs (What they talk, or Input audio from other sources) to text, so the LLM is able to tokenize the text and generate an answer. This microservice is built for that conversion stage.
 
-## 🚀1. Start Microservice with Python (Option 1)
+# 🚀1. Start Microservice with Python (Option 1)
 
 To start the ASR microservice with Python, you need to first install python packages.
 
-### 1.1 Install Requirements
+## 1.1 Install Requirements
 
 ```bash
 pip install -r requirements.txt
 ```
 
-<<<<<<< HEAD
-### 1.2 Start Whisper Service/Test
-=======
 ## 1.2 Start Whisper Service/Test
->>>>>>> cb3b770a
 
 - Xeon CPU
 
@@ -44,11 +40,7 @@
 python check_whisper_server.py
 ```
 
-<<<<<<< HEAD
-### 1.3 Start ASR Service/Test
-=======
 ## 1.3 Start ASR Service/Test
->>>>>>> cb3b770a
 
 ```bash
 cd ../
@@ -62,19 +54,13 @@
 {'id': '0e686efd33175ce0ebcf7e0ed7431673', 'text': 'who is pat gelsinger'}
 ```
 
-## 🚀2. Start Microservice with Docker (Option 2)
+# 🚀2. Start Microservice with Docker (Option 2)
 
 Alternatively, you can also start the ASR microservice with Docker.
 
-<<<<<<< HEAD
-### 2.1 Build Images
-
-#### 2.1.1 Whisper Server Image
-=======
 ## 2.1 Build Images
 
 ### 2.1.1 Whisper Server Image
->>>>>>> cb3b770a
 
 - Xeon CPU
 
@@ -90,25 +76,15 @@
 docker build -t opea/whisper-gaudi:latest --build-arg https_proxy=$https_proxy --build-arg http_proxy=$http_proxy -f comps/asr/whisper/Dockerfile_hpu .
 ```
 
-<<<<<<< HEAD
-#### 2.1.2 ASR Service Image
-=======
 ### 2.1.2 ASR Service Image
->>>>>>> cb3b770a
 
 ```bash
 docker build -t opea/asr:latest --build-arg https_proxy=$https_proxy --build-arg http_proxy=$http_proxy -f comps/asr/Dockerfile .
 ```
 
-<<<<<<< HEAD
-### 2.2 Start Whisper and ASR Service
-
-#### 2.2.1 Start Whisper Server
-=======
 ## 2.2 Start Whisper and ASR Service
 
 ### 2.2.1 Start Whisper Server
->>>>>>> cb3b770a
 
 - Xeon
 
@@ -122,11 +98,7 @@
 docker run -p 7066:7066 --runtime=habana -e HABANA_VISIBLE_DEVICES=all -e OMPI_MCA_btl_vader_single_copy_mechanism=none --cap-add=sys_nice --ipc=host -e http_proxy=$http_proxy -e https_proxy=$https_proxy opea/whisper-gaudi:latest
 ```
 
-<<<<<<< HEAD
-#### 2.2.2 Start ASR service
-=======
 ### 2.2.2 Start ASR service
->>>>>>> cb3b770a
 
 ```bash
 ip_address=$(hostname -I | awk '{print $1}')
@@ -134,11 +106,7 @@
 docker run -d -p 9099:9099 --ipc=host -e http_proxy=$http_proxy -e https_proxy=$https_proxy -e ASR_ENDPOINT=http://$ip_address:7066 opea/asr:latest
 ```
 
-<<<<<<< HEAD
-#### 2.2.3 Test
-=======
 ### 2.2.3 Test
->>>>>>> cb3b770a
 
 ```bash
 # Use curl or python

--- conflicted
+++ resolved
@@ -8,22 +8,10 @@
 import numpy as np
 import requests
 
-<<<<<<< HEAD
-from comps import CustomLogger
-
-logger = CustomLogger("asr")
-logflag = os.getenv("LOGFLAG", False)
-
-from comps import (
-    Base64ByteStrDoc,
-    LLMParamsDoc,
-    ServiceType,
-=======
 from comps import (
     Base64ByteStrDoc,
     ServiceType,
     TextDoc,
->>>>>>> cb3b770a
     opea_microservices,
     register_microservice,
     register_statistics,
@@ -38,40 +26,21 @@
     host="0.0.0.0",
     port=9099,
     input_datatype=Base64ByteStrDoc,
-<<<<<<< HEAD
-    output_datatype=LLMParamsDoc,
-=======
     output_datatype=TextDoc,
->>>>>>> cb3b770a
 )
 @register_statistics(names=["opea_service@asr"])
 async def audio_to_text(audio: Base64ByteStrDoc):
     start = time.time()
     byte_str = audio.byte_str
     inputs = {"audio": byte_str}
-<<<<<<< HEAD
-    if logflag:
-        logger.info(inputs)
-
-    response = requests.post(url=f"{asr_endpoint}/v1/asr", data=json.dumps(inputs), proxies={"http": None})
-    if logflag:
-        logger.info(response)
-    statistics_dict["opea_service@asr"].append_latency(time.time() - start, None)
-    return LLMParamsDoc(query=response.json()["asr_result"])
-=======
 
     response = requests.post(url=f"{asr_endpoint}/v1/asr", data=json.dumps(inputs), proxies={"http": None})
 
     statistics_dict["opea_service@asr"].append_latency(time.time() - start, None)
     return TextDoc(text=response.json()["asr_result"])
->>>>>>> cb3b770a
 
 
 if __name__ == "__main__":
     asr_endpoint = os.getenv("ASR_ENDPOINT", "http://localhost:7066")
-<<<<<<< HEAD
-    logger.info("[asr - router] ASR initialized.")
-=======
     print("[asr - router] ASR initialized.")
->>>>>>> cb3b770a
     opea_microservices["opea_service@asr"].start()
# Copyright (C) 2024 Intel Corporation
# SPDX-License-Identifier: Apache-2.0

import os
import time
import urllib.request

import numpy as np
import torch
from datasets import Audio, Dataset
from pydub import AudioSegment


class WhisperModel:
    """Convert audio to text."""

    def __init__(self, model_name_or_path="openai/whisper-small", language="english", device="cpu", hpu_max_len=8192, return_timestamps=False):
        if device == "hpu":
            # Explicitly link HPU with Torch
            from optimum.habana.transformers.modeling_utils import adapt_transformers_to_gaudi

            adapt_transformers_to_gaudi()
        from transformers import WhisperForConditionalGeneration, WhisperProcessor

        self.device = device
        asr_model_name_or_path = os.environ.get("ASR_MODEL_PATH", model_name_or_path)
        print("Downloading model: {}".format(asr_model_name_or_path))
        self.model = WhisperForConditionalGeneration.from_pretrained(asr_model_name_or_path).to(self.device)
        self.processor = WhisperProcessor.from_pretrained(asr_model_name_or_path)
        self.model.eval()

        self.language = language
        self.hpu_max_len = hpu_max_len
        self.return_timestamps = return_timestamps

        if device == "hpu":
            self._warmup_whisper_hpu_graph("https://github.com/Spycsh/assets/raw/main/ljspeech_60s_audio.wav")
            self._warmup_whisper_hpu_graph("https://github.com/Spycsh/assets/raw/main/ljspeech_30s_audio.wav")

    def _audiosegment_to_librosawav(self, audiosegment):
        # https://github.com/jiaaro/pydub/blob/master/API.markdown#audiosegmentget_array_of_samples
        # This way is faster than librosa.load or HuggingFace Dataset wrapper
        channel_sounds = audiosegment.split_to_mono()[:1]  # only select the first channel
        samples = [s.get_array_of_samples() for s in channel_sounds]

        fp_arr = np.array(samples).T.astype(np.float32)
        fp_arr /= np.iinfo(samples[0].typecode).max
        fp_arr = fp_arr.reshape(-1)

        return fp_arr

    def _warmup_whisper_hpu_graph(self, url):
        print("[ASR] fetch warmup audio...")
        urllib.request.urlretrieve(
            url,
            "warmup.wav",
        )
        print("[ASR] warmup...")
        waveform = AudioSegment.from_file("warmup.wav").set_frame_rate(16000)
        waveform = self._audiosegment_to_librosawav(waveform)

        try:
            processed_inputs = self.processor(
                waveform,
                return_tensors="pt",
                truncation=False,
                padding="longest",
                return_attention_mask=True,
                sampling_rate=16000,
            )
        except RuntimeError as e:
            if "Padding size should be less than" in str(e):
                # short-form
                processed_inputs = self.processor(
                    waveform,
                    return_tensors="pt",
                    sampling_rate=16000,
                )
            else:
                raise e

        if processed_inputs.input_features.shape[-1] < 3000:
            # short-form
            processed_inputs = self.processor(
                waveform,
                return_tensors="pt",
                sampling_rate=16000,
            )
        else:
            processed_inputs["input_features"] = torch.nn.functional.pad(
                processed_inputs.input_features,
                (0, self.hpu_max_len - processed_inputs.input_features.size(-1)),
                value=-1.5,
            )
            processed_inputs["attention_mask"] = torch.nn.functional.pad(
                processed_inputs.attention_mask,
                (0, self.hpu_max_len + 1 - processed_inputs.attention_mask.size(-1)),
                value=0,
            )

        _ = self.model.generate(
            **(
                processed_inputs.to(
                    self.device,
                )
            ),
            language=self.language,
<<<<<<< HEAD
            return_timestamps =self.return_timestamps
=======
            return_timestamps=True,
>>>>>>> 786cabe5
        )

    def audio2text(self, audio_path):
        """Convert audio to text.

        audio_path: the path to the input audio, e.g. ~/xxx.mp3
        """
        start = time.time()

        try:
            waveform = AudioSegment.from_file(audio_path).set_frame_rate(16000)
            waveform = self._audiosegment_to_librosawav(waveform)
        except Exception as e:
            print(f"[ASR] audiosegment to librosa wave fail: {e}")
            audio_dataset = Dataset.from_dict({"audio": [audio_path]}).cast_column("audio", Audio(sampling_rate=16000))
            waveform = audio_dataset[0]["audio"]["array"]

        try:
            processed_inputs = self.processor(
                waveform,
                return_tensors="pt",
                truncation=False,
                padding="longest",
                return_attention_mask=True,
                sampling_rate=16000,
            )
        except RuntimeError as e:
            if "Padding size should be less than" in str(e):
                # short-form
                processed_inputs = self.processor(
                    waveform,
                    return_tensors="pt",
                    sampling_rate=16000,
                )
            else:
                raise e
        if processed_inputs.input_features.shape[-1] < 3000:
            # short-form
            processed_inputs = self.processor(
                waveform,
                return_tensors="pt",
                sampling_rate=16000,
            )
        elif self.device == "hpu" and processed_inputs.input_features.shape[-1] > 3000:
            processed_inputs["input_features"] = torch.nn.functional.pad(
                processed_inputs.input_features,
                (0, self.hpu_max_len - processed_inputs.input_features.size(-1)),
                value=-1.5,
            )
            processed_inputs["attention_mask"] = torch.nn.functional.pad(
                processed_inputs.attention_mask,
                (0, self.hpu_max_len + 1 - processed_inputs.attention_mask.size(-1)),
                value=0,
            )

        predicted_ids = self.model.generate(
            **(
                processed_inputs.to(
                    self.device,
                )
            ),
            language=self.language,
<<<<<<< HEAD
            return_timestamps =self.return_timestamps
=======
            return_timestamps=True,
>>>>>>> 786cabe5
        )
        # pylint: disable=E1101
        result = self.processor.tokenizer.batch_decode(predicted_ids, skip_special_tokens=True, normalize=True)[0]
        if self.language in ["chinese", "mandarin"]:
            from zhconv import convert

            result = convert(result, "zh-cn")
        print(f"generated text in {time.time() - start} seconds, and the result is: {result}")
        return result


if __name__ == "__main__":
    asr = WhisperModel(model_name_or_path="openai/whisper-small", language="english", device="cpu", return_timestamps=True)

    # Test multilanguage asr
    asr.language = "chinese"
    urllib.request.urlretrieve(
        "https://paddlespeech.bj.bcebos.com/Parakeet/docs/demos/labixiaoxin.wav",
        "sample.wav",
    )
    text = asr.audio2text("sample.wav")

    asr.language = "english"
    urllib.request.urlretrieve(
        "https://github.com/intel/intel-extension-for-transformers/raw/main/intel_extension_for_transformers/neural_chat/assets/audio/sample.wav",
        "sample.wav",
    )
    text = asr.audio2text("sample.wav")

    for i in [5, 10, 30, 60]:
        urllib.request.urlretrieve(f"https://github.com/Spycsh/assets/raw/main/ljspeech_{i}s_audio.wav", "sample.wav")
        text = asr.audio2text("sample.wav")<|MERGE_RESOLUTION|>--- conflicted
+++ resolved
@@ -105,11 +105,7 @@
                 )
             ),
             language=self.language,
-<<<<<<< HEAD
             return_timestamps =self.return_timestamps
-=======
-            return_timestamps=True,
->>>>>>> 786cabe5
         )
 
     def audio2text(self, audio_path):
@@ -172,11 +168,7 @@
                 )
             ),
             language=self.language,
-<<<<<<< HEAD
             return_timestamps =self.return_timestamps
-=======
-            return_timestamps=True,
->>>>>>> 786cabe5
         )
         # pylint: disable=E1101
         result = self.processor.tokenizer.batch_decode(predicted_ids, skip_special_tokens=True, normalize=True)[0]

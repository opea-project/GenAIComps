<<<<<<< HEAD
# Copyright (C) 2024 Intel Corporation
# SPDX-License-Identifier: Apache-2.0

import os

from datasets import Dataset
from langchain_community.embeddings import (
    HuggingFaceBgeEmbeddings,
    HuggingFaceEmbeddings,
    HuggingFaceHubEmbeddings,
    HuggingFaceInstructEmbeddings,
)
from langchain_community.llms import HuggingFaceEndpoint
from ragas import evaluate
from ragas.metrics import answer_relevancy, context_precision, context_recall, faithfulness

from comps import GeneratedDoc, RAGASParams, RAGASScores, ServiceType, opea_microservices, register_microservice

tei_embedding_endpoint = os.getenv("TEI_ENDPOINT")
EMBED_MODEL = os.getenv("EMBED_MODEL", "BAAI/bge-base-en-v1.5")


@register_microservice(
    name="opea_service@ragas_tgi_llm",
    service_type=ServiceType.RAGAS,
    endpoint="/v1/ragas",
    host="0.0.0.0",
    port=9050,
    input_datatype=RAGASParams,
    output_datatype=RAGASScores,
)
def llm_generate(input: RAGASParams):
    llm_endpoint = os.getenv("TGI_LLM_ENDPOINT", "http://localhost:8080")

    # Create vectorstore
    if tei_embedding_endpoint:
        # create embeddings using TEI endpoint service
        embedder = HuggingFaceHubEmbeddings(model=tei_embedding_endpoint)
    else:
        # create embeddings using local embedding model
        embedder = HuggingFaceBgeEmbeddings(model_name=EMBED_MODEL)

    llm = HuggingFaceEndpoint(
        endpoint_url=llm_endpoint,
        max_new_tokens=input.max_new_tokens,
        top_k=input.top_k,
        top_p=input.top_p,
        typical_p=input.typical_p,
        temperature=input.temperature,
        repetition_penalty=input.repetition_penalty,
        streaming=input.streaming,
        timeout=600,
    )

    data_collections = {
        "question": input.questions,
        "answer": input.answers,
        "docs": input.docs,
        "ground_truth": input.groundtruths,
    }
    dataset = Dataset.from_dict(data_collections)

    score = evaluate(
        dataset,
        metrics=[answer_relevancy, faithfulness, context_recall, context_precision],
        llm=llm,
        embeddings=embedder,
    )
    df = score.to_pandas()
    answer_relevancy_average = df["answer_relevancy"][:].mean()
    faithfulness_average = df["faithfulness"][:].mean()
    context_recall_average = df["context_recall"][:].mean()
    context_precision_average = df["context_precision"][:].mean()

    return RAGASScores(
        answer_relevancy=answer_relevancy_average,
        faithfulness=faithfulness_average,
        context_recallL=context_recall_average,
        context_precision=context_precision_average,
    )


if __name__ == "__main__":
    opea_microservices["opea_service@llm_tgi"].start()
=======
# Copyright (C) 2024 Intel Corporation
# SPDX-License-Identifier: Apache-2.0

import os

from datasets import Dataset
from langchain_community.embeddings import (
    HuggingFaceBgeEmbeddings,
    HuggingFaceEmbeddings,
    HuggingFaceHubEmbeddings,
    HuggingFaceInstructEmbeddings,
)
from langchain_community.llms import HuggingFaceEndpoint
from langsmith import traceable
from ragas import evaluate
from ragas.metrics import answer_relevancy, context_precision, context_recall, faithfulness

from comps import GeneratedDoc, RAGASParams, RAGASScores, ServiceType, opea_microservices, register_microservice

tei_embedding_endpoint = os.getenv("TEI_ENDPOINT")
EMBED_MODEL = os.getenv("EMBED_MODEL", "BAAI/bge-base-en-v1.5")


@register_microservice(
    name="opea_service@ragas_tgi_llm",
    service_type=ServiceType.RAGAS,
    endpoint="/v1/ragas",
    host="0.0.0.0",
    port=9050,
    input_datatype=RAGASParams,
    output_datatype=RAGASScores,
)
@traceable(run_type="llm")
def llm_generate(input: RAGASParams):
    llm_endpoint = os.getenv("TGI_LLM_ENDPOINT", "http://localhost:8080")

    # Create vectorstore
    if tei_embedding_endpoint:
        # create embeddings using TEI endpoint service
        embedder = HuggingFaceHubEmbeddings(model=tei_embedding_endpoint)
    else:
        # create embeddings using local embedding model
        embedder = HuggingFaceBgeEmbeddings(model_name=EMBED_MODEL)

    llm = HuggingFaceEndpoint(
        endpoint_url=llm_endpoint,
        max_new_tokens=input.max_new_tokens,
        top_k=input.top_k,
        top_p=input.top_p,
        typical_p=input.typical_p,
        temperature=input.temperature,
        repetition_penalty=input.repetition_penalty,
        streaming=input.streaming,
        timeout=600,
    )

    data_collections = {
        "question": input.questions,
        "answer": input.answers,
        "docs": input.docs,
        "ground_truth": input.groundtruths,
    }
    dataset = Dataset.from_dict(data_collections)

    score = evaluate(
        dataset,
        metrics=[answer_relevancy, faithfulness, context_recall, context_precision],
        llm=llm,
        embeddings=embedder,
    )
    df = score.to_pandas()
    answer_relevancy_average = df["answer_relevancy"][:].mean()
    faithfulness_average = df["faithfulness"][:].mean()
    context_recall_average = df["context_recall"][:].mean()
    context_precision_average = df["context_precision"][:].mean()

    return RAGASScores(
        answer_relevancy=answer_relevancy_average,
        faithfulness=faithfulness_average,
        context_recallL=context_recall_average,
        context_precision=context_precision_average,
    )


if __name__ == "__main__":
    opea_microservices["opea_service@llm_tgi"].start()
>>>>>>> 77e0e7be
<|MERGE_RESOLUTION|>--- conflicted
+++ resolved
@@ -1,4 +1,3 @@
-<<<<<<< HEAD
 # Copyright (C) 2024 Intel Corporation
 # SPDX-License-Identifier: Apache-2.0
 
@@ -82,92 +81,4 @@
 
 
 if __name__ == "__main__":
-    opea_microservices["opea_service@llm_tgi"].start()
-=======
-# Copyright (C) 2024 Intel Corporation
-# SPDX-License-Identifier: Apache-2.0
-
-import os
-
-from datasets import Dataset
-from langchain_community.embeddings import (
-    HuggingFaceBgeEmbeddings,
-    HuggingFaceEmbeddings,
-    HuggingFaceHubEmbeddings,
-    HuggingFaceInstructEmbeddings,
-)
-from langchain_community.llms import HuggingFaceEndpoint
-from langsmith import traceable
-from ragas import evaluate
-from ragas.metrics import answer_relevancy, context_precision, context_recall, faithfulness
-
-from comps import GeneratedDoc, RAGASParams, RAGASScores, ServiceType, opea_microservices, register_microservice
-
-tei_embedding_endpoint = os.getenv("TEI_ENDPOINT")
-EMBED_MODEL = os.getenv("EMBED_MODEL", "BAAI/bge-base-en-v1.5")
-
-
-@register_microservice(
-    name="opea_service@ragas_tgi_llm",
-    service_type=ServiceType.RAGAS,
-    endpoint="/v1/ragas",
-    host="0.0.0.0",
-    port=9050,
-    input_datatype=RAGASParams,
-    output_datatype=RAGASScores,
-)
-@traceable(run_type="llm")
-def llm_generate(input: RAGASParams):
-    llm_endpoint = os.getenv("TGI_LLM_ENDPOINT", "http://localhost:8080")
-
-    # Create vectorstore
-    if tei_embedding_endpoint:
-        # create embeddings using TEI endpoint service
-        embedder = HuggingFaceHubEmbeddings(model=tei_embedding_endpoint)
-    else:
-        # create embeddings using local embedding model
-        embedder = HuggingFaceBgeEmbeddings(model_name=EMBED_MODEL)
-
-    llm = HuggingFaceEndpoint(
-        endpoint_url=llm_endpoint,
-        max_new_tokens=input.max_new_tokens,
-        top_k=input.top_k,
-        top_p=input.top_p,
-        typical_p=input.typical_p,
-        temperature=input.temperature,
-        repetition_penalty=input.repetition_penalty,
-        streaming=input.streaming,
-        timeout=600,
-    )
-
-    data_collections = {
-        "question": input.questions,
-        "answer": input.answers,
-        "docs": input.docs,
-        "ground_truth": input.groundtruths,
-    }
-    dataset = Dataset.from_dict(data_collections)
-
-    score = evaluate(
-        dataset,
-        metrics=[answer_relevancy, faithfulness, context_recall, context_precision],
-        llm=llm,
-        embeddings=embedder,
-    )
-    df = score.to_pandas()
-    answer_relevancy_average = df["answer_relevancy"][:].mean()
-    faithfulness_average = df["faithfulness"][:].mean()
-    context_recall_average = df["context_recall"][:].mean()
-    context_precision_average = df["context_precision"][:].mean()
-
-    return RAGASScores(
-        answer_relevancy=answer_relevancy_average,
-        faithfulness=faithfulness_average,
-        context_recallL=context_recall_average,
-        context_precision=context_precision_average,
-    )
-
-
-if __name__ == "__main__":
-    opea_microservices["opea_service@llm_tgi"].start()
->>>>>>> 77e0e7be
+    opea_microservices["opea_service@llm_tgi"].start()
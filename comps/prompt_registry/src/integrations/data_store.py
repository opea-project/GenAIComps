# Copyright (C) 2025 Intel Corporation
# SPDX-License-Identifier: Apache-2.0

from fastapi import HTTPException

from comps.cores.storages.models import PromptCreate, PromptId
<<<<<<< HEAD
from comps.cores.storages.stores import get_store, get_id_col_name, id_to_column
=======
from comps.cores.storages.stores import get_id_col_name, get_store
>>>>>>> 2ce44e45


def check_user_info(prompt: PromptCreate | PromptId):
    """Checks if the user information is provided in the document.

    Args:
        document (ChatFeedback|FeedbackId): The document to be checked.

    Raises:
        HTTPException: If the user information is missing.
    """
    user = prompt.user
    if user is None or (isinstance(user, str) and user.strip() == ""):
        raise HTTPException(status_code=400, detail="User information is required but not provided")


def _prepersist(prompt: PromptCreate) -> dict:
    """Converts a PromptCreate object to a dictionary suitable for storage.

    Args:
        prompt (PromptCreate): The PromptCreate object to be converted.

    Returns:
        dict: A dictionary representation of the PromptCreate, ready for storage.
    """
    return {"prompt_text": prompt.prompt_text, "user": prompt.user}


def _post_getby_id(rs: dict) -> str:
    """Post-processes a single document retrieved by ID.

    Args:
        rs (dict): The document dictionary retrieved from storage.

    Returns:
        str: prompt_text.
    """
    return rs.get("prompt_text", None)


def _postget(rss: list) -> list:
    """Post-processes a list of documents by removing the ID column from each document.

    Args:
        rss (list): List of document dictionaries retrieved from storage.

    Returns:
        list: List of document dictionaries with ID columns removed.
    """
    for rs in rss:
        rs.pop(get_id_col_name(), None)
    return rss

<<<<<<< HEAD
def _postsearch(rss: list) -> list:
    return [id_to_column("id", doc) for doc in rss]
=======
>>>>>>> 2ce44e45

async def save(prompt: PromptCreate):
    """Saves a prompt to the data store after validating user information.

    Args:
        prompt (PromptCreate): The prompt object to be saved.

    Returns:
        The result of the save operation from the underlying storage.

    Raises:
        HTTPException: If user information validation fails.
    """
    check_user_info(prompt)
    store = get_store(prompt.user)
    return await store.asave_document(_prepersist(prompt))


async def get(prompt: PromptId):
    """Retrieves prompt(s) from the data store based on the provided criteria.

    Args:
        prompt (PromptId): The prompt identifier object containing search criteria.

    Returns:
        dict or list: A single prompt dictionary if searching by ID,
                     or a list of prompt dictionaries if searching by text or user.

    Raises:
        HTTPException: If user information validation fails.
    """
    check_user_info(prompt)
    store = get_store(prompt.user)
    if prompt.prompt_id is not None:
        rs = await store.aget_document_by_id(prompt.prompt_id)
        return _post_getby_id(rs)
    elif prompt.prompt_text:
        rss = await store.asearch_by_keyword(keyword=prompt.prompt_text, max_results=5)
        return _postsearch(rss)
    else:
        rss = await store.asearch(key="user", value=prompt.user)
        return _postget(rss)


async def delete(prompt: PromptId):
    """Deletes a prompt from the data store by its ID.

    Args:
        prompt (PromptId): The prompt identifier object containing the prompt ID to delete.

    Returns:
        The result of the delete operation from the underlying storage.

    Raises:
        HTTPException: If user information validation fails.
        Exception: If prompt_id is not provided.
    """
    check_user_info(prompt)
    store = get_store(prompt.user)
    if prompt.prompt_id is None:
        raise Exception("Prompt id is required.")
    else:
        return await store.adelete_document(prompt.prompt_id)<|MERGE_RESOLUTION|>--- conflicted
+++ resolved
@@ -4,11 +4,7 @@
 from fastapi import HTTPException
 
 from comps.cores.storages.models import PromptCreate, PromptId
-<<<<<<< HEAD
 from comps.cores.storages.stores import get_store, get_id_col_name, id_to_column
-=======
-from comps.cores.storages.stores import get_id_col_name, get_store
->>>>>>> 2ce44e45
 
 
 def check_user_info(prompt: PromptCreate | PromptId):
@@ -62,11 +58,8 @@
         rs.pop(get_id_col_name(), None)
     return rss
 
-<<<<<<< HEAD
 def _postsearch(rss: list) -> list:
     return [id_to_column("id", doc) for doc in rss]
-=======
->>>>>>> 2ce44e45
 
 async def save(prompt: PromptCreate):
     """Saves a prompt to the data store after validating user information.

# Copyright (C) 2024 Intel Corporation
# SPDX-License-Identifier: Apache-2.0
from typing import Optional

from mongo_store import PromptStore
from pydantic import BaseModel

from comps import CustomLogger
from comps.cores.mega.micro_service import opea_microservices, register_microservice
<<<<<<< HEAD
import os
from comps import CustomLogger
=======

>>>>>>> 5caecf03
logger = CustomLogger("prompt_mongo")
logflag = os.getenv("LOGFLAG", False)


class PromptCreate(BaseModel):
    """This class represents the data model for creating and storing a new prompt in the database.

    Attributes:
        prompt_text (str): The text content of the prompt.
        user (str): The user or creator of the prompt.
    """

    prompt_text: str
    user: str


class PromptId(BaseModel):
    """This class represent the data model for retrieve prompt stored in database.

    Attributes:
        user (str): The user of the requested prompt.
        prompt_id (str): The prompt_id of prompt to be retrieved from database.
    """

    user: str
    prompt_id: Optional[str] = None
    prompt_text: Optional[str] = None


@register_microservice(
    name="opea_service@prompt_mongo",
    endpoint="/v1/prompt/create",
    host="0.0.0.0",
    input_datatype=PromptCreate,
    port=6012,
)
async def create_prompt(prompt: PromptCreate):
    """Creates and stores a prompt in prompt store.

    Args:
        prompt (PromptCreate): The PromptCreate class object containing the data to be stored.

    Returns:
        JSON (PromptResponse): PromptResponse class object, None otherwise.
    """
    if logflag:
        logger.info(prompt)
    try:
        prompt_store = PromptStore(prompt.user)
        prompt_store.initialize_storage()
        response = await prompt_store.save_prompt(prompt)
        if logflag:
            logger.info(response)
        return response

    except Exception as e:
        logger.info(f"An error occurred: {str(e)}")
        return None


@register_microservice(
    name="opea_service@prompt_mongo",
    endpoint="/v1/prompt/get",
    host="0.0.0.0",
    input_datatype=PromptId,
    port=6012,
)
async def get_prompt(prompt: PromptId):
    """Retrieves prompt from prompt store based on provided PromptId or user.

    Args:
        prompt (PromptId): The PromptId object containing user and prompt_id.

    Returns:
        JSON: Retrieved prompt data if successful, None otherwise.
    """
    if logflag:
        logger.info(prompt)
    try:
        prompt_store = PromptStore(prompt.user)
        prompt_store.initialize_storage()
        if prompt.prompt_id is not None:
            response = await prompt_store.get_user_prompt_by_id(prompt.prompt_id)
        elif prompt.prompt_text:
            response = await prompt_store.prompt_search(prompt.prompt_text)
        else:
            response = await prompt_store.get_all_prompt_of_user()
        if logflag:
            logger.info(response)
        return response

    except Exception as e:
        logger.info(f"An error occurred: {str(e)}")
        return None


@register_microservice(
    name="opea_service@prompt_mongo",
    endpoint="/v1/prompt/delete",
    host="0.0.0.0",
    input_datatype=PromptId,
    port=6012,
)
async def delete_prompt(prompt: PromptId):
    """Delete a prompt from prompt store by given PromptId.

    Args:
        prompt (PromptId): The PromptId object containing user and prompt_id.

    Returns:
        Result of deletion if successful, None otherwise.
    """
    if logflag:
        logger.info(prompt)
    try:
        prompt_store = PromptStore(prompt.user)
        prompt_store.initialize_storage()
        if prompt.prompt_id is None:
            raise Exception("Prompt id is required.")
        else:
            response = await prompt_store.delete_prompt(prompt.prompt_id)
        if logflag:
            logger.info(response)
        return response

    except Exception as e:
        logger.info(f"An error occurred: {str(e)}")
        return None


if __name__ == "__main__":
    opea_microservices["opea_service@prompt_mongo"].start()<|MERGE_RESOLUTION|>--- conflicted
+++ resolved
@@ -7,12 +7,8 @@
 
 from comps import CustomLogger
 from comps.cores.mega.micro_service import opea_microservices, register_microservice
-<<<<<<< HEAD
 import os
 from comps import CustomLogger
-=======
-
->>>>>>> 5caecf03
 logger = CustomLogger("prompt_mongo")
 logflag = os.getenv("LOGFLAG", False)
 

#!/usr/bin/env python
# -*- coding: utf-8 -*-
# Copyright (C) 2024 Intel Corporation
# SPDX-License-Identifier: Apache-2.0

# Document
from comps.cores.proto.docarray import (
    Audio2TextDoc,
    Base64ByteStrDoc,
    DocPath,
    EmbedDoc768,
    EmbedDoc1024,
    GeneratedDoc,
    LLMParamsDoc,
    SearchedDoc,
<<<<<<< HEAD
    TableExtractDoc,
=======
    RerankedDoc,
>>>>>>> 5748471c
    TextDoc,
    RAGASParams,
    RAGASScores,
    GraphDoc,
    LVMDoc,
)

# Constants
from comps.cores.mega.constants import MegaServiceEndpoint, ServiceRoleType, ServiceType

# Microservice
from comps.cores.mega.orchestrator import ServiceOrchestrator
from comps.cores.mega.orchestrator_with_yaml import ServiceOrchestratorWithYaml
from comps.cores.mega.micro_service import MicroService, register_microservice, opea_microservices
from comps.cores.mega.gateway import (
    Gateway,
    ChatQnAGateway,
    CodeGenGateway,
    CodeTransGateway,
    DocSumGateway,
    TranslationGateway,
    SearchQnAGateway,
    AudioQnAGateway,
)

# Telemetry
from comps.cores.telemetry.opea_telemetry import opea_telemetry

# Statistics
from comps.cores.mega.base_statistics import statistics_dict, register_statistics<|MERGE_RESOLUTION|>--- conflicted
+++ resolved
@@ -13,11 +13,7 @@
     GeneratedDoc,
     LLMParamsDoc,
     SearchedDoc,
-<<<<<<< HEAD
-    TableExtractDoc,
-=======
     RerankedDoc,
->>>>>>> 5748471c
     TextDoc,
     RAGASParams,
     RAGASScores,

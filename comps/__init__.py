# Copyright (c) 2024 Intel Corporation
#
# Licensed under the Apache License, Version 2.0 (the "License");
# you may not use this file except in compliance with the License.
# You may obtain a copy of the License at
#
#    http://www.apache.org/licenses/LICENSE-2.0
#
# Unless required by applicable law or agreed to in writing, software
# distributed under the License is distributed on an "AS IS" BASIS,
# WITHOUT WARRANTIES OR CONDITIONS OF ANY KIND, either express or implied.
# See the License for the specific language governing permissions and
# limitations under the License.

# Document
from comps.proto.docarray import (
    TextDoc,
<<<<<<< HEAD
    Base64ByteStrDoc,
=======
>>>>>>> 6945aa79
    EmbedDoc768,
    EmbedDoc1024,
    GeneratedDoc,
    LLMParamsDoc,
<<<<<<< HEAD
    Audio2TextDoc,
=======
    SearchedDoc,
    RerankedDoc,
>>>>>>> 6945aa79
)

# Microservice
from comps.mega.orchestrator import ServiceOrchestrator
from comps.mega.orchestrator_with_yaml import ServiceOrchestratorWithYaml
from comps.mega.micro_service import MicroService, register_microservice, opea_microservices

# Redis config
from comps.retrievers.langchain.redis_config import INDEX_NAME, REDIS_URL, INDEX_SCHEMA<|MERGE_RESOLUTION|>--- conflicted
+++ resolved
@@ -14,21 +14,15 @@
 
 # Document
 from comps.proto.docarray import (
-    TextDoc,
-<<<<<<< HEAD
+    Audio2TextDoc,
     Base64ByteStrDoc,
-=======
->>>>>>> 6945aa79
     EmbedDoc768,
     EmbedDoc1024,
     GeneratedDoc,
     LLMParamsDoc,
-<<<<<<< HEAD
-    Audio2TextDoc,
-=======
+    RerankedDoc,
     SearchedDoc,
-    RerankedDoc,
->>>>>>> 6945aa79
+    TextDoc,
 )
 
 # Microservice

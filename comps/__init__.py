#!/usr/bin/env python
# -*- coding: utf-8 -*-
# Copyright (C) 2024 Intel Corporation
# SPDX-License-Identifier: Apache-2.0

# Document
from comps.cores.proto.docarray import (
    Audio2TextDoc,
    Base64ByteStrDoc,
    DocPath,
    EmbedDoc768,
    EmbedDoc1024,
    GeneratedDoc,
    LLMParamsDoc,
    SearchedDoc,
    TextDoc,
    RAGASParams,
    RAGASScores,
<<<<<<< HEAD
    GraphDoc,
=======
    LVMDoc,
>>>>>>> e77190cc
)

# Constants
from comps.cores.mega.constants import MegaServiceEndpoint, ServiceRoleType, ServiceType

# Microservice
from comps.cores.mega.orchestrator import ServiceOrchestrator
from comps.cores.mega.orchestrator_with_yaml import ServiceOrchestratorWithYaml
from comps.cores.mega.micro_service import MicroService, register_microservice, opea_microservices
from comps.cores.mega.gateway import (
    Gateway,
    ChatQnAGateway,
    CodeGenGateway,
    CodeTransGateway,
    DocSumGateway,
    TranslationGateway,
)

# Telemetry
from comps.cores.telemetry.opea_telemetry import opea_telemetry

# Statistics
from comps.cores.mega.base_statistics import statistics_dict, register_statistics<|MERGE_RESOLUTION|>--- conflicted
+++ resolved
@@ -16,11 +16,8 @@
     TextDoc,
     RAGASParams,
     RAGASScores,
-<<<<<<< HEAD
     GraphDoc,
-=======
     LVMDoc,
->>>>>>> e77190cc
 )
 
 # Constants

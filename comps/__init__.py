--- conflicted
+++ resolved
@@ -59,11 +59,8 @@
     VideoQnAGateway,
     VisualQnAGateway,
     MultimodalQnAGateway,
-<<<<<<< HEAD
     GraphragGateway,
-=======
     AvatarChatbotGateway,
->>>>>>> 9de71c6e
 )
 
 # Telemetry

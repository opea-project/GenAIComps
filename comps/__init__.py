#!/usr/bin/env python
# -*- coding: utf-8 -*-
# Copyright (C) 2024 Intel Corporation
# SPDX-License-Identifier: Apache-2.0

# Document
from comps.cores.proto.docarray import (
    Audio2TextDoc,
    Base64ByteStrDoc,
    DocPath,
    EmbedDoc,
    GeneratedDoc,
    LLMParamsDoc,
    SearchedDoc,
    RerankedDoc,
    TextDoc,
    ImageDoc,
    TextImageDoc,
    RAGASParams,
    RAGASScores,
    GraphDoc,
    LVMDoc,
<<<<<<< HEAD
    MultimodalDoc,
    EmbedMultimodalDoc,
=======
    LVMVideoDoc,
>>>>>>> 15660470
)

# Constants
from comps.cores.mega.constants import MegaServiceEndpoint, ServiceRoleType, ServiceType

# Microservice
from comps.cores.mega.orchestrator import ServiceOrchestrator
from comps.cores.mega.orchestrator_with_yaml import ServiceOrchestratorWithYaml
from comps.cores.mega.micro_service import MicroService, register_microservice, opea_microservices
from comps.cores.mega.gateway import (
    Gateway,
    ChatQnAGateway,
    CodeGenGateway,
    CodeTransGateway,
    DocSumGateway,
    TranslationGateway,
    SearchQnAGateway,
    AudioQnAGateway,
    RetrievalToolGateway,
    FaqGenGateway,
    VisualQnAGateway,
)

# Telemetry
from comps.cores.telemetry.opea_telemetry import opea_telemetry

# Statistics
from comps.cores.mega.base_statistics import statistics_dict, register_statistics

# Logger
from comps.cores.mega.logger import CustomLogger<|MERGE_RESOLUTION|>--- conflicted
+++ resolved
@@ -20,12 +20,9 @@
     RAGASScores,
     GraphDoc,
     LVMDoc,
-<<<<<<< HEAD
     MultimodalDoc,
     EmbedMultimodalDoc,
-=======
     LVMVideoDoc,
->>>>>>> 15660470
 )
 
 # Constants

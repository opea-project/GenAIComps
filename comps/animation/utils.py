--- conflicted
+++ resolved
@@ -54,11 +54,7 @@
     )
     parser.add_argument("--face", type=str, help="Filepath of video/image that contains faces to use", required=True)
     parser.add_argument(
-<<<<<<< HEAD
         "--audio", type=str, default='None', help="Filepath of video/audio file to use as raw audio source", required=False
-=======
-        "--audio", type=str, default="", help="Filepath of video/audio file to use as raw audio source", required=False
->>>>>>> 7eff4059
     )
     parser.add_argument(
         "--outfile",

# Copyright (C) 2024 Intel Corporation
# SPDX-License-Identifier: Apache-2.0

import os
import pathlib
import platform
import subprocess
import time

import cv2
import ffmpeg
import numpy as np

# Wav2Lip-GFPGAN
import requests
import Wav2Lip.audio as audio
import Wav2Lip.face_detection as face_detection
from basicsr.utils import imwrite
from GFPGAN.gfpgan import GFPGANer
from Wav2Lip.models import Wav2Lip

cur_path = pathlib.Path(__file__).parent.resolve()
comps_path = os.path.join(cur_path, "../")

# Habana
import habana_frameworks.torch.core as htcore
import habana_frameworks.torch.hpu as hthpu
from utils import *

# GenAIComps
from comps import (
    AnimationDoc,
    Base64ByteStrDoc,
    ServiceType,
    opea_microservices,
    register_microservice,
    register_statistics,
    statistics_dict,
)

device = "hpu" if hthpu.is_available() else "cpu"
print("Using {} for inference.".format(device))

args = get_args()
print("args: ", args)


# Register the microservice
@register_microservice(
    name="opea_service@animation",
    service_type=ServiceType.ANIMATION,
    endpoint="/v1/animation",
    host="0.0.0.0",
    port=args.port,
    input_datatype=Base64ByteStrDoc,
)
@register_statistics(names=["opea_service@animation"])
def animate(input: Base64ByteStrDoc):
    start = time.time()

    if not os.path.exists("inputs"):
        os.makedirs("inputs")
    if not os.path.exists("temp"):
        os.makedirs("temp")
    if not os.path.exists("outputs"):
        os.makedirs("outputs")

    print(args.face, args.audio)
    if not os.path.isfile(args.face):
        raise ValueError("--face argument must be a valid path to video/image file")
    elif args.face.split(".")[-1] in ["jpg", "jpeg", "png"]:
        full_frames = [cv2.imread(args.face)]
        fps = args.fps
    else:
        video_stream = cv2.VideoCapture(args.face)
        fps = video_stream.get(cv2.CAP_PROP_FPS)
        print("Reading video frames...")
        full_frames = []
        while True:
            still_reading, frame = video_stream.read()
            if not still_reading:
                video_stream.release()
                break
            if args.resize_factor > 1:
                frame = cv2.resize(frame, (frame.shape[1] // args.resize_factor, frame.shape[0] // args.resize_factor))
            if args.rotate:
                frame = cv2.rotate(frame, cv2.ROTATE_90_CLOCKWISE())

            y1, y2, x1, x2 = args.crop
            if x2 == -1:
                x2 = frame.shape[1]
            if y2 == -1:
                y2 = frame.shape[0]
            frame = frame[y1:y2, x1:x2]
            full_frames.append(frame)

    print("Number of frames available for inference: " + str(len(full_frames)))

    if args.audio != "None":
        if not args.audio.endswith(".wav"):
            os.makedirs("temp", exist_ok=True)
            print("Extracting raw audio...")
            # command = f"ffmpeg -y -i {args.audio} -strict -2 temp/temp.wav"
            # subprocess.call(command, shell=True)

<<<<<<< HEAD
            ffmpeg.input(args.audio).output("temp/temp.wav", strict='-2').overwrite_output().run()
=======
            ffmpeg.input(args.audio).output("temp/temp.wav", strict="-2").run(overwrite_output=True)
>>>>>>> 19ca82e0
            args.audio = "temp/temp.wav"
    else:
        sr, y = base64_to_int16_to_wav(input.byte_str, "temp/temp.wav")
        args.audio = "temp/temp.wav"

    wav = audio.load_wav(args.audio, 16000)
    mel = audio.melspectrogram(wav)
    print("Mel spectrogram shape: " + str(mel.shape))
    if np.isnan(mel.reshape(-1)).sum() > 0:
        raise ValueError("Mel contains nan! Using a TTS voice? Add a small epsilon noise to the wav file and try again")

    # one single video frame corresponds to 80/25*0.01 = 0.032 seconds (or 32 milliseconds) of audio
    # 30 fps video will match closer to audio, than 25 fps
    mel_chunks = []
    mel_idx_multiplier = 80.0 / fps
    i = 0
    mel_step_size = 16
    while True:
        start_idx = int(i * mel_idx_multiplier)
        if start_idx + mel_step_size > len(mel[0]):
            mel_chunks.append(mel[:, len(mel[0]) - mel_step_size :])
            break
        mel_chunks.append(mel[:, start_idx : start_idx + mel_step_size])
        i += 1
    print(f"Length of mel chunks: {len(mel_chunks)}")

    full_frames = full_frames[: len(mel_chunks)]

    batch_size = args.wav2lip_batch_size
    gen = datagen(args, full_frames.copy(), mel_chunks)

    # iterate over the generator
    for i, (img_batch, mel_batch, frames, coords) in enumerate(
        tqdm(gen, total=int(np.ceil(float(len(mel_chunks)) / batch_size)))
    ):
        if i == 0:
            # load Wav2Lip model
            model = load_model(args.checkpoint_path)
            print("Wav2Lip Model loaded")

            # load BG sampler if needed
            if args.inference_mode == "wav2clip+gfpgan" and args.bg_upsampler == "realesrgan":
                model_bg_upsampler = load_bg_upsampler(args)
                print("Model BG Sampler loaded")
            # model_bg_upsampler = torch.compile(model_bg_upsampler, backend="hpu_backend")
            # print("Model BG Sampler compiled")
            else:
                model_bg_upsampler = None
                print("Model BG Sampler not loaded")

            # load GFPGAN model if needed
            if args.inference_mode == "wav2clip+gfpgan":
                model_restorer = load_gfpgan(args, model_bg_upsampler)
                print("Model GFPGAN and face helper loaded")
            else:
                model_restorer = None
                print("Model GFPGAN not loaded")

            frame_h, frame_w = full_frames[0].shape[:-1]
            if args.inference_mode == "wav2clip_only":
                out = cv2.VideoWriter("temp/result.avi", cv2.VideoWriter_fourcc(*"DIVX"), fps, (frame_w, frame_h))
            else:
                out = cv2.VideoWriter(
                    "temp/result.avi",
                    cv2.VideoWriter_fourcc(*"DIVX"),
                    fps,
                    (frame_w * args.upscale, frame_h * args.upscale),
                )

        img_batch = torch.FloatTensor(np.transpose(img_batch, (0, 3, 1, 2))).to(device)
        mel_batch = torch.FloatTensor(np.transpose(mel_batch, (0, 3, 1, 2))).to(device)

        with torch.no_grad():
            pred = model(mel_batch, img_batch)

        pred = pred.cpu().numpy().transpose(0, 2, 3, 1) * 255.0

        for p, f, c in tqdm(zip(pred, frames, coords), total=pred.shape[0]):
            y1, y2, x1, x2 = c
            p = cv2.resize(p.astype(np.uint8), (x2 - x1, y2 - y1))
            f[y1:y2, x1:x2] = p  # patching

            # restore faces and background if necessary
            if args.inference_mode == "wav2clip+gfpgan":
                cropped_faces, restored_faces, f = model_restorer.enhance(
                    f, has_aligned=args.aligned, only_center_face=args.only_center_face, paste_back=True
                )
            out.write(f)
    out.release()

    # command = "ffmpeg -y -i {} -i {} -strict -2 -c:v libx264 -crf 23 -preset medium -c:a aac {}".format(
    #     args.audio, "temp/result.avi", args.outfile
    # )
    # subprocess.call(command, shell=platform.system() != "Windows")

    ffmpeg.input(args.audio).input("temp/result.avi").output(args.outfile, 
                                                             strict='-2', 
                                                             crf=23, 
                                                             vcodec='libx264',
                                                             preset='medium',
                                                             acodec='aac').run()

    statistics_dict["opea_service@animation"].append_latency(time.time() - start, None)
    # return_str = f"Video generated successfully, check {args.outfile} for the result."
    return AnimationDoc(video_save_path=args.outfile)


if __name__ == "__main__":
    print("Animation initialized.")
    opea_microservices["opea_service@animation"].start()<|MERGE_RESOLUTION|>--- conflicted
+++ resolved
@@ -103,11 +103,7 @@
             # command = f"ffmpeg -y -i {args.audio} -strict -2 temp/temp.wav"
             # subprocess.call(command, shell=True)
 
-<<<<<<< HEAD
             ffmpeg.input(args.audio).output("temp/temp.wav", strict='-2').overwrite_output().run()
-=======
-            ffmpeg.input(args.audio).output("temp/temp.wav", strict="-2").run(overwrite_output=True)
->>>>>>> 19ca82e0
             args.audio = "temp/temp.wav"
     else:
         sr, y = base64_to_int16_to_wav(input.byte_str, "temp/temp.wav")

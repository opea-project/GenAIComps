# Copyright (C) 2024 Intel Corporation
# SPDX-License-Identifier: Apache-2.0

import json
import os
import pathlib
import sys

from fastapi.responses import StreamingResponse

cur_path = pathlib.Path(__file__).parent.resolve()
comps_path = os.path.join(cur_path, "../../../")
sys.path.append(comps_path)

<<<<<<< HEAD
from comps import CustomLogger, LLMParamsDoc, ServiceType, opea_microservices, register_microservice
=======
from comps import GeneratedDoc, LLMParamsDoc, ServiceType, opea_microservices, register_microservice
>>>>>>> 4a7b8f42
from comps.agent.langchain.src.agent import instantiate_agent
from comps.agent.langchain.src.utils import get_args

logger = CustomLogger("comps-react-agent")
logflag = os.getenv("LOGFLAG", False)

args, _ = get_args()


@register_microservice(
    name="opea_service@comps-react-agent",
    service_type=ServiceType.LLM,
    endpoint="/v1/chat/completions",
    host="0.0.0.0",
    port=args.port,
    input_datatype=LLMParamsDoc,
)
<<<<<<< HEAD
def llm_generate(input: LLMParamsDoc):
    if logflag:
        logger.info(input)
    # 1. initialize the agent
    if logflag:
        logger.info("args: ", args)
=======
async def llm_generate(input: LLMParamsDoc):
    # 1. initialize the agent
    print("args: ", args)
    input.streaming = args.streaming
>>>>>>> 4a7b8f42
    config = {"recursion_limit": args.recursion_limit}
    agent_inst = instantiate_agent(args, args.strategy)
    if logflag:
        logger.info(type(agent_inst))

    # 2. prepare the input for the agent
    if input.streaming:
        print("-----------STREAMING-------------")
        return StreamingResponse(agent_inst.stream_generator(input.query, config), media_type="text/event-stream")

    else:
        # TODO: add support for non-streaming mode
        print("-----------NOT STREAMING-------------")
        response = await agent_inst.non_streaming_run(input.query, config)
        print("-----------Response-------------")
        print(response)
        return GeneratedDoc(text=response, prompt=input.query)


if __name__ == "__main__":
    opea_microservices["opea_service@comps-react-agent"].start()<|MERGE_RESOLUTION|>--- conflicted
+++ resolved
@@ -12,11 +12,7 @@
 comps_path = os.path.join(cur_path, "../../../")
 sys.path.append(comps_path)
 
-<<<<<<< HEAD
-from comps import CustomLogger, LLMParamsDoc, ServiceType, opea_microservices, register_microservice
-=======
-from comps import GeneratedDoc, LLMParamsDoc, ServiceType, opea_microservices, register_microservice
->>>>>>> 4a7b8f42
+from comps import CustomLogger, GeneratedDoc, LLMParamsDoc, ServiceType, opea_microservices, register_microservice
 from comps.agent.langchain.src.agent import instantiate_agent
 from comps.agent.langchain.src.utils import get_args
 
@@ -34,19 +30,14 @@
     port=args.port,
     input_datatype=LLMParamsDoc,
 )
-<<<<<<< HEAD
-def llm_generate(input: LLMParamsDoc):
+
+async def llm_generate(input: LLMParamsDoc):
     if logflag:
         logger.info(input)
     # 1. initialize the agent
     if logflag:
         logger.info("args: ", args)
-=======
-async def llm_generate(input: LLMParamsDoc):
-    # 1. initialize the agent
-    print("args: ", args)
     input.streaming = args.streaming
->>>>>>> 4a7b8f42
     config = {"recursion_limit": args.recursion_limit}
     agent_inst = instantiate_agent(args, args.strategy)
     if logflag:

# Dataprep Microservice with Qdrant

## 🚀Start Microservice with Python

### Install Requirements

```bash
pip install -r requirements.txt
apt-get install tesseract-ocr -y
apt-get install libtesseract-dev -y
apt-get install poppler-utils -y
```

### Start Qdrant Server

Please refer to this [readme](../../vectorstores/langchain/qdrant/README.md).

### Setup Environment Variables

```bash
export no_proxy=${your_no_proxy}
export http_proxy=${your_http_proxy}
export https_proxy=${your_http_proxy}
export QDRANT=${host_ip}
export QDRANT_PORT=6333
export COLLECTION_NAME=${your_collection_name}
export PYTHONPATH=${path_to_comps}
```

### Start Document Preparation Microservice for Qdrant with Python Script

Start document preparation microservice for Qdrant with below command.

```bash
python prepare_doc_qdrant.py
```

## 🚀Start Microservice with Docker

### Build Docker Image

```bash
cd ../../../../
docker build -t opea/dataprep-qdrant:latest --build-arg https_proxy=$https_proxy --build-arg http_proxy=$http_proxy -f comps/dataprep/qdrant/docker/Dockerfile .
```

### Run Docker with CLI

```bash
docker run -d --name="dataprep-qdrant-server" -p 6007:6007 --ipc=host -e http_proxy=$http_proxy -e https_proxy=$https_proxy opea/dataprep-qdrant:latest
```

### Setup Environment Variables

```bash
export http_proxy=${your_http_proxy}
export https_proxy=${your_http_proxy}
export QDRANT_HOST=${host_ip}
export QDRANT_PORT=6333
export COLLECTION_NAME=${your_collection_name}
```

### Run Docker with Docker Compose

```bash
cd comps/dataprep/qdrant/docker
docker compose -f docker-compose-dataprep-qdrant.yaml up -d
```

## Invoke Microservice

Once document preparation microservice for Qdrant is started, user can use below command to invoke the microservice to convert the document to embedding and save to the database.

```bash
curl -X POST \
    -H "Content-Type: multipart/form-data" \
    -F "files=@./file1.txt" \
    http://localhost:6007/v1/dataprep
```

You can specify chunk_size and chunk_size by the following commands.

```bash
<<<<<<< HEAD
curl -X POST \
    -H "Content-Type: multipart/form-data" \
    -F "files=@./file1.txt" \
    -F "chunk_size=1500" \
    -F "chunk_overlap=100" \
    http://localhost:6007/v1/dataprep
=======
curl -X POST -H "Content-Type: application/json" -d '{"path":"/path/to/document","chunk_size":1500,"chunk_overlap":100}' http://localhost:6000/v1/dataprep
>>>>>>> cb3b770a
```

We support table extraction from pdf documents. You can specify process_table and table_strategy by the following commands. "table_strategy" refers to the strategies to understand tables for table retrieval. As the setting progresses from "fast" to "hq" to "llm," the focus shifts towards deeper table understanding at the expense of processing speed. The default strategy is "fast".

Note: If you specify "table_strategy=llm", You should first start TGI Service, please refer to 1.2.1, 1.3.1 in https://github.com/opea-project/GenAIComps/tree/main/comps/llms/README.md, and then `export TGI_LLM_ENDPOINT="http://${your_ip}:8008"`.

```bash
<<<<<<< HEAD
curl -X POST \
    -H "Content-Type: multipart/form-data" \
    -F "files=@./your_file.pdf" \
    -F "process_table=true" \
    -F "table_strategy=hq" \
    http://localhost:6007/v1/dataprep
=======
curl -X POST -H "Content-Type: application/json" -d '{"path":"/path/to/document","process_table":true,"table_strategy":"hq"}' http://localhost:6000/v1/dataprep
>>>>>>> cb3b770a
```<|MERGE_RESOLUTION|>--- conflicted
+++ resolved
@@ -81,16 +81,12 @@
 You can specify chunk_size and chunk_size by the following commands.
 
 ```bash
-<<<<<<< HEAD
 curl -X POST \
     -H "Content-Type: multipart/form-data" \
     -F "files=@./file1.txt" \
     -F "chunk_size=1500" \
     -F "chunk_overlap=100" \
     http://localhost:6007/v1/dataprep
-=======
-curl -X POST -H "Content-Type: application/json" -d '{"path":"/path/to/document","chunk_size":1500,"chunk_overlap":100}' http://localhost:6000/v1/dataprep
->>>>>>> cb3b770a
 ```
 
 We support table extraction from pdf documents. You can specify process_table and table_strategy by the following commands. "table_strategy" refers to the strategies to understand tables for table retrieval. As the setting progresses from "fast" to "hq" to "llm," the focus shifts towards deeper table understanding at the expense of processing speed. The default strategy is "fast".
@@ -98,14 +94,18 @@
 Note: If you specify "table_strategy=llm", You should first start TGI Service, please refer to 1.2.1, 1.3.1 in https://github.com/opea-project/GenAIComps/tree/main/comps/llms/README.md, and then `export TGI_LLM_ENDPOINT="http://${your_ip}:8008"`.
 
 ```bash
-<<<<<<< HEAD
 curl -X POST \
     -H "Content-Type: multipart/form-data" \
     -F "files=@./your_file.pdf" \
     -F "process_table=true" \
     -F "table_strategy=hq" \
     http://localhost:6007/v1/dataprep
-=======
+```
+
+We support table extraction from pdf documents. You can specify process_table and table_strategy by the following commands. "table_strategy" refers to the strategies to understand tables for table retrieval. As the setting progresses from "fast" to "hq" to "llm," the focus shifts towards deeper table understanding at the expense of processing speed. The default strategy is "fast".
+
+Note: If you specify "table_strategy=llm", You should first start TGI Service, please refer to 1.2.1, 1.3.1 in https://github.com/opea-project/GenAIComps/tree/main/comps/llms/README.md, and then `export TGI_LLM_ENDPOINT="http://${your_ip}:8008"`.
+
+```bash
 curl -X POST -H "Content-Type: application/json" -d '{"path":"/path/to/document","process_table":true,"table_strategy":"hq"}' http://localhost:6000/v1/dataprep
->>>>>>> cb3b770a
 ```
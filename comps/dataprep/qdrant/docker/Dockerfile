--- conflicted
+++ resolved
@@ -1,3 +1,4 @@
+
 # Copyright (C) 2024 Intel Corporation
 # SPDX-License-Identifier: Apache-2.0
 
@@ -9,9 +10,9 @@
 
 RUN apt-get update -y && apt-get install -y --no-install-recommends --fix-missing \
     build-essential \
-    default-jre \
     libgl1-mesa-glx \
-    libjemalloc-dev
+    libjemalloc-dev \
+    vim
 
 RUN useradd -m -s /bin/bash user && \
     mkdir -p /home/user && \
@@ -21,23 +22,12 @@
 
 COPY comps /home/user/comps
 
-<<<<<<< HEAD
-RUN pip install --no-cache-dir --upgrade pip setuptools && \
-    if [ ${ARCH} = "cpu" ]; then pip install torch torchvision --index-url https://download.pytorch.org/whl/cpu; fi && \
-=======
 RUN pip install --no-cache-dir --upgrade pip && \
     if [ ${ARCH} = "cpu" ]; then pip install torch --index-url https://download.pytorch.org/whl/cpu; fi && \
->>>>>>> cb3b770a
     pip install --no-cache-dir -r /home/user/comps/dataprep/qdrant/requirements.txt
 
 ENV PYTHONPATH=$PYTHONPATH:/home/user
 
-USER root
-
-RUN mkdir -p /home/user/comps/dataprep/qdrant/uploaded_files && chown -R user /home/user/comps/dataprep/qdrant/uploaded_files
-
-USER user
-
 WORKDIR /home/user/comps/dataprep/qdrant
 
-ENTRYPOINT ["python", "prepare_doc_qdrant.py"]+ENTRYPOINT ["python", "prepare_doc_qdrant.py"]

--- conflicted
+++ resolved
@@ -1,80 +1,34 @@
 # Copyright (C) 2024 Intel Corporation
 # SPDX-License-Identifier: Apache-2.0
 
-import json
 import os
-from typing import List, Optional, Union
 
-from config import COLLECTION_NAME, EMBED_MODEL, QDRANT_HOST, QDRANT_PORT, TEI_EMBEDDING_ENDPOINT
-from fastapi import File, Form, HTTPException, UploadFile
+from config import COLLECTION_NAME, EMBED_MODEL, QDRANT_HOST, QDRANT_PORT
 from langchain.text_splitter import RecursiveCharacterTextSplitter
-from langchain_community.embeddings import HuggingFaceBgeEmbeddings
+from langchain_community.embeddings import HuggingFaceBgeEmbeddings, HuggingFaceEmbeddings, HuggingFaceHubEmbeddings
 from langchain_community.vectorstores import Qdrant
-<<<<<<< HEAD
-from langchain_huggingface import HuggingFaceEndpointEmbeddings
-from langchain_text_splitters import HTMLHeaderTextSplitter
-
-from comps import CustomLogger, DocPath, opea_microservices, register_microservice
-from comps.dataprep.utils import (
-    document_loader,
-    encode_filename,
-    get_separators,
-    get_tables_result,
-    parse_html,
-    save_content_to_local_disk,
-)
-=======
 from langchain_text_splitters import HTMLHeaderTextSplitter
 
 from comps import DocPath, opea_microservices, opea_telemetry, register_microservice
 from comps.dataprep.utils import document_loader, get_separators, get_tables_result
->>>>>>> cb3b770a
 
-logger = CustomLogger("prepare_doc_qdrant")
-logflag = os.getenv("LOGFLAG", False)
-
-upload_folder = "./uploaded_files/"
+tei_embedding_endpoint = os.getenv("TEI_ENDPOINT")
 
 
-def ingest_data_to_qdrant(doc_path: DocPath):
+@register_microservice(
+    name="opea_service@prepare_doc_qdrant",
+    endpoint="/v1/dataprep",
+    host="0.0.0.0",
+    port=6000,
+    input_datatype=DocPath,
+    output_datatype=None,
+)
+@opea_telemetry
+def ingest_documents(doc_path: DocPath):
     """Ingest document to Qdrant."""
     path = doc_path.path
-    if logflag:
-        logger.info(f"Parsing document {path}.")
+    print(f"Parsing document {path}.")
 
-    if path.endswith(".html"):
-        headers_to_split_on = [
-            ("h1", "Header 1"),
-            ("h2", "Header 2"),
-            ("h3", "Header 3"),
-        ]
-        text_splitter = HTMLHeaderTextSplitter(headers_to_split_on=headers_to_split_on)
-    else:
-        text_splitter = RecursiveCharacterTextSplitter(
-            chunk_size=doc_path.chunk_size,
-            chunk_overlap=doc_path.chunk_overlap,
-            add_start_index=True,
-            separators=get_separators(),
-        )
-
-<<<<<<< HEAD
-    content = document_loader(path)
-
-    structured_types = [".xlsx", ".csv", ".json", "jsonl"]
-    _, ext = os.path.splitext(path)
-
-    if ext in structured_types:
-        chunks = content
-    else:
-        chunks = text_splitter.split_text(content)
-
-    if doc_path.process_table and path.endswith(".pdf"):
-        table_chunks = get_tables_result(path, doc_path.table_strategy)
-        chunks = chunks + table_chunks
-    if logflag:
-        logger.info("Done preprocessing. Created ", len(chunks), " chunks of the original file.")
-
-=======
     if path.endswith(".html"):
         headers_to_split_on = [
             ("h1", "Header 1"),
@@ -93,17 +47,13 @@
         table_chunks = get_tables_result(path, doc_path.table_strategy)
         chunks = chunks + table_chunks
     print("Done preprocessing. Created ", len(chunks), " chunks of the original pdf")
->>>>>>> cb3b770a
     # Create vectorstore
-    if TEI_EMBEDDING_ENDPOINT:
+    if tei_embedding_endpoint:
         # create embeddings using TEI endpoint service
-        embedder = HuggingFaceEndpointEmbeddings(model=TEI_EMBEDDING_ENDPOINT)
+        embedder = HuggingFaceHubEmbeddings(model=tei_embedding_endpoint)
     else:
         # create embeddings using local embedding model
         embedder = HuggingFaceBgeEmbeddings(model_name=EMBED_MODEL)
-
-    if logflag:
-        logger.info("embedder created.")
 
     # Batch size
     batch_size = 32
@@ -119,88 +69,7 @@
             host=QDRANT_HOST,
             port=QDRANT_PORT,
         )
-        if logflag:
-            logger.info(f"Processed batch {i//batch_size + 1}/{(num_chunks-1)//batch_size + 1}")
-
-    return True
-
-
-@register_microservice(
-    name="opea_service@prepare_doc_qdrant",
-    endpoint="/v1/dataprep",
-    host="0.0.0.0",
-    port=6007,
-    input_datatype=DocPath,
-    output_datatype=None,
-)
-async def ingest_documents(
-    files: Optional[Union[UploadFile, List[UploadFile]]] = File(None),
-    link_list: Optional[str] = Form(None),
-    chunk_size: int = Form(1500),
-    chunk_overlap: int = Form(100),
-    process_table: bool = Form(False),
-    table_strategy: str = Form("fast"),
-):
-    if logflag:
-        logger.info(f"files:{files}")
-        logger.info(f"link_list:{link_list}")
-
-    if files:
-        if not isinstance(files, list):
-            files = [files]
-        uploaded_files = []
-        for file in files:
-            encode_file = encode_filename(file.filename)
-            save_path = upload_folder + encode_file
-            await save_content_to_local_disk(save_path, file)
-            ingest_data_to_qdrant(
-                DocPath(
-                    path=save_path,
-                    chunk_size=chunk_size,
-                    chunk_overlap=chunk_overlap,
-                    process_table=process_table,
-                    table_strategy=table_strategy,
-                )
-            )
-            uploaded_files.append(save_path)
-            if logflag:
-                logger.info(f"Successfully saved file {save_path}")
-        result = {"status": 200, "message": "Data preparation succeeded"}
-        if logflag:
-            logger.info(result)
-        return result
-
-    if link_list:
-        link_list = json.loads(link_list)  # Parse JSON string to list
-        if not isinstance(link_list, list):
-            raise HTTPException(status_code=400, detail="link_list should be a list.")
-        for link in link_list:
-            encoded_link = encode_filename(link)
-            save_path = upload_folder + encoded_link + ".txt"
-            content = parse_html([link])[0][0]
-            try:
-                await save_content_to_local_disk(save_path, content)
-                ingest_data_to_qdrant(
-                    DocPath(
-                        path=save_path,
-                        chunk_size=chunk_size,
-                        chunk_overlap=chunk_overlap,
-                        process_table=process_table,
-                        table_strategy=table_strategy,
-                    )
-                )
-            except json.JSONDecodeError:
-                raise HTTPException(status_code=500, detail="Fail to ingest data into qdrant.")
-
-            if logflag:
-                logger.info(f"Successfully saved link {link}")
-
-        result = {"status": 200, "message": "Data preparation succeeded"}
-        if logflag:
-            logger.info(result)
-        return result
-
-    raise HTTPException(status_code=400, detail="Must provide either a file or a string list.")
+        print(f"Processed batch {i//batch_size + 1}/{(num_chunks-1)//batch_size + 1}")
 
 
 if __name__ == "__main__":

# Copyright (C) 2024 Intel Corporation
# SPDX-License-Identifier: Apache-2.0

FROM python:3.11-slim

ENV LANG=C.UTF-8

ARG ARCH="cpu"

RUN apt-get update -y && apt-get install -y --no-install-recommends --fix-missing \
    build-essential \
    default-jre \
    libgl1-mesa-glx \
<<<<<<< HEAD
    libjemalloc-dev
=======
    libjemalloc-dev \
    default-jre \
    vim
>>>>>>> cb3b770a

RUN useradd -m -s /bin/bash user && \
    mkdir -p /home/user && \
    chown -R user /home/user/

USER user

COPY comps /home/user/comps

RUN pip install --no-cache-dir --upgrade pip setuptools && \
    if [ ${ARCH} = "cpu" ]; then pip install torch torchvision --index-url https://download.pytorch.org/whl/cpu; fi && \
    pip install --no-cache-dir -r /home/user/comps/dataprep/milvus/requirements.txt

ENV PYTHONPATH=$PYTHONPATH:/home/user

USER root

RUN mkdir -p /home/user/comps/dataprep/milvus/uploaded_files && chown -R user /home/user/comps/dataprep/milvus/uploaded_files

USER user
WORKDIR /home/user/comps/dataprep/milvus

ENTRYPOINT ["python", "prepare_doc_milvus.py"]<|MERGE_RESOLUTION|>--- conflicted
+++ resolved
@@ -1,3 +1,4 @@
+
 # Copyright (C) 2024 Intel Corporation
 # SPDX-License-Identifier: Apache-2.0
 
@@ -9,15 +10,10 @@
 
 RUN apt-get update -y && apt-get install -y --no-install-recommends --fix-missing \
     build-essential \
-    default-jre \
     libgl1-mesa-glx \
-<<<<<<< HEAD
-    libjemalloc-dev
-=======
     libjemalloc-dev \
     default-jre \
     vim
->>>>>>> cb3b770a
 
 RUN useradd -m -s /bin/bash user && \
     mkdir -p /home/user && \
@@ -40,4 +36,4 @@
 USER user
 WORKDIR /home/user/comps/dataprep/milvus
 
-ENTRYPOINT ["python", "prepare_doc_milvus.py"]+ENTRYPOINT ["python", "prepare_doc_milvus.py"]

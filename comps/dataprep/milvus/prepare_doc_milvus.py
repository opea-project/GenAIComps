# Copyright (C) 2024 Intel Corporation
# SPDX-License-Identifier: Apache-2.0

import json
import os
import uuid
from pathlib import Path
from typing import List, Optional, Union

from config import (
    COLLECTION_NAME,
    MILVUS_HOST,
    MILVUS_PORT,
    MOSEC_EMBEDDING_ENDPOINT,
    MOSEC_EMBEDDING_MODEL,
    TEI_EMBEDDING_ENDPOINT,
    TEI_EMBEDDING_MODEL,
)
from fastapi import Body, File, Form, HTTPException, UploadFile
from langchain.text_splitter import RecursiveCharacterTextSplitter
from langchain_community.embeddings import HuggingFaceBgeEmbeddings, HuggingFaceHubEmbeddings, OpenAIEmbeddings
from langchain_core.documents import Document
from langchain_milvus.vectorstores import Milvus
from langchain_text_splitters import HTMLHeaderTextSplitter
from pyspark import SparkConf, SparkContext

from comps import CustomLogger, DocPath, opea_microservices, register_microservice
from comps.dataprep.utils import (
    create_upload_folder,
    document_loader,
    encode_filename,
    get_file_structure,
    get_separators,
    get_tables_result,
    parse_html,
    remove_folder_with_ignore,
    save_content_to_local_disk,
)

logger = CustomLogger("prepare_doc_milvus")
logflag = os.getenv("LOGFLAG", False)

# workaround notes: cp comps/dataprep/utils.py ./milvus/utils.py
# from utils import document_loader, get_tables_result, parse_html
index_params = {"index_type": "FLAT", "metric_type": "IP", "params": {}}
partition_field_name = "filename"
upload_folder = "./uploaded_files/"


class MosecEmbeddings(OpenAIEmbeddings):
    def _get_len_safe_embeddings(
        self, texts: List[str], *, engine: str, chunk_size: Optional[int] = None
    ) -> List[List[float]]:
        _chunk_size = chunk_size or self.chunk_size
        batched_embeddings: List[List[float]] = []
        response = self.client.create(input=texts, **self._invocation_params)
        if not isinstance(response, dict):
            response = response.model_dump()
        batched_embeddings.extend(r["embedding"] for r in response["data"])

        _cached_empty_embedding: Optional[List[float]] = None

        def empty_embedding() -> List[float]:
            nonlocal _cached_empty_embedding
            if _cached_empty_embedding is None:
                average_embedded = self.client.create(input="", **self._invocation_params)
                if not isinstance(average_embedded, dict):
                    average_embedded = average_embedded.model_dump()
                _cached_empty_embedding = average_embedded["data"][0]["embedding"]
            return _cached_empty_embedding

        return [e if e is not None else empty_embedding() for e in batched_embeddings]


def ingest_data_to_milvus(doc_path: DocPath):
    """Ingest document to Milvus."""
    path = doc_path.path
    file_name = path.split("/")[-1]
    if logflag:
        logger.info(f"[ ingest data ] Parsing document {path}, file name: {file_name}.")

    if path.endswith(".html"):
        headers_to_split_on = [
            ("h1", "Header 1"),
            ("h2", "Header 2"),
            ("h3", "Header 3"),
        ]
        text_splitter = HTMLHeaderTextSplitter(headers_to_split_on=headers_to_split_on)
    else:
        text_splitter = RecursiveCharacterTextSplitter(
            chunk_size=doc_path.chunk_size, chunk_overlap=100, add_start_index=True, separators=get_separators()
        )

    content = document_loader(path)

    structured_types = [".xlsx", ".csv", ".json", "jsonl"]
    _, ext = os.path.splitext(path)

    if ext in structured_types:
        chunks = content
    else:
        chunks = text_splitter.split_text(content)

    if doc_path.process_table and path.endswith(".pdf"):
        table_chunks = get_tables_result(path, doc_path.table_strategy)
        chunks = chunks + table_chunks
<<<<<<< HEAD
    print("[ ingest data ] Done preprocessing. Created ", len(chunks), " chunks of the original file.")
=======
    if logflag:
        logger.info("[ ingest data ] Done preprocessing. Created ", len(chunks), " chunks of the original pdf")
>>>>>>> f3a89353

    # Create vectorstore
    if MOSEC_EMBEDDING_ENDPOINT:
        # create embeddings using MOSEC endpoint service
        if logflag:
            logger.info(
                f"[ ingest data ] MOSEC_EMBEDDING_ENDPOINT:{MOSEC_EMBEDDING_ENDPOINT}, MOSEC_EMBEDDING_MODEL:{MOSEC_EMBEDDING_MODEL}"
            )
        embedder = MosecEmbeddings(model=MOSEC_EMBEDDING_MODEL)
    elif TEI_EMBEDDING_ENDPOINT:
        # create embeddings using TEI endpoint service
        if logflag:
            logger.info(f"[ ingest data ] TEI_EMBEDDING_ENDPOINT:{TEI_EMBEDDING_ENDPOINT}")
        embedder = HuggingFaceHubEmbeddings(model=TEI_EMBEDDING_ENDPOINT)
    else:
        # create embeddings using local embedding model
        if logflag:
            logger.info(f"[ ingest data ] Local TEI_EMBEDDING_MODEL:{TEI_EMBEDDING_MODEL}")
        embedder = HuggingFaceBgeEmbeddings(model_name=TEI_EMBEDDING_MODEL)

    # insert documents to Milvus
    insert_docs = []
    for chunk in chunks:
        insert_docs.append(Document(page_content=chunk, metadata={partition_field_name: file_name}))

    try:
        _ = Milvus.from_documents(
            insert_docs,
            embedder,
            collection_name=COLLECTION_NAME,
            connection_args={"host": MILVUS_HOST, "port": MILVUS_PORT},
            partition_key_field=partition_field_name,
        )
    except Exception as e:
        if logflag:
            logger.info(f"[ ingest data ] fail to ingest data into Milvus. error: {e}")
        return False

    if logflag:
        logger.info(f"[ ingest data ] Docs ingested from {path} to Milvus collection {COLLECTION_NAME}.")

    return True


async def ingest_link_to_milvus(link_list: List[str]):
    # Create vectorstore
    if MOSEC_EMBEDDING_ENDPOINT:
        # create embeddings using MOSEC endpoint service
        if logflag:
            logger.info(
                f"MOSEC_EMBEDDING_ENDPOINT:{MOSEC_EMBEDDING_ENDPOINT},MOSEC_EMBEDDING_MODEL:{MOSEC_EMBEDDING_MODEL}"
            )
        embedder = MosecEmbeddings(model=MOSEC_EMBEDDING_MODEL)
    elif TEI_EMBEDDING_ENDPOINT:
        # create embeddings using TEI endpoint service
        if logflag:
            logger.info(f"TEI_EMBEDDING_ENDPOINT:{TEI_EMBEDDING_ENDPOINT}")
        embedder = HuggingFaceHubEmbeddings(model=TEI_EMBEDDING_ENDPOINT)
    else:
        # create embeddings using local embedding model
        if logflag:
            logger.info(f"Local TEI_EMBEDDING_MODEL:{TEI_EMBEDDING_MODEL}")
        embedder = HuggingFaceBgeEmbeddings(model_name=TEI_EMBEDDING_MODEL)

    for link in link_list:
        content = parse_html([link])[0][0]
        if logflag:
            logger.info(f"[ ingest link ] link: {link} content: {content}")
        encoded_link = encode_filename(link)
        save_path = upload_folder + encoded_link + ".txt"
        if logflag:
            logger.info(f"[ ingest link ] save_path: {save_path}")
        await save_content_to_local_disk(save_path, content)

        document = Document(page_content=content, metadata={partition_field_name: encoded_link + ".txt"})
        _ = Milvus.from_documents(
            document,
            embedder,
            collection_name=COLLECTION_NAME,
            connection_args={"host": MILVUS_HOST, "port": MILVUS_PORT},
            partition_key_field=partition_field_name,
        )


@register_microservice(name="opea_service@prepare_doc_milvus", endpoint="/v1/dataprep", host="0.0.0.0", port=6010)
async def ingest_documents(
    files: Optional[Union[UploadFile, List[UploadFile]]] = File(None),
    link_list: Optional[str] = Form(None),
    chunk_size: int = Form(1500),
    chunk_overlap: int = Form(100),
    process_table: bool = Form(False),
    table_strategy: str = Form("fast"),
):
    if logflag:
        logger.info(f"files:{files}")
        logger.info(f"link_list:{link_list}")
    if files and link_list:
        raise HTTPException(status_code=400, detail="Provide either a file or a string list, not both.")

    if files:
        if not isinstance(files, list):
            files = [files]
        uploaded_files = []
        for file in files:
            save_path = upload_folder + file.filename
            await save_content_to_local_disk(save_path, file)
            uploaded_files.append(save_path)
            if logflag:
                logger.info(f"Successfully saved file {save_path}")

        def process_files_wrapper(files):
            if not isinstance(files, list):
                files = [files]
            for file in files:
                assert ingest_data_to_milvus(
                    DocPath(
                        path=file,
                        chunk_size=chunk_size,
                        chunk_overlap=chunk_overlap,
                        process_table=process_table,
                        table_strategy=table_strategy,
                    )
                )

        try:
            # Create a SparkContext
            conf = SparkConf().setAppName("Parallel-dataprep").setMaster("local[*]")
            sc = SparkContext(conf=conf)
            # Create an RDD with parallel processing
            parallel_num = min(len(uploaded_files), os.cpu_count())
            rdd = sc.parallelize(uploaded_files, parallel_num)
            # Perform a parallel operation
            rdd_trans = rdd.map(process_files_wrapper)
            rdd_trans.collect()
            # Stop the SparkContext
            sc.stop()
        except:
            # Stop the SparkContext
            sc.stop()
        results = {"status": 200, "message": "Data preparation succeeded"}
        if logflag:
            logger.info(results)
        return results

    if link_list:
        try:
            link_list = json.loads(link_list)  # Parse JSON string to list
            if not isinstance(link_list, list):
                raise HTTPException(status_code=400, detail="link_list should be a list.")
            await ingest_link_to_milvus(link_list)
            if logflag:
                logger.info(f"Successfully saved link list {link_list}")
            results = {"status": 200, "message": "Data preparation succeeded"}
            if logflag:
                logger.info(results)
            return results
        except json.JSONDecodeError:
            raise HTTPException(status_code=400, detail="Invalid JSON format for link_list.")

    raise HTTPException(status_code=400, detail="Must provide either a file or a string list.")


@register_microservice(
    name="opea_service@prepare_doc_milvus_file", endpoint="/v1/dataprep/get_file", host="0.0.0.0", port=6011
)
async def rag_get_file_structure():
    if logflag:
        logger.info("[ dataprep - get file ] start to get file structure")

    if not Path(upload_folder).exists():
        if logflag:
            logger.info("No file uploaded, return empty list.")
        return []

    file_content = get_file_structure(upload_folder)
    if logflag:
        logger.info(file_content)
    return file_content


def delete_all_data(my_milvus):
    if logflag:
        logger.info("[ delete ] deleting all data in milvus")
    my_milvus.delete(expr="pk >= 0")
    my_milvus.col.flush()
    if logflag:
        logger.info("[ delete ] delete success: all data")


def delete_by_partition_field(my_milvus, partition_field):
    if logflag:
        logger.info(f"[ delete ] deleting {partition_field_name} {partition_field}")
    pks = my_milvus.get_pks(f'{partition_field_name} == "{partition_field}"')
    if logflag:
        logger.info(f"[ delete ] target pks: {pks}")
    res = my_milvus.delete(pks)
    my_milvus.col.flush()
    if logflag:
        logger.info(f"[ delete ] delete success: {res}")


@register_microservice(
    name="opea_service@prepare_doc_milvus_del", endpoint="/v1/dataprep/delete_file", host="0.0.0.0", port=6012
)
async def delete_single_file(file_path: str = Body(..., embed=True)):
    """Delete file according to `file_path`.

    `file_path`:
        - file/link path (e.g. /path/to/file.txt)
        - "all": delete all files uploaded
    """
    if logflag:
        logger.info(file_path)
    # create embedder obj
    if MOSEC_EMBEDDING_ENDPOINT:
        # create embeddings using MOSEC endpoint service
        if logflag:
            logger.info(
                f"[ dataprep - del ] MOSEC_EMBEDDING_ENDPOINT:{MOSEC_EMBEDDING_ENDPOINT},MOSEC_EMBEDDING_MODEL:{MOSEC_EMBEDDING_MODEL}"
            )
        embedder = MosecEmbeddings(model=MOSEC_EMBEDDING_MODEL)
    elif TEI_EMBEDDING_ENDPOINT:
        # create embeddings using TEI endpoint service
        if logflag:
            logger.info(f"[ dataprep - del ] TEI_EMBEDDING_ENDPOINT:{TEI_EMBEDDING_ENDPOINT}")
        embedder = HuggingFaceHubEmbeddings(model=TEI_EMBEDDING_ENDPOINT)
    else:
        # create embeddings using local embedding model
        if logflag:
            logger.info(f"[ dataprep - del ] Local TEI_EMBEDDING_MODEL:{TEI_EMBEDDING_MODEL}")
        embedder = HuggingFaceBgeEmbeddings(model_name=TEI_EMBEDDING_MODEL)

    # define Milvus obj
    my_milvus = Milvus(
        embedding_function=embedder,
        collection_name=COLLECTION_NAME,
        connection_args={"host": MILVUS_HOST, "port": MILVUS_PORT},
        index_params=index_params,
        auto_id=True,
    )

    # delete all uploaded files
    if file_path == "all":
        if logflag:
            logger.info("[ dataprep - del ] deleting all files")
        delete_all_data(my_milvus)
        remove_folder_with_ignore(upload_folder)
        if logflag:
            logger.info("[ dataprep - del ] successfully delete all files.")
        create_upload_folder(upload_folder)
        if logflag:
            logger.info({"status": True})
        return {"status": True}

    encode_file_name = encode_filename(file_path)
    delete_path = Path(upload_folder + "/" + encode_file_name)
    if logflag:
        logger.info(f"[dataprep - del] delete_path: {delete_path}")

    # partially delete files
    if delete_path.exists():
        # file
        if delete_path.is_file():
            if logflag:
                logger.info(f"[dataprep - del] deleting file {encode_file_name}")
            try:
                delete_by_partition_field(my_milvus, encode_file_name)
                delete_path.unlink()
                if logflag:
                    logger.info(f"[dataprep - del] file {encode_file_name} deleted")
                    logger.info({"status": True})
                return {"status": True}
            except Exception as e:
                if logflag:
                    logger.info(f"[dataprep - del] fail to delete file {delete_path}: {e}")
                    logger.info({"status": False})
                return {"status": False}
        # folder
        else:
            if logflag:
                logger.info("[dataprep - del] delete folder is not supported for now.")
                logger.info({"status": False})
            return {"status": False}
    else:
        raise HTTPException(status_code=404, detail="File/folder not found. Please check del_path.")


if __name__ == "__main__":
    create_upload_folder(upload_folder)
    opea_microservices["opea_service@prepare_doc_milvus"].start()
    opea_microservices["opea_service@prepare_doc_milvus_file"].start()
    opea_microservices["opea_service@prepare_doc_milvus_del"].start()<|MERGE_RESOLUTION|>--- conflicted
+++ resolved
@@ -104,12 +104,9 @@
     if doc_path.process_table and path.endswith(".pdf"):
         table_chunks = get_tables_result(path, doc_path.table_strategy)
         chunks = chunks + table_chunks
-<<<<<<< HEAD
-    print("[ ingest data ] Done preprocessing. Created ", len(chunks), " chunks of the original file.")
-=======
-    if logflag:
-        logger.info("[ ingest data ] Done preprocessing. Created ", len(chunks), " chunks of the original pdf")
->>>>>>> f3a89353
+    if logflag:
+        logger.info("[ ingest data ] Done preprocessing. Created ", len(chunks), " chunks of the original file.")
+
 
     # Create vectorstore
     if MOSEC_EMBEDDING_ENDPOINT:

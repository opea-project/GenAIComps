--- conflicted
+++ resolved
@@ -16,32 +16,6 @@
     TEI_EMBEDDING_ENDPOINT,
     TEI_EMBEDDING_MODEL,
 )
-<<<<<<< HEAD
-from fastapi import Body, File, Form, HTTPException, UploadFile
-from langchain.text_splitter import RecursiveCharacterTextSplitter
-from langchain_community.embeddings import HuggingFaceBgeEmbeddings, HuggingFaceHubEmbeddings, OpenAIEmbeddings
-from langchain_core.documents import Document
-from langchain_milvus.vectorstores import Milvus
-from langchain_text_splitters import HTMLHeaderTextSplitter
-from pyspark import SparkConf, SparkContext
-
-from comps import CustomLogger, DocPath, opea_microservices, register_microservice
-from comps.dataprep.utils import (
-    create_upload_folder,
-    decode_filename,
-    document_loader,
-    encode_filename,
-    get_file_structure,
-    get_separators,
-    get_tables_result,
-    parse_html,
-    remove_folder_with_ignore,
-    save_content_to_local_disk,
-)
-
-logger = CustomLogger("prepare_doc_milvus")
-logflag = os.getenv("LOGFLAG", False)
-=======
 from fastapi import File, Form, HTTPException, UploadFile
 from langchain.text_splitter import RecursiveCharacterTextSplitter
 from langchain_community.embeddings import HuggingFaceBgeEmbeddings, HuggingFaceHubEmbeddings, OpenAIEmbeddings
@@ -56,18 +30,8 @@
 # workaround notes: cp comps/dataprep/utils.py ./milvus/utils.py
 # from utils import document_loader, get_tables_result, parse_html
 index_params = {"index_type": "FLAT", "metric_type": "IP", "params": {}}
->>>>>>> cb3b770a
-
-# workaround notes: cp comps/dataprep/utils.py ./milvus/utils.py
-# from utils import document_loader, get_tables_result, parse_html
-index_params = {"index_type": "FLAT", "metric_type": "IP", "params": {}}
-partition_field_name = "filename"
-upload_folder = "./uploaded_files/"
-
-<<<<<<< HEAD
-
-=======
->>>>>>> cb3b770a
+
+
 class MosecEmbeddings(OpenAIEmbeddings):
     def _get_len_safe_embeddings(
         self, texts: List[str], *, engine: str, chunk_size: Optional[int] = None
@@ -93,46 +57,6 @@
         return [e if e is not None else empty_embedding() for e in batched_embeddings]
 
 
-<<<<<<< HEAD
-def ingest_chunks_to_milvus(file_name: str, chunks: List, embedder):
-    if logflag:
-        logger.info(f"[ ingest chunks ] file name: {file_name}")
-
-    # insert documents to Milvus
-    insert_docs = []
-    for chunk in chunks:
-        insert_docs.append(Document(page_content=chunk, metadata={partition_field_name: file_name}))
-
-    # Batch size
-    batch_size = 32
-    num_chunks = len(chunks)
-
-    for i in range(0, num_chunks, batch_size):
-        if logflag:
-            logger.info(f"[ ingest chunks ] Current batch: {i}")
-        batch_docs = insert_docs[i : i + batch_size]
-
-        try:
-            _ = Milvus.from_documents(
-                batch_docs,
-                embedder,
-                collection_name=COLLECTION_NAME,
-                connection_args={"host": MILVUS_HOST, "port": MILVUS_PORT},
-                partition_key_field=partition_field_name,
-            )
-        except Exception as e:
-            if logflag:
-                logger.info(f"[ ingest chunks ] fail to ingest chunks into Milvus. error: {e}")
-            raise HTTPException(status_code=500, detail=f"Fail to store chunks of file {file_name}.")
-
-    if logflag:
-        logger.info(f"[ ingest chunks ] Docs ingested file {file_name} to Milvus collection {COLLECTION_NAME}.")
-
-    return True
-
-
-def ingest_data_to_milvus(doc_path: DocPath, embedder):
-=======
 async def save_file_to_local_disk(save_path: str, file):
     save_path = Path(save_path)
     with save_path.open("wb") as fout:
@@ -145,107 +69,10 @@
 
 
 def ingest_data_to_milvus(doc_path: DocPath):
->>>>>>> cb3b770a
     """Ingest document to Milvus."""
     path = doc_path.path
-    file_name = path.split("/")[-1]
-    if logflag:
-        logger.info(f"[ ingest data ] Parsing document {path}, file name: {file_name}.")
-
-    if path.endswith(".html"):
-        headers_to_split_on = [
-            ("h1", "Header 1"),
-            ("h2", "Header 2"),
-            ("h3", "Header 3"),
-        ]
-        text_splitter = HTMLHeaderTextSplitter(headers_to_split_on=headers_to_split_on)
-    else:
-        text_splitter = RecursiveCharacterTextSplitter(
-            chunk_size=doc_path.chunk_size,
-            chunk_overlap=doc_path.chunk_overlap,
-            add_start_index=True,
-            separators=get_separators(),
-        )
-
-<<<<<<< HEAD
-    content = document_loader(path)
-
-    if logflag:
-        logger.info("[ ingest data ] file content loaded")
-
-    structured_types = [".xlsx", ".csv", ".json", "jsonl"]
-    _, ext = os.path.splitext(path)
-
-    if ext in structured_types:
-        chunks = content
-    else:
-        chunks = text_splitter.split_text(content)
-
-    if doc_path.process_table and path.endswith(".pdf"):
-        table_chunks = get_tables_result(path, doc_path.table_strategy)
-        chunks = chunks + table_chunks
-    if logflag:
-        logger.info(f"[ ingest data ] Done preprocessing. Created {len(chunks)} chunks of the original file.")
-
-    return ingest_chunks_to_milvus(file_name, chunks, embedder)
-
-
-def search_by_file(collection, file_name):
-    query = f"{partition_field_name} == '{file_name}'"
-    results = collection.query(
-        expr=query,
-        output_fields=[partition_field_name, "pk"],
-    )
-    if logflag:
-        logger.info(f"[ search by file ] searched by {file_name}")
-        logger.info(f"[ search by file ] {len(results)} results: {results}")
-    return results
-
-
-def search_all(collection):
-    results = collection.query(expr="pk >= 0", output_fields=[partition_field_name, "pk"])
-    if logflag:
-        logger.info(f"[ search all ] {len(results)} results: {results}")
-    return results
-
-
-def delete_all_data(my_milvus):
-    if logflag:
-        logger.info("[ delete all ] deleting all data in milvus")
-    if my_milvus.col:
-        my_milvus.col.drop()
-    if logflag:
-        logger.info("[ delete all ] delete success: all data")
-
-
-def delete_by_partition_field(my_milvus, partition_field):
-    if logflag:
-        logger.info(f"[ delete partition ] deleting {partition_field_name} {partition_field}")
-    pks = my_milvus.get_pks(f'{partition_field_name} == "{partition_field}"')
-    if logflag:
-        logger.info(f"[ delete partition ] target pks: {pks}")
-    res = my_milvus.delete(pks)
-    my_milvus.col.flush()
-    if logflag:
-        logger.info(f"[ delete partition ] delete success: {res}")
-
-
-@register_microservice(name="opea_service@prepare_doc_milvus", endpoint="/v1/dataprep", host="0.0.0.0", port=6010)
-async def ingest_documents(
-    files: Optional[Union[UploadFile, List[UploadFile]]] = File(None),
-    link_list: Optional[str] = Form(None),
-    chunk_size: int = Form(1000),
-    chunk_overlap: int = Form(100),
-    process_table: bool = Form(False),
-    table_strategy: str = Form("fast"),
-):
-    if logflag:
-        logger.info(f"[ upload ] files:{files}")
-        logger.info(f"[ upload ] link_list:{link_list}")
-
-    if files and link_list:
-        raise HTTPException(status_code=400, detail="Provide either a file or a string list, not both.")
-=======
+    print(f"Parsing document {path}.")
+
     if path.endswith(".html"):
         headers_to_split_on = [
             ("h1", "Header 1"),
@@ -264,328 +91,10 @@
         table_chunks = get_tables_result(path, doc_path.table_strategy)
         chunks = chunks + table_chunks
     print("Done preprocessing. Created ", len(chunks), " chunks of the original pdf")
->>>>>>> cb3b770a
 
     # Create vectorstore
     if MOSEC_EMBEDDING_ENDPOINT:
         # create embeddings using MOSEC endpoint service
-<<<<<<< HEAD
-        if logflag:
-            logger.info(
-                f"[ upload ] MOSEC_EMBEDDING_ENDPOINT:{MOSEC_EMBEDDING_ENDPOINT}, MOSEC_EMBEDDING_MODEL:{MOSEC_EMBEDDING_MODEL}"
-            )
-        embedder = MosecEmbeddings(model=MOSEC_EMBEDDING_MODEL)
-    elif TEI_EMBEDDING_ENDPOINT:
-        # create embeddings using TEI endpoint service
-        if logflag:
-            logger.info(f"[ upload ] TEI_EMBEDDING_ENDPOINT:{TEI_EMBEDDING_ENDPOINT}")
-        embedder = HuggingFaceHubEmbeddings(model=TEI_EMBEDDING_ENDPOINT)
-    else:
-        # create embeddings using local embedding model
-        if logflag:
-            logger.info(f"[ upload ] Local TEI_EMBEDDING_MODEL:{TEI_EMBEDDING_MODEL}")
-        embedder = HuggingFaceBgeEmbeddings(model_name=TEI_EMBEDDING_MODEL)
-
-    # define Milvus obj
-    my_milvus = Milvus(
-        embedding_function=embedder,
-        collection_name=COLLECTION_NAME,
-        connection_args={"host": MILVUS_HOST, "port": MILVUS_PORT},
-        index_params=index_params,
-        auto_id=True,
-    )
-
-    if files:
-        if not isinstance(files, list):
-            files = [files]
-        uploaded_files = []
-
-        for file in files:
-            encode_file = encode_filename(file.filename)
-            save_path = upload_folder + encode_file
-            if logflag:
-                logger.info(f"[ upload ] processing file {save_path}")
-
-            if my_milvus.col:
-                # check whether the file is already uploaded
-                try:
-                    search_res = search_by_file(my_milvus.col, encode_file)
-                except Exception as e:
-                    raise HTTPException(
-                        status_code=500, detail=f"Failed when searching in Milvus db for file {file.filename}."
-                    )
-                if len(search_res) > 0:
-                    if logflag:
-                        logger.info(f"[ upload ] File {file.filename} already exists.")
-                    raise HTTPException(
-                        status_code=400,
-                        detail=f"Uploaded file {file.filename} already exists. Please change file name.",
-                    )
-
-            await save_content_to_local_disk(save_path, file)
-            ingest_data_to_milvus(
-                DocPath(
-                    path=save_path,
-                    chunk_size=chunk_size,
-                    chunk_overlap=chunk_overlap,
-                    process_table=process_table,
-                    table_strategy=table_strategy,
-                ),
-                embedder,
-            )
-            uploaded_files.append(save_path)
-            if logflag:
-                logger.info(f"Saved file {save_path} into local disk.")
-
-        # def process_files_wrapper(files):
-        #     if not isinstance(files, list):
-        #         files = [files]
-        #     for file in files:
-        #         encode_file = encode_filename(file.filename)
-        #         save_path = upload_folder + encode_file
-        #         ingest_data_to_milvus(
-        #             DocPath(
-        #                 path=save_path,
-        #                 chunk_size=chunk_size,
-        #                 chunk_overlap=chunk_overlap,
-        #                 process_table=process_table,
-        #                 table_strategy=table_strategy,
-        #             ),
-        #             embedder
-        #         )
-
-        # try:
-        #     # Create a SparkContext
-        #     conf = SparkConf().setAppName("Parallel-dataprep").setMaster("local[*]")
-        #     sc = SparkContext(conf=conf)
-        #     # Create an RDD with parallel processing
-        #     parallel_num = min(len(uploaded_files), os.cpu_count())
-        #     rdd = sc.parallelize(uploaded_files, parallel_num)
-        #     print(uploaded_files)
-        #     # Perform a parallel operation
-        #     rdd_trans = rdd.map(process_files_wrapper)
-        #     rdd_trans.collect()
-        #     # Stop the SparkContext
-        #     sc.stop()
-        # except:
-        #     # Stop the SparkContext
-        #     sc.stop()
-        results = {"status": 200, "message": "Data preparation succeeded"}
-        if logflag:
-            logger.info(results)
-        return results
-
-    if link_list:
-        link_list = json.loads(link_list)  # Parse JSON string to list
-        if not isinstance(link_list, list):
-            raise HTTPException(status_code=400, detail="link_list should be a list.")
-
-        for link in link_list:
-            encoded_link = encode_filename(link)
-            if logflag:
-                logger.info(f"[ upload ] processing link {encoded_link}")
-
-            # check whether the link file already exists
-            if my_milvus.col:
-                try:
-                    search_res = search_by_file(my_milvus.col, encoded_link + ".txt")
-                except Exception as e:
-                    raise HTTPException(status_code=500, detail=f"Failed when searching in Milvus db for link {link}.")
-                if len(search_res) > 0:
-                    if logflag:
-                        logger.info(f"[ upload ] Link {link} already exists.")
-                    raise HTTPException(
-                        status_code=400, detail=f"Uploaded link {link} already exists. Please change link."
-                    )
-
-            save_path = upload_folder + encoded_link + ".txt"
-            content = parse_html([link])[0][0]
-            await save_content_to_local_disk(save_path, content)
-            ingest_data_to_milvus(
-                DocPath(
-                    path=save_path,
-                    chunk_size=chunk_size,
-                    chunk_overlap=chunk_overlap,
-                    process_table=process_table,
-                    table_strategy=table_strategy,
-                ),
-                embedder,
-            )
-        if logflag:
-            logger.info(f"[ upload ] Successfully saved link list {link_list}")
-        return {"status": 200, "message": "Data preparation succeeded"}
-
-    raise HTTPException(status_code=400, detail="Must provide either a file or a string list.")
-
-
-@register_microservice(
-    name="opea_service@prepare_doc_milvus", endpoint="/v1/dataprep/get_file", host="0.0.0.0", port=6010
-)
-async def rag_get_file_structure():
-    if logflag:
-        logger.info("[ get ] start to get file structure")
-
-    # Create vectorstore
-    if MOSEC_EMBEDDING_ENDPOINT:
-        # create embeddings using MOSEC endpoint service
-        if logflag:
-            logger.info(
-                f"[ get ] MOSEC_EMBEDDING_ENDPOINT:{MOSEC_EMBEDDING_ENDPOINT}, MOSEC_EMBEDDING_MODEL:{MOSEC_EMBEDDING_MODEL}"
-            )
-        embedder = MosecEmbeddings(model=MOSEC_EMBEDDING_MODEL)
-    elif TEI_EMBEDDING_ENDPOINT:
-        # create embeddings using TEI endpoint service
-        if logflag:
-            logger.info(f"[ get ] TEI_EMBEDDING_ENDPOINT:{TEI_EMBEDDING_ENDPOINT}")
-        embedder = HuggingFaceHubEmbeddings(model=TEI_EMBEDDING_ENDPOINT)
-    else:
-        # create embeddings using local embedding model
-        if logflag:
-            logger.info(f"[ get ] Local TEI_EMBEDDING_MODEL:{TEI_EMBEDDING_MODEL}")
-        embedder = HuggingFaceBgeEmbeddings(model_name=TEI_EMBEDDING_MODEL)
-
-    # define Milvus obj
-    my_milvus = Milvus(
-        embedding_function=embedder,
-        collection_name=COLLECTION_NAME,
-        connection_args={"host": MILVUS_HOST, "port": MILVUS_PORT},
-        index_params=index_params,
-        auto_id=True,
-    )
-
-    # collection does not exist
-    if not my_milvus.col:
-        logger.info(f"[ get ] collection {COLLECTION_NAME} does not exist.")
-        return []
-
-    # get all files from db
-    try:
-        all_data = search_all(my_milvus.col)
-    except Exception as e:
-        raise HTTPException(status_code=500, detail="Failed when searching in Milvus db for all files.")
-
-    # return [] if no data in db
-    if len(all_data) == 0:
-        return []
-
-    res_file = [res["filename"] for res in all_data]
-    unique_list = list(set(res_file))
-    if logflag:
-        logger.info(f"[ get ] unique list from db: {unique_list}")
-
-    # construct result file list in format
-    file_list = []
-    for file_name in unique_list:
-        file_dict = {
-            "name": decode_filename(file_name),
-            "id": decode_filename(file_name),
-            "type": "File",
-            "parent": "",
-        }
-        file_list.append(file_dict)
-
-    if logflag:
-        logger.info(f"[ get ] final file list: {file_list}")
-    return file_list
-
-
-@register_microservice(
-    name="opea_service@prepare_doc_milvus", endpoint="/v1/dataprep/delete_file", host="0.0.0.0", port=6010
-)
-async def delete_single_file(file_path: str = Body(..., embed=True)):
-    """Delete file according to `file_path`.
-
-    `file_path`:
-        - file/link path (e.g. /path/to/file.txt)
-        - "all": delete all files uploaded
-    """
-    if logflag:
-        logger.info(file_path)
-
-    # Create vectorstore
-    if MOSEC_EMBEDDING_ENDPOINT:
-        # create embeddings using MOSEC endpoint service
-        if logflag:
-            logger.info(
-                f"[ delete ] MOSEC_EMBEDDING_ENDPOINT:{MOSEC_EMBEDDING_ENDPOINT}, MOSEC_EMBEDDING_MODEL:{MOSEC_EMBEDDING_MODEL}"
-            )
-        embedder = MosecEmbeddings(model=MOSEC_EMBEDDING_MODEL)
-    elif TEI_EMBEDDING_ENDPOINT:
-        # create embeddings using TEI endpoint service
-        if logflag:
-            logger.info(f"[ delete ] TEI_EMBEDDING_ENDPOINT:{TEI_EMBEDDING_ENDPOINT}")
-        embedder = HuggingFaceHubEmbeddings(model=TEI_EMBEDDING_ENDPOINT)
-    else:
-        # create embeddings using local embedding model
-        if logflag:
-            logger.info(f"[ delete ] Local TEI_EMBEDDING_MODEL:{TEI_EMBEDDING_MODEL}")
-        embedder = HuggingFaceBgeEmbeddings(model_name=TEI_EMBEDDING_MODEL)
-
-    # define Milvus obj
-    my_milvus = Milvus(
-        embedding_function=embedder,
-        collection_name=COLLECTION_NAME,
-        connection_args={"host": MILVUS_HOST, "port": MILVUS_PORT},
-        index_params=index_params,
-        auto_id=True,
-    )
-
-    # delete all uploaded files
-    if file_path == "all":
-        if logflag:
-            logger.info("[ delete ] deleting all files")
-
-        delete_all_data(my_milvus)
-
-        # delete files on local disk
-        try:
-            remove_folder_with_ignore(upload_folder)
-        except Exception as e:
-            if logflag:
-                logger.info(f"[ delete ] {e}. Fail to delete {upload_folder}.")
-            raise HTTPException(status_code=500, detail=f"Fail to delete {upload_folder}.")
-
-        if logflag:
-            logger.info("[ delete ] successfully delete all files.")
-
-        create_upload_folder(upload_folder)
-        if logflag:
-            logger.info("[ delete ] new upload folder created.")
-        return {"status": True}
-
-    encode_file_name = encode_filename(file_path)
-    delete_path = Path(upload_folder + "/" + encode_file_name)
-    if logflag:
-        logger.info(f"[delete] delete_path: {delete_path}")
-
-    # partially delete files
-    if delete_path.exists():
-
-        # TODO: check existence before delete
-
-        # delete file
-        if delete_path.is_file():
-            if logflag:
-                logger.info(f"[delete] deleting file {encode_file_name}")
-            try:
-                delete_by_partition_field(my_milvus, encode_file_name)
-            except Exception as e:
-                if logflag:
-                    logger.info(f"[delete] fail to delete file {delete_path}: {e}")
-                return {"status": False}
-            delete_path.unlink()
-            if logflag:
-                logger.info(f"[delete] file {file_path} deleted")
-            return {"status": True}
-
-        # delete folder
-        else:
-            if logflag:
-                logger.info(f"[delete] delete folder {file_path} is not supported for now.")
-            raise HTTPException(status_code=404, detail=f"Delete folder {file_path} is not supported for now.")
-    else:
-        raise HTTPException(status_code=404, detail="File/folder not found. Please check del_path.")
-=======
         print(f"MOSEC_EMBEDDING_ENDPOINT:{MOSEC_EMBEDDING_ENDPOINT},MOSEC_EMBEDDING_MODEL:{MOSEC_EMBEDDING_MODEL}")
         embedder = MosecEmbeddings(model=MOSEC_EMBEDDING_MODEL)
     elif TEI_EMBEDDING_ENDPOINT:
@@ -611,7 +120,6 @@
             index_params=index_params,
         )
         print(f"Processed batch {i//batch_size + 1}/{(num_chunks-1)//batch_size + 1}")
->>>>>>> cb3b770a
 
     return True
 
@@ -726,6 +234,4 @@
 
 
 if __name__ == "__main__":
-    create_upload_folder(upload_folder)
-
     opea_microservices["opea_service@prepare_doc_milvus"].start()
--- conflicted
+++ resolved
@@ -17,26 +17,6 @@
 export SUMMARIZE_IMAGE_VIA_LVM=1
 ```
 
-<<<<<<< HEAD
-## Dataprep Microservice with Redis
-
-For details, please refer to this [readme](redis/README.md)
-
-## Dataprep Microservice with Milvus
-
-For details, please refer to this [readme](milvus/README.md)
-
-## Dataprep Microservice with Qdrant
-
-For details, please refer to this [readme](qdrant/README.md)
-
-## Dataprep Microservice with Pinecone
-
-For details, please refer to this [readme](pinecone/README.md)
-
-## Dataprep Microservice with PGVector
-
-=======
 # Dataprep Microservice with Redis
 
 For details, please refer to this [readme](redis/README.md)
@@ -55,5 +35,4 @@
 
 # Dataprep Microservice with PGVector
 
->>>>>>> cb3b770a
 For details, please refer to this [readme](pgvector/README.md)
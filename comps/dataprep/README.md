--- conflicted
+++ resolved
@@ -10,12 +10,10 @@
 
 For details, please refer to this [readme](qdrant/README.md)
 
-<<<<<<< HEAD
 # Dataprep Microservice with Pinecone
 
 For details, please refer to this [readme](pinecone/README.md)
-=======
+
 # Dataprep Microservice with PGVector
 
 For details, please refer to this [readme](pgvector/README.md)
->>>>>>> cf6043f6

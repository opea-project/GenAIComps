# Dataprep Microservice

The Dataprep Microservice aims to preprocess the data from various sources (either structured or unstructured data) to text data, and convert the text data to embedding vectors then store them in the database.

<<<<<<< HEAD
## Install Requirements

```bash
apt-get update
apt-get install libreoffice
=======
## Use LVM (Large Vision Model) for Summarizing Image Data

Occasionally unstructured data will contain image data, to convert the image data to the text data, LVM can be used to summarize the image. To leverage LVM, please refer to this [readme](../lvms/README.md) to start the LVM microservice first and then set the below environment variable, before starting any dataprep microservice.

```bash
export SUMMARIZE_IMAGE_VIA_LVM=1
>>>>>>> 86412c87
```

# Dataprep Microservice with Redis

For details, please refer to this [readme](redis/README.md)

# Dataprep Microservice with Milvus

For details, please refer to this [readme](milvus/README.md)

# Dataprep Microservice with Qdrant

For details, please refer to this [readme](qdrant/README.md)

# Dataprep Microservice with PGVector

For details, please refer to this [readme](pgvector/README.md)<|MERGE_RESOLUTION|>--- conflicted
+++ resolved
@@ -2,20 +2,19 @@
 
 The Dataprep Microservice aims to preprocess the data from various sources (either structured or unstructured data) to text data, and convert the text data to embedding vectors then store them in the database.
 
-<<<<<<< HEAD
 ## Install Requirements
 
 ```bash
 apt-get update
 apt-get install libreoffice
-=======
+```
+
 ## Use LVM (Large Vision Model) for Summarizing Image Data
 
 Occasionally unstructured data will contain image data, to convert the image data to the text data, LVM can be used to summarize the image. To leverage LVM, please refer to this [readme](../lvms/README.md) to start the LVM microservice first and then set the below environment variable, before starting any dataprep microservice.
 
 ```bash
 export SUMMARIZE_IMAGE_VIA_LVM=1
->>>>>>> 86412c87
 ```
 
 # Dataprep Microservice with Redis

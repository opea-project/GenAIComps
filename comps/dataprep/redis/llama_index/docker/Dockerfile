--- conflicted
+++ resolved
@@ -1,3 +1,4 @@
+
 # Copyright (C) 2024 Intel Corporation
 # SPDX-License-Identifier: Apache-2.0
 
@@ -9,16 +10,10 @@
 
 RUN apt-get update -y && apt-get install -y --no-install-recommends --fix-missing \
     build-essential \
-    libcairo2 \
     libgl1-mesa-glx \
     libjemalloc-dev \
-<<<<<<< HEAD
-    poppler-utils \
-    tesseract-ocr
-=======
     vim \
     libcairo2
->>>>>>> cb3b770a
 
 RUN useradd -m -s /bin/bash user && \
     mkdir -p /home/user && \
@@ -42,4 +37,4 @@
 
 WORKDIR /home/user/comps/dataprep/redis/llama_index
 
-ENTRYPOINT ["python", "prepare_doc_redis.py"]+ENTRYPOINT ["python", "prepare_doc_redis.py"]

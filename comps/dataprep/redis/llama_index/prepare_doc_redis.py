--- conflicted
+++ resolved
@@ -8,10 +8,7 @@
 
 from config import EMBED_MODEL, INDEX_NAME, REDIS_URL
 from fastapi import Body, File, HTTPException, UploadFile
-<<<<<<< HEAD
-=======
 from langsmith import traceable
->>>>>>> cb3b770a
 from llama_index.core import SimpleDirectoryReader, StorageContext, VectorStoreIndex
 from llama_index.core.settings import Settings
 from llama_index.embeddings.huggingface import HuggingFaceEmbedding
@@ -20,14 +17,8 @@
 from redisvl.schema import IndexSchema
 from utils import *
 
-from comps import CustomLogger, DocPath, opea_microservices, register_microservice
+from comps import DocPath, opea_microservices, register_microservice
 
-<<<<<<< HEAD
-logger = CustomLogger("prepare_doc_redis")
-logflag = os.getenv("LOGFLAG", False)
-
-=======
->>>>>>> cb3b770a
 upload_folder = "./uploaded_files/"
 
 
@@ -59,16 +50,15 @@
     vector_store = RedisVectorStore(redis_client=redis_client, schema=schema)
     storage_context = StorageContext.from_defaults(vector_store=vector_store)
     _ = VectorStoreIndex.from_documents(content, storage_context=storage_context)
-    if logflag:
-        logger.info("[ ingest data ] data ingested into Redis DB.")
+    print("[ ingest data ] data ingested into Redis DB.")
     return True
 
 
 @register_microservice(name="opea_service@prepare_doc_redis", endpoint="/v1/dataprep", host="0.0.0.0", port=6007)
+@traceable(run_type="tool")
 # llama index only support upload files now
 async def ingest_documents(files: Optional[Union[UploadFile, List[UploadFile]]] = File(None)):
-    if logflag:
-        logger.info(f"files:{files}")
+    print(f"files:{files}")
     if not files:
         raise HTTPException(status_code=400, detail="Please provide at least one file.")
 
@@ -81,33 +71,16 @@
             save_path = upload_folder + file.filename
             await save_content_to_local_disk(save_path, file)
             await ingest_data_to_redis(DocPath(path=save_path))
-            if logflag:
-                logger.info(f"Successfully saved file {save_path}")
-                logger.info({"status": 200, "message": "Data preparation succeeded"})
+            print(f"Successfully saved file {save_path}")
         return {"status": 200, "message": "Data preparation succeeded"}
     except Exception as e:
-        if logflag:
-            logger.info(f"Data preparation failed. Exception: {e}")
+        print(f"Data preparation failed. Exception: {e}")
         raise HTTPException(status_code=500, detail=f"Data preparation failed. Exception: {e}")
 
 
 @register_microservice(
     name="opea_service@prepare_doc_redis_file", endpoint="/v1/dataprep/get_file", host="0.0.0.0", port=6008
 )
-<<<<<<< HEAD
-async def rag_get_file_structure():
-    if logflag:
-        logger.info("[ get_file_structure] ")
-
-    if not Path(upload_folder).exists():
-        if logflag:
-            logger.info("No file uploaded, return empty list.")
-        return []
-
-    file_content = get_file_structure(upload_folder)
-    if logflag:
-        logger.info(file_content)
-=======
 @traceable(run_type="tool")
 async def rag_get_file_structure():
     print("[ get_file_structure] ")
@@ -117,17 +90,13 @@
         return []
 
     file_content = get_file_structure(upload_folder)
->>>>>>> cb3b770a
     return file_content
 
 
 @register_microservice(
     name="opea_service@prepare_doc_redis_del", endpoint="/v1/dataprep/delete_file", host="0.0.0.0", port=6009
 )
-<<<<<<< HEAD
-=======
 @traceable(run_type="tool")
->>>>>>> cb3b770a
 async def delete_single_file(file_path: str = Body(..., embed=True)):
     """Delete file according to `file_path`.
 
@@ -136,25 +105,6 @@
         - folder path (e.g. /path/to/folder)
         - "all": delete all files uploaded
     """
-<<<<<<< HEAD
-    if logflag:
-        logger.info(file_path)
-    # delete all uploaded files
-    if file_path == "all":
-        if logflag:
-            logger.info("[dataprep - del] delete all files")
-        remove_folder_with_ignore(upload_folder)
-        if logflag:
-            logger.info("[dataprep - del] successfully delete all files.")
-        create_upload_folder(upload_folder)
-        if logflag:
-            logger.info({"status": True})
-        return {"status": True}
-
-    delete_path = Path(upload_folder + "/" + encode_filename(file_path))
-    if logflag:
-        logger.info(f"[dataprep - del] delete_path: {delete_path}")
-=======
     # delete all uploaded files
     if file_path == "all":
         print("[dataprep - del] delete all files")
@@ -165,7 +115,6 @@
 
     delete_path = Path(upload_folder + "/" + encode_filename(file_path))
     print(f"[dataprep - del] delete_path: {delete_path}")
->>>>>>> cb3b770a
 
     # partially delete files/folders
     if delete_path.exists():
@@ -174,30 +123,15 @@
             try:
                 delete_path.unlink()
             except Exception as e:
-<<<<<<< HEAD
-                if logflag:
-                    logger.info(f"[dataprep - del] fail to delete file {delete_path}: {e}")
-                    logger.info({"status": False})
-=======
                 print(f"[dataprep - del] fail to delete file {delete_path}: {e}")
->>>>>>> cb3b770a
                 return {"status": False}
         # delete folder
         else:
             try:
                 shutil.rmtree(delete_path)
             except Exception as e:
-<<<<<<< HEAD
-                if logflag:
-                    logger.info(f"[dataprep - del] fail to delete folder {delete_path}: {e}")
-                    logger.info({"status": False})
-                return {"status": False}
-        if logflag:
-            logger.info({"status": True})
-=======
                 print(f"[dataprep - del] fail to delete folder {delete_path}: {e}")
                 return {"status": False}
->>>>>>> cb3b770a
         return {"status": True}
     else:
         raise HTTPException(status_code=404, detail="File/folder not found. Please check del_path.")

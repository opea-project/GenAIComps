--- conflicted
+++ resolved
@@ -10,68 +10,28 @@
 
 # from pyspark import SparkConf, SparkContext
 import redis
-<<<<<<< HEAD
-from config import EMBED_MODEL, INDEX_NAME, KEY_INDEX_NAME, REDIS_URL, SEARCH_BATCH_SIZE
-=======
 from config import EMBED_MODEL, INDEX_NAME, INDEX_SCHEMA, KEY_INDEX_NAME, REDIS_HOST, REDIS_PORT, REDIS_URL
->>>>>>> cb3b770a
 from fastapi import Body, File, Form, HTTPException, UploadFile
 from langchain.text_splitter import RecursiveCharacterTextSplitter
-from langchain_community.embeddings import HuggingFaceBgeEmbeddings
+from langchain_community.embeddings import HuggingFaceBgeEmbeddings, HuggingFaceHubEmbeddings
 from langchain_community.vectorstores import Redis
-<<<<<<< HEAD
-from langchain_huggingface import HuggingFaceEndpointEmbeddings
-from langchain_text_splitters import HTMLHeaderTextSplitter
-from redis.commands.search.field import TextField
-from redis.commands.search.indexDefinition import IndexDefinition, IndexType
-
-from comps import CustomLogger, DocPath, opea_microservices, register_microservice
-=======
 from langchain_text_splitters import HTMLHeaderTextSplitter
 from langsmith import traceable
 from redis.commands.search.field import TextField
 from redis.commands.search.indexDefinition import IndexDefinition, IndexType
 
 from comps import DocPath, opea_microservices, register_microservice
->>>>>>> cb3b770a
 from comps.dataprep.utils import (
     create_upload_folder,
     document_loader,
     encode_filename,
-<<<<<<< HEAD
-    format_search_results,
-=======
     get_file_structure,
->>>>>>> cb3b770a
     get_separators,
     get_tables_result,
     parse_html,
     remove_folder_with_ignore,
     save_content_to_local_disk,
 )
-<<<<<<< HEAD
-
-logger = CustomLogger("prepare_doc_redis")
-logflag = os.getenv("LOGFLAG", False)
-
-tei_embedding_endpoint = os.getenv("TEI_ENDPOINT")
-upload_folder = "./uploaded_files/"
-redis_pool = redis.ConnectionPool.from_url(REDIS_URL)
-
-
-def check_index_existance(client):
-    if logflag:
-        logger.info(f"[ check index existence ] checking {client}")
-    try:
-        results = client.search("*")
-        if logflag:
-            logger.info(f"[ check index existence ] index of client exists: {client}")
-        return results
-    except Exception as e:
-        if logflag:
-            logger.info(f"[ check index existence ] index does not exist: {e}")
-        return None
-=======
 
 tei_embedding_endpoint = os.getenv("TEI_ENDPOINT")
 upload_folder = "./uploaded_files/"
@@ -142,79 +102,13 @@
         print(f"[ delete by id ] fail to delete ids {id}: {e}")
         return False
     return True
->>>>>>> cb3b770a
-
-
-def create_index(client, index_name: str = KEY_INDEX_NAME):
-    if logflag:
-        logger.info(f"[ create index ] creating index {index_name}")
-    try:
-        definition = IndexDefinition(index_type=IndexType.HASH, prefix=["file:"])
-        client.create_index((TextField("file_name"), TextField("key_ids")), definition=definition)
-        if logflag:
-            logger.info(f"[ create index ] index {index_name} successfully created")
-    except Exception as e:
-        if logflag:
-            logger.info(f"[ create index ] fail to create index {index_name}: {e}")
-        return False
-    return True
-
-
-def store_by_id(client, key, value):
-    if logflag:
-        logger.info(f"[ store by id ] storing ids of {key}")
-    try:
-        client.add_document(doc_id="file:" + key, file_name=key, key_ids=value)
-        if logflag:
-            logger.info(f"[ store by id ] store document success. id: file:{key}")
-    except Exception as e:
-        if logflag:
-            logger.info(f"[ store by id ] fail to store document file:{key}: {e}")
-        return False
-    return True
-
-
-def search_by_id(client, doc_id):
-    if logflag:
-        logger.info(f"[ search by id ] searching docs of {doc_id}")
-    try:
-        results = client.load_document(doc_id)
-        if logflag:
-            logger.info(f"[ search by id ] search success of {doc_id}: {results}")
-        return results
-    except Exception as e:
-        if logflag:
-            logger.info(f"[ search by id ] fail to search docs of {doc_id}: {e}")
-        return None
-
-
-def drop_index(index_name, redis_url=REDIS_URL):
-    if logflag:
-        logger.info(f"[ drop index ] dropping index {index_name}")
-    try:
-        assert Redis.drop_index(index_name=index_name, delete_documents=True, redis_url=redis_url)
-        if logflag:
-            logger.info(f"[ drop index ] index {index_name} deleted")
-    except Exception as e:
-        if logflag:
-            logger.info(f"[ drop index ] index {index_name} delete failed: {e}")
-        return False
-    return True
-
-
-def delete_by_id(client, id):
-    try:
-        assert client.delete_document(id)
-        if logflag:
-            logger.info(f"[ delete by id ] delete id success: {id}")
-    except Exception as e:
-        if logflag:
-            logger.info(f"[ delete by id ] fail to delete ids {id}: {e}")
-        return False
-    return True
-
-<<<<<<< HEAD
-=======
+
+
+def ingest_data_to_redis(doc_path: DocPath):
+    """Ingest document to Redis."""
+    path = doc_path.path
+    print(f"Parsing document {path}.")
+
     if path.endswith(".html"):
         headers_to_split_on = [
             ("h1", "Header 1"),
@@ -234,15 +128,11 @@
         table_chunks = get_tables_result(path, doc_path.table_strategy)
         chunks = chunks + table_chunks
     print("Done preprocessing. Created ", len(chunks), " chunks of the original pdf")
->>>>>>> cb3b770a
-
-def ingest_chunks_to_redis(file_name: str, chunks: List):
-    if logflag:
-        logger.info(f"[ ingest chunks ] file name: {file_name}")
+
     # Create vectorstore
     if tei_embedding_endpoint:
         # create embeddings using TEI endpoint service
-        embedder = HuggingFaceEndpointEmbeddings(model=tei_embedding_endpoint)
+        embedder = HuggingFaceHubEmbeddings(model=tei_embedding_endpoint)
     else:
         # create embeddings using local embedding model
         embedder = HuggingFaceBgeEmbeddings(model_name=EMBED_MODEL)
@@ -253,12 +143,7 @@
 
     file_ids = []
     for i in range(0, num_chunks, batch_size):
-<<<<<<< HEAD
-        if logflag:
-            logger.info(f"[ ingest chunks ] Current batch: {i}")
-=======
         print(f"Current batch: {i}")
->>>>>>> cb3b770a
         batch_chunks = chunks[i : i + batch_size]
         batch_texts = batch_chunks
 
@@ -266,33 +151,12 @@
             texts=batch_texts,
             embedding=embedder,
             index_name=INDEX_NAME,
+            index_schema=INDEX_SCHEMA,
             redis_url=REDIS_URL,
         )
-<<<<<<< HEAD
-        if logflag:
-            logger.info(f"[ ingest chunks ] keys: {keys}")
-        file_ids.extend(keys)
-        if logflag:
-            logger.info(f"[ ingest chunks ] Processed batch {i//batch_size + 1}/{(num_chunks-1)//batch_size + 1}")
-
-    # store file_ids into index file-keys
-    r = redis.Redis(connection_pool=redis_pool)
-    client = r.ft(KEY_INDEX_NAME)
-    if not check_index_existance(client):
-        assert create_index(client)
-
-    try:
-        assert store_by_id(client, key=file_name, value="#".join(file_ids))
-    except Exception as e:
-        if logflag:
-            logger.info(f"[ ingest chunks ] {e}. Fail to store chunks of file {file_name}.")
-        raise HTTPException(status_code=500, detail=f"Fail to store chunks of file {file_name}.")
-    return True
-=======
         print(f"keys: {keys}")
         file_ids.extend(keys)
         print(f"Processed batch {i//batch_size + 1}/{(num_chunks-1)//batch_size + 1}")
->>>>>>> cb3b770a
 
     # store file_ids into index file-keys
     r = redis.Redis(connection_pool=redis_pool)
@@ -302,38 +166,6 @@
     file_name = doc_path.path.split("/")[-1]
     assert store_by_id(client, key=file_name, value="#".join(file_ids))
 
-<<<<<<< HEAD
-def ingest_data_to_redis(doc_path: DocPath):
-    """Ingest document to Redis."""
-    path = doc_path.path
-    if logflag:
-        logger.info(f"[ ingest data ] Parsing document {path}.")
-
-    if path.endswith(".html"):
-        headers_to_split_on = [
-            ("h1", "Header 1"),
-            ("h2", "Header 2"),
-            ("h3", "Header 3"),
-        ]
-        text_splitter = HTMLHeaderTextSplitter(headers_to_split_on=headers_to_split_on)
-    else:
-        text_splitter = RecursiveCharacterTextSplitter(
-            chunk_size=doc_path.chunk_size,
-            chunk_overlap=doc_path.chunk_overlap,
-            add_start_index=True,
-            separators=get_separators(),
-        )
-
-    content = document_loader(path)
-    if logflag:
-        logger.info("[ ingest data ] file content loaded")
-
-    structured_types = [".xlsx", ".csv", ".json", "jsonl"]
-    _, ext = os.path.splitext(path)
-
-    if ext in structured_types:
-        chunks = content
-=======
     return True
 
 
@@ -342,21 +174,10 @@
     if tei_embedding_endpoint:
         # create embeddings using TEI endpoint service
         embedder = HuggingFaceHubEmbeddings(model=tei_embedding_endpoint)
->>>>>>> cb3b770a
     else:
-        chunks = text_splitter.split_text(content)
-
-<<<<<<< HEAD
-    ### Specially processing for the table content in PDFs
-    if doc_path.process_table and path.endswith(".pdf"):
-        table_chunks = get_tables_result(path, doc_path.table_strategy)
-        chunks = chunks + table_chunks
-    if logflag:
-        logger.info(f"[ ingest data ] Done preprocessing. Created {len(chunks)} chunks of the given file.")
-
-    file_name = doc_path.path.split("/")[-1]
-    return ingest_chunks_to_redis(file_name, chunks)
-=======
+        # create embeddings using local embedding model
+        embedder = HuggingFaceBgeEmbeddings(model_name=EMBED_MODEL)
+
     # Create redis connection obj
     r = redis.Redis(connection_pool=redis_pool)
     client = r.ft(KEY_INDEX_NAME)
@@ -384,10 +205,10 @@
         assert store_by_id(client, key=file_name, value="#".join(keys))
 
     return True
->>>>>>> cb3b770a
 
 
 @register_microservice(name="opea_service@prepare_doc_redis", endpoint="/v1/dataprep", host="0.0.0.0", port=6007)
+@traceable(run_type="tool")
 async def ingest_documents(
     files: Optional[Union[UploadFile, List[UploadFile]]] = File(None),
     link_list: Optional[str] = Form(None),
@@ -396,47 +217,15 @@
     process_table: bool = Form(False),
     table_strategy: str = Form("fast"),
 ):
-<<<<<<< HEAD
-    if logflag:
-        logger.info(f"[ upload ] files:{files}")
-        logger.info(f"[ upload ] link_list:{link_list}")
-
-    r = redis.Redis(connection_pool=redis_pool)
-    client = r.ft(KEY_INDEX_NAME)
-=======
     print(f"files:{files}")
     print(f"link_list:{link_list}")
->>>>>>> cb3b770a
 
     if files:
         if not isinstance(files, list):
             files = [files]
         uploaded_files = []
-<<<<<<< HEAD
-
         for file in files:
             encode_file = encode_filename(file.filename)
-            doc_id = "file:" + encode_file
-            if logflag:
-                logger.info(f"[ upload ] processing file {doc_id}")
-
-            # check whether the file already exists
-            key_ids = None
-            try:
-                key_ids = search_by_id(client, doc_id).key_ids
-                if logflag:
-                    logger.info(f"[ upload ] File {file.filename} already exists.")
-            except Exception as e:
-                logger.info(f"[ upload ] File {file.filename} does not exist.")
-            if key_ids:
-                raise HTTPException(
-                    status_code=400, detail=f"Uploaded file {file.filename} already exists. Please change file name."
-                )
-
-=======
-        for file in files:
-            encode_file = encode_filename(file.filename)
->>>>>>> cb3b770a
             save_path = upload_folder + encode_file
             await save_content_to_local_disk(save_path, file)
             ingest_data_to_redis(
@@ -449,12 +238,7 @@
                 )
             )
             uploaded_files.append(save_path)
-<<<<<<< HEAD
-            if logflag:
-                logger.info(f"[ upload ] Successfully saved file {save_path}")
-=======
             print(f"Successfully saved file {save_path}")
->>>>>>> cb3b770a
 
         # def process_files_wrapper(files):
         #     if not isinstance(files, list):
@@ -477,51 +261,6 @@
         # except:
         #     # Stop the SparkContext
         #     sc.stop()
-<<<<<<< HEAD
-        result = {"status": 200, "message": "Data preparation succeeded"}
-        if logflag:
-            logger.info(result)
-        return result
-
-    if link_list:
-        link_list = json.loads(link_list)  # Parse JSON string to list
-        if not isinstance(link_list, list):
-            raise HTTPException(status_code=400, detail=f"Link_list {link_list} should be a list.")
-        for link in link_list:
-            encoded_link = encode_filename(link)
-            doc_id = "file:" + encoded_link + ".txt"
-            if logflag:
-                logger.info(f"[ upload ] processing link {doc_id}")
-
-            # check whether the link file already exists
-            key_ids = None
-            try:
-                key_ids = search_by_id(client, doc_id).key_ids
-                if logflag:
-                    logger.info(f"[ upload ] Link {link} already exists.")
-            except Exception as e:
-                logger.info(f"[ upload ] Link {link} does not exist. Keep storing.")
-            if key_ids:
-                raise HTTPException(
-                    status_code=400, detail=f"Uploaded link {link} already exists. Please change another link."
-                )
-
-            save_path = upload_folder + encoded_link + ".txt"
-            content = parse_html([link])[0][0]
-            await save_content_to_local_disk(save_path, content)
-            ingest_data_to_redis(
-                DocPath(
-                    path=save_path,
-                    chunk_size=chunk_size,
-                    chunk_overlap=chunk_overlap,
-                    process_table=process_table,
-                    table_strategy=table_strategy,
-                )
-            )
-        if logflag:
-            logger.info(f"[ upload ] Successfully saved link list {link_list}")
-        return {"status": 200, "message": "Data preparation succeeded"}
-=======
 
         return {"status": 200, "message": "Data preparation succeeded"}
 
@@ -535,50 +274,11 @@
             return {"status": 200, "message": "Data preparation succeeded"}
         except json.JSONDecodeError:
             raise HTTPException(status_code=400, detail="Invalid JSON format for link_list.")
->>>>>>> cb3b770a
 
     raise HTTPException(status_code=400, detail="Must provide either a file or a string list.")
 
 
 @register_microservice(
-<<<<<<< HEAD
-    name="opea_service@prepare_doc_redis", endpoint="/v1/dataprep/get_file", host="0.0.0.0", port=6007
-)
-async def rag_get_file_structure():
-    if logflag:
-        logger.info("[ get ] start to get file structure")
-
-    # define redis client
-    r = redis.Redis(connection_pool=redis_pool)
-    offset = 0
-    file_list = []
-
-    # check index existence
-    res = check_index_existance(r.ft(KEY_INDEX_NAME))
-    if not res:
-        if logflag:
-            logger.info(f"[ get ] index {KEY_INDEX_NAME} does not exist")
-        return file_list
-
-    while True:
-        response = r.execute_command("FT.SEARCH", KEY_INDEX_NAME, "*", "LIMIT", offset, offset + SEARCH_BATCH_SIZE)
-        # no doc retrieved
-        if len(response) < 2:
-            break
-        file_list = format_search_results(response, file_list)
-        offset += SEARCH_BATCH_SIZE
-        # last batch
-        if (len(response) - 1) // 2 < SEARCH_BATCH_SIZE:
-            break
-    if logflag:
-        logger.info(f"[get] final file_list: {file_list}")
-    return file_list
-
-
-@register_microservice(
-    name="opea_service@prepare_doc_redis", endpoint="/v1/dataprep/delete_file", host="0.0.0.0", port=6007
-)
-=======
     name="opea_service@prepare_doc_redis_file", endpoint="/v1/dataprep/get_file", host="0.0.0.0", port=6008
 )
 @traceable(run_type="tool")
@@ -597,127 +297,11 @@
     name="opea_service@prepare_doc_redis_del", endpoint="/v1/dataprep/delete_file", host="0.0.0.0", port=6009
 )
 @traceable(run_type="tool")
->>>>>>> cb3b770a
 async def delete_single_file(file_path: str = Body(..., embed=True)):
     """Delete file according to `file_path`.
 
     `file_path`:
         - specific file path (e.g. /path/to/file.txt)
-<<<<<<< HEAD
-        - "all": delete all files uploaded
-    """
-
-    # define redis client
-    r = redis.Redis(connection_pool=redis_pool)
-    client = r.ft(KEY_INDEX_NAME)
-    client2 = r.ft(INDEX_NAME)
-
-    # delete all uploaded files
-    if file_path == "all":
-        if logflag:
-            logger.info("[ delete ] delete all files")
-
-        # drop index KEY_INDEX_NAME
-        if check_index_existance(client):
-            try:
-                assert drop_index(index_name=KEY_INDEX_NAME)
-            except Exception as e:
-                if logflag:
-                    logger.info(f"[ delete ] {e}. Fail to drop index {KEY_INDEX_NAME}.")
-                raise HTTPException(status_code=500, detail=f"Fail to drop index {KEY_INDEX_NAME}.")
-        else:
-            logger.info(f"[ delete ] Index {KEY_INDEX_NAME} does not exits.")
-
-        # drop index INDEX_NAME
-        if check_index_existance(client2):
-            try:
-                assert drop_index(index_name=INDEX_NAME)
-            except Exception as e:
-                if logflag:
-                    logger.info(f"[ delete ] {e}. Fail to drop index {INDEX_NAME}.")
-                raise HTTPException(status_code=500, detail=f"Fail to drop index {INDEX_NAME}.")
-        else:
-            if logflag:
-                logger.info(f"[ delete ] Index {INDEX_NAME} does not exits.")
-
-        # delete files on local disk
-        try:
-            remove_folder_with_ignore(upload_folder)
-        except Exception as e:
-            if logflag:
-                logger.info(f"[ delete ] {e}. Fail to delete {upload_folder}.")
-            raise HTTPException(status_code=500, detail=f"Fail to delete {upload_folder}.")
-
-        if logflag:
-            logger.info("[ delete ] successfully delete all files.")
-        create_upload_folder(upload_folder)
-        if logflag:
-            logger.info({"status": True})
-        return {"status": True}
-
-    delete_path = Path(upload_folder + "/" + encode_filename(file_path))
-    if logflag:
-        logger.info(f"[ delete ] delete_path: {delete_path}")
-
-    # partially delete files
-    if delete_path.exists():
-        doc_id = "file:" + encode_filename(file_path)
-
-        # determine whether this file exists in db KEY_INDEX_NAME
-        try:
-            key_ids = search_by_id(client, doc_id).key_ids
-        except Exception as e:
-            if logflag:
-                logger.info(f"[ delete ] {e}, File {file_path} does not exists.")
-            raise HTTPException(
-                status_code=404, detail=f"File not found in db {KEY_INDEX_NAME}. Please check file_path."
-            )
-        file_ids = key_ids.split("#")
-
-        # delete file
-        if delete_path.is_file():
-            # delete file keys id in db KEY_INDEX_NAME
-            try:
-                assert delete_by_id(client, doc_id)
-            except Exception as e:
-                if logflag:
-                    logger.info(f"[ delete ] {e}. File {file_path} delete failed for db {KEY_INDEX_NAME}.")
-                raise HTTPException(status_code=500, detail=f"File {file_path} delete failed.")
-
-            # delete file content in db INDEX_NAME
-            for file_id in file_ids:
-                # determine whether this file exists in db INDEX_NAME
-                try:
-                    content = search_by_id(client2, file_id).content
-                except Exception as e:
-                    if logflag:
-                        logger.info(f"[ delete ] {e}. File {file_path} does not exists.")
-                    raise HTTPException(
-                        status_code=404, detail=f"File not found in db {INDEX_NAME}. Please check file_path."
-                    )
-
-                # delete file content
-                try:
-                    assert delete_by_id(client2, file_id)
-                except Exception as e:
-                    if logflag:
-                        logger.info(f"[ delete ] {e}. File {file_path} delete failed for db {INDEX_NAME}")
-                    raise HTTPException(status_code=500, detail=f"File {file_path} delete failed.")
-
-            # delete file on local disk
-            delete_path.unlink()
-            if logflag:
-                logger.info({"status": True})
-            return {"status": True}
-
-        # delete folder
-        else:
-            if logflag:
-                logger.info(f"[ delete ] Delete folder {file_path} is not supported for now.")
-            raise HTTPException(status_code=404, detail=f"Delete folder {file_path} is not supported for now.")
-    else:
-        raise HTTPException(status_code=404, detail=f"File {file_path} not found. Please check file_path.")
-=======
         - folder path (e.g. /path/to/folder)
         - "all": delete all files uploaded
     """
@@ -763,15 +347,10 @@
         return {"status": True}
     else:
         raise HTTPException(status_code=404, detail="File/folder not found. Please check del_path.")
->>>>>>> cb3b770a
 
 
 if __name__ == "__main__":
     create_upload_folder(upload_folder)
-<<<<<<< HEAD
-    opea_microservices["opea_service@prepare_doc_redis"].start()
-=======
     opea_microservices["opea_service@prepare_doc_redis"].start()
     opea_microservices["opea_service@prepare_doc_redis_file"].start()
-    opea_microservices["opea_service@prepare_doc_redis_del"].start()
->>>>>>> cb3b770a
+    opea_microservices["opea_service@prepare_doc_redis_del"].start()
# Copyright (C) 2024 Intel Corporation
# SPDX-License-Identifier: Apache-2.0

import json
import os
import shutil
import uuid
from pathlib import Path
from typing import List, Optional, Union

# from pyspark import SparkConf, SparkContext
import redis
from config import EMBED_MODEL, INDEX_NAME, KEY_INDEX_NAME, REDIS_URL, SEARCH_BATCH_SIZE
from fastapi import Body, File, Form, HTTPException, UploadFile
from langchain.text_splitter import RecursiveCharacterTextSplitter
from langchain_community.embeddings import HuggingFaceBgeEmbeddings
from langchain_community.vectorstores import Redis
from langchain_huggingface import HuggingFaceEndpointEmbeddings
from langchain_text_splitters import HTMLHeaderTextSplitter
from redis.commands.search.field import TextField
from redis.commands.search.indexDefinition import IndexDefinition, IndexType

from comps import CustomLogger, DocPath, opea_microservices, register_microservice
from comps.dataprep.utils import (
    create_upload_folder,
    document_loader,
    encode_filename,
    format_search_results,
    get_separators,
    get_tables_result,
    parse_html,
    remove_folder_with_ignore,
    save_content_to_local_disk,
)

logger = CustomLogger("prepare_doc_redis")
logflag = os.getenv("LOGFLAG", False)

tei_embedding_endpoint = os.getenv("TEI_ENDPOINT")
upload_folder = "./uploaded_files/"
redis_pool = redis.ConnectionPool.from_url(REDIS_URL)


def check_index_existance(client):
    if logflag:
        logger.info(f"[ check index existence ] checking {client}")
    try:
        results = client.search("*")
        if logflag:
            logger.info(f"[ check index existence ] index of client exists: {client}")
        return results
    except Exception as e:
        if logflag:
            logger.info(f"[ check index existence ] index does not exist: {e}")
        return None


def create_index(client, index_name: str = KEY_INDEX_NAME):
    if logflag:
        logger.info(f"[ create index ] creating index {index_name}")
    try:
        definition = IndexDefinition(index_type=IndexType.HASH, prefix=["file:"])
        client.create_index((TextField("file_name"), TextField("key_ids")), definition=definition)
        if logflag:
            logger.info(f"[ create index ] index {index_name} successfully created")
    except Exception as e:
        if logflag:
            logger.info(f"[ create index ] fail to create index {index_name}: {e}")
        return False
    return True


def store_by_id(client, key, value):
    if logflag:
        logger.info(f"[ store by id ] storing ids of {key}")
    try:
        client.add_document(doc_id="file:" + key, file_name=key, key_ids=value)
        if logflag:
            logger.info(f"[ store by id ] store document success. id: file:{key}")
    except Exception as e:
        if logflag:
            logger.info(f"[ store by id ] fail to store document file:{key}: {e}")
        return False
    return True


def search_by_id(client, doc_id):
    if logflag:
        logger.info(f"[ search by id ] searching docs of {doc_id}")
    try:
        results = client.load_document(doc_id)
        if logflag:
            logger.info(f"[ search by id ] search success of {doc_id}: {results}")
        return results
    except Exception as e:
        if logflag:
            logger.info(f"[ search by id ] fail to search docs of {doc_id}: {e}")
        return None


def drop_index(index_name, redis_url=REDIS_URL):
    if logflag:
        logger.info(f"[ drop index ] dropping index {index_name}")
    try:
        assert Redis.drop_index(index_name=index_name, delete_documents=True, redis_url=redis_url)
        if logflag:
            logger.info(f"[ drop index ] index {index_name} deleted")
    except Exception as e:
        if logflag:
            logger.info(f"[ drop index ] index {index_name} delete failed: {e}")
        return False
    return True


def delete_by_id(client, id):
    try:
        assert client.delete_document(id)
        if logflag:
            logger.info(f"[ delete by id ] delete id success: {id}")
    except Exception as e:
        if logflag:
            logger.info(f"[ delete by id ] fail to delete ids {id}: {e}")
        return False
    return True


def ingest_chunks_to_redis(file_name: str, chunks: List):
    if logflag:
        logger.info(f"[ ingest chunks ] file name: {file_name}")
    # Create vectorstore
    if tei_embedding_endpoint:
        # create embeddings using TEI endpoint service
        embedder = HuggingFaceEndpointEmbeddings(model=tei_embedding_endpoint)
    else:
        # create embeddings using local embedding model
        embedder = HuggingFaceBgeEmbeddings(model_name=EMBED_MODEL)

    # Batch size
    batch_size = 32
    num_chunks = len(chunks)

    file_ids = []
    for i in range(0, num_chunks, batch_size):
        if logflag:
            logger.info(f"[ ingest chunks ] Current batch: {i}")
        batch_chunks = chunks[i : i + batch_size]
        batch_texts = batch_chunks

        _, keys = Redis.from_texts_return_keys(
            texts=batch_texts,
            embedding=embedder,
            index_name=INDEX_NAME,
            redis_url=REDIS_URL,
        )
        if logflag:
            logger.info(f"[ ingest chunks ] keys: {keys}")
        file_ids.extend(keys)
        if logflag:
            logger.info(f"[ ingest chunks ] Processed batch {i//batch_size + 1}/{(num_chunks-1)//batch_size + 1}")

    # store file_ids into index file-keys
    r = redis.Redis(connection_pool=redis_pool)
    client = r.ft(KEY_INDEX_NAME)
    if not check_index_existance(client):
        assert create_index(client)

    try:
        assert store_by_id(client, key=file_name, value="#".join(file_ids))
    except Exception as e:
        if logflag:
            logger.info(f"[ ingest chunks ] {e}. Fail to store chunks of file {file_name}.")
        raise HTTPException(status_code=500, detail=f"Fail to store chunks of file {file_name}.")
    return True


def ingest_data_to_redis(doc_path: DocPath):
    """Ingest document to Redis."""
    path = doc_path.path
    if logflag:
        logger.info(f"[ ingest data ] Parsing document {path}.")

    if path.endswith(".html"):
        headers_to_split_on = [
            ("h1", "Header 1"),
            ("h2", "Header 2"),
            ("h3", "Header 3"),
        ]
        text_splitter = HTMLHeaderTextSplitter(headers_to_split_on=headers_to_split_on)
    else:
        text_splitter = RecursiveCharacterTextSplitter(
            chunk_size=doc_path.chunk_size,
            chunk_overlap=doc_path.chunk_overlap,
            add_start_index=True,
            separators=get_separators(),
        )

    content = document_loader(path)
    if logflag:
        logger.info("[ ingest data ] file content loaded")

    structured_types = [".xlsx", ".csv", ".json", "jsonl"]
    _, ext = os.path.splitext(path)

    if ext in structured_types:
        chunks = content
    else:
        chunks = text_splitter.split_text(content)

    ### Specially processing for the table content in PDFs
    if doc_path.process_table and path.endswith(".pdf"):
        table_chunks = get_tables_result(path, doc_path.table_strategy)
        chunks = chunks + table_chunks
    if logflag:
<<<<<<< HEAD
        logger.info("Done preprocessing. Created ", len(chunks), " chunks of the given file.")
=======
        logger.info(f"[ ingest data ] Done preprocessing. Created {len(chunks)} chunks of the original pdf")
>>>>>>> db8c893d

    file_name = doc_path.path.split("/")[-1]
    return ingest_chunks_to_redis(file_name, chunks)


@register_microservice(name="opea_service@prepare_doc_redis", endpoint="/v1/dataprep", host="0.0.0.0", port=6007)
async def ingest_documents(
    files: Optional[Union[UploadFile, List[UploadFile]]] = File(None),
    link_list: Optional[str] = Form(None),
    chunk_size: int = Form(1500),
    chunk_overlap: int = Form(100),
    process_table: bool = Form(False),
    table_strategy: str = Form("fast"),
):
    if logflag:
        logger.info(f"[ upload ] files:{files}")
        logger.info(f"[ upload ] link_list:{link_list}")

    r = redis.Redis(connection_pool=redis_pool)
    client = r.ft(KEY_INDEX_NAME)

    if files:
        if not isinstance(files, list):
            files = [files]
        uploaded_files = []

        for file in files:
            encode_file = encode_filename(file.filename)
            doc_id = "file:" + encode_file
            if logflag:
                logger.info(f"[ upload ] processing file {doc_id}")

            # check whether the file already exists
            key_ids = None
            try:
                key_ids = search_by_id(client, doc_id).key_ids
                if logflag:
                    logger.info(f"[ upload ] File {file.filename} already exists.")
            except Exception as e:
                logger.info(f"[ upload ] File {file.filename} does not exist.")
            if key_ids:
                raise HTTPException(
                    status_code=400, detail=f"Uploaded file {file.filename} already exists. Please change file name."
                )

            save_path = upload_folder + encode_file
            await save_content_to_local_disk(save_path, file)
            ingest_data_to_redis(
                DocPath(
                    path=save_path,
                    chunk_size=chunk_size,
                    chunk_overlap=chunk_overlap,
                    process_table=process_table,
                    table_strategy=table_strategy,
                )
            )
            uploaded_files.append(save_path)
            if logflag:
                logger.info(f"[ upload ] Successfully saved file {save_path}")

        # def process_files_wrapper(files):
        #     if not isinstance(files, list):
        #         files = [files]
        #     for file in files:
        #         ingest_data_to_redis(DocPath(path=file, chunk_size=chunk_size, chunk_overlap=chunk_overlap))

        # try:
        #     # Create a SparkContext
        #     conf = SparkConf().setAppName("Parallel-dataprep").setMaster("local[*]")
        #     sc = SparkContext(conf=conf)
        #     # Create an RDD with parallel processing
        #     parallel_num = min(len(uploaded_files), os.cpu_count())
        #     rdd = sc.parallelize(uploaded_files, parallel_num)
        #     # Perform a parallel operation
        #     rdd_trans = rdd.map(process_files_wrapper)
        #     rdd_trans.collect()
        #     # Stop the SparkContext
        #     sc.stop()
        # except:
        #     # Stop the SparkContext
        #     sc.stop()
        result = {"status": 200, "message": "Data preparation succeeded"}
        if logflag:
            logger.info(result)
        return result

    if link_list:
        link_list = json.loads(link_list)  # Parse JSON string to list
        if not isinstance(link_list, list):
            raise HTTPException(status_code=400, detail=f"Link_list {link_list} should be a list.")
        for link in link_list:
            encoded_link = encode_filename(link)
            doc_id = "file:" + encoded_link + ".txt"
            if logflag:
                logger.info(f"[ upload ] processing link {doc_id}")

            # check whether the link file already exists
            key_ids = None
            try:
                key_ids = search_by_id(client, doc_id).key_ids
                if logflag:
                    logger.info(f"[ upload ] Link {link} already exists.")
            except Exception as e:
                logger.info(f"[ upload ] Link {link} does not exist. Keep storing.")
            if key_ids:
                raise HTTPException(
                    status_code=400, detail=f"Uploaded link {link} already exists. Please change another link."
                )

            save_path = upload_folder + encoded_link + ".txt"
            content = parse_html([link])[0][0]
            await save_content_to_local_disk(save_path, content)
            ingest_data_to_redis(
                DocPath(
                    path=save_path,
                    chunk_size=chunk_size,
                    chunk_overlap=chunk_overlap,
                    process_table=process_table,
                    table_strategy=table_strategy,
                )
            )
        if logflag:
            logger.info(f"[ upload ] Successfully saved link list {link_list}")
        return {"status": 200, "message": "Data preparation succeeded"}

    raise HTTPException(status_code=400, detail="Must provide either a file or a string list.")


@register_microservice(
    name="opea_service@prepare_doc_redis", endpoint="/v1/dataprep/get_file", host="0.0.0.0", port=6007
)
async def rag_get_file_structure():
    if logflag:
        logger.info("[ get ] start to get file structure")

    # define redis client
    r = redis.Redis(connection_pool=redis_pool)
    offset = 0
    file_list = []

    # check index existence
    res = check_index_existance(r.ft(KEY_INDEX_NAME))
    if not res:
        if logflag:
            logger.info(f"[ get ] index {KEY_INDEX_NAME} does not exist")
        return file_list

    while True:
        response = r.execute_command("FT.SEARCH", KEY_INDEX_NAME, "*", "LIMIT", offset, offset + SEARCH_BATCH_SIZE)
        # no doc retrieved
        if len(response) < 2:
            break
        file_list = format_search_results(response, file_list)
        offset += SEARCH_BATCH_SIZE
        # last batch
        if (len(response) - 1) // 2 < SEARCH_BATCH_SIZE:
            break
    if logflag:
        logger.info(f"[get] final file_list: {file_list}")
    return file_list


@register_microservice(
    name="opea_service@prepare_doc_redis", endpoint="/v1/dataprep/delete_file", host="0.0.0.0", port=6007
)
async def delete_single_file(file_path: str = Body(..., embed=True)):
    """Delete file according to `file_path`.

    `file_path`:
        - specific file path (e.g. /path/to/file.txt)
        - "all": delete all files uploaded
    """

    # define redis client
    r = redis.Redis(connection_pool=redis_pool)
    client = r.ft(KEY_INDEX_NAME)
    client2 = r.ft(INDEX_NAME)

    # delete all uploaded files
    if file_path == "all":
        if logflag:
            logger.info("[ delete ] delete all files")

        # drop index KEY_INDEX_NAME
        if check_index_existance(client):
            try:
                assert drop_index(index_name=KEY_INDEX_NAME)
            except Exception as e:
                if logflag:
                    logger.info(f"[ delete ] {e}. Fail to drop index {KEY_INDEX_NAME}.")
                raise HTTPException(status_code=500, detail=f"Fail to drop index {KEY_INDEX_NAME}.")
        else:
            logger.info(f"[ delete ] Index {KEY_INDEX_NAME} does not exits.")

        # drop index INDEX_NAME
        if check_index_existance(client2):
            try:
                assert drop_index(index_name=INDEX_NAME)
            except Exception as e:
                if logflag:
                    logger.info(f"[ delete ] {e}. Fail to drop index {INDEX_NAME}.")
                raise HTTPException(status_code=500, detail=f"Fail to drop index {INDEX_NAME}.")
        else:
            if logflag:
                logger.info(f"[ delete ] Index {INDEX_NAME} does not exits.")

        # delete files on local disk
        try:
            remove_folder_with_ignore(upload_folder)
        except Exception as e:
            if logflag:
                logger.info(f"[ delete ] {e}. Fail to delete {upload_folder}.")
            raise HTTPException(status_code=500, detail=f"Fail to delete {upload_folder}.")

        if logflag:
            logger.info("[ delete ] successfully delete all files.")
        create_upload_folder(upload_folder)
        if logflag:
            logger.info({"status": True})
        return {"status": True}

    delete_path = Path(upload_folder + "/" + encode_filename(file_path))
    if logflag:
        logger.info(f"[ delete ] delete_path: {delete_path}")

    # partially delete files
    if delete_path.exists():
        doc_id = "file:" + encode_filename(file_path)

        # determine whether this file exists in db KEY_INDEX_NAME
        try:
            key_ids = search_by_id(client, doc_id).key_ids
        except Exception as e:
            if logflag:
                logger.info(f"[ delete ] {e}, File {file_path} does not exists.")
            raise HTTPException(
                status_code=404, detail=f"File not found in db {KEY_INDEX_NAME}. Please check file_path."
            )
        file_ids = key_ids.split("#")

        # delete file
        if delete_path.is_file():
            # delete file keys id in db KEY_INDEX_NAME
            try:
                assert delete_by_id(client, doc_id)
            except Exception as e:
                if logflag:
                    logger.info(f"[ delete ] {e}. File {file_path} delete failed for db {KEY_INDEX_NAME}.")
                raise HTTPException(status_code=500, detail=f"File {file_path} delete failed.")

            # delete file content in db INDEX_NAME
            for file_id in file_ids:
                # determine whether this file exists in db INDEX_NAME
                try:
                    content = search_by_id(client2, file_id).content
                except Exception as e:
                    if logflag:
                        logger.info(f"[ delete ] {e}. File {file_path} does not exists.")
                    raise HTTPException(
                        status_code=404, detail=f"File not found in db {INDEX_NAME}. Please check file_path."
                    )

                # delete file content
                try:
                    assert delete_by_id(client2, file_id)
                except Exception as e:
                    if logflag:
                        logger.info(f"[ delete ] {e}. File {file_path} delete failed for db {INDEX_NAME}")
                    raise HTTPException(status_code=500, detail=f"File {file_path} delete failed.")

            # delete file on local disk
            delete_path.unlink()
            if logflag:
                logger.info({"status": True})
            return {"status": True}

        # delete folder
        else:
            if logflag:
                logger.info(f"[ delete ] Delete folder {file_path} is not supported for now.")
            raise HTTPException(status_code=404, detail=f"Delete folder {file_path} is not supported for now.")
    else:
        raise HTTPException(status_code=404, detail=f"File {file_path} not found. Please check file_path.")


if __name__ == "__main__":
    create_upload_folder(upload_folder)
    opea_microservices["opea_service@prepare_doc_redis"].start()<|MERGE_RESOLUTION|>--- conflicted
+++ resolved
@@ -211,11 +211,7 @@
         table_chunks = get_tables_result(path, doc_path.table_strategy)
         chunks = chunks + table_chunks
     if logflag:
-<<<<<<< HEAD
-        logger.info("Done preprocessing. Created ", len(chunks), " chunks of the given file.")
-=======
-        logger.info(f"[ ingest data ] Done preprocessing. Created {len(chunks)} chunks of the original pdf")
->>>>>>> db8c893d
+        logger.info(f"[ ingest data ] Done preprocessing. Created {len(chunks)} chunks of the given file.")
 
     file_name = doc_path.path.split("/")[-1]
     return ingest_chunks_to_redis(file_name, chunks)

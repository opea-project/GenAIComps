# Copyright (C) 2024 Intel Corporation
# SPDX-License-Identifier: Apache-2.0

import json
import os
import uuid
from pathlib import Path
from typing import List, Optional, Union

from config import EMBED_MODEL, INDEX_NAME, INDEX_SCHEMA, REDIS_URL
from fastapi import File, Form, HTTPException, UploadFile
from langchain.text_splitter import RecursiveCharacterTextSplitter
from langchain_community.embeddings import HuggingFaceBgeEmbeddings, HuggingFaceHubEmbeddings
from langchain_community.vectorstores import Redis
from langchain_text_splitters import HTMLHeaderTextSplitter
from langsmith import traceable
from pyspark import SparkConf, SparkContext

from comps import DocPath, opea_microservices, register_microservice
from comps.dataprep.utils import document_loader, get_tables_result, parse_html

tei_embedding_endpoint = os.getenv("TEI_ENDPOINT")


async def save_file_to_local_disk(save_path: str, file):
    save_path = Path(save_path)
    with save_path.open("wb") as fout:
        try:
            content = await file.read()
            fout.write(content)
        except Exception as e:
            print(f"Write file failed. Exception: {e}")
            raise HTTPException(status_code=500, detail=f"Write file {save_path} failed. Exception: {e}")


def ingest_data_to_redis(doc_path: DocPath):
    """Ingest document to Redis."""
    path = doc_path.path
    print(f"Parsing document {path}.")

    if path.endswith(".html"):
        headers_to_split_on = [
            ("h1", "Header 1"),
            ("h2", "Header 2"),
            ("h3", "Header 3"),
        ]
        text_splitter = HTMLHeaderTextSplitter(headers_to_split_on=headers_to_split_on)
    else:
        text_splitter = RecursiveCharacterTextSplitter(
            chunk_size=doc_path.chunk_size, chunk_overlap=100, add_start_index=True
        )

    content = document_loader(path)

    chunks = text_splitter.split_text(content)
    if doc_path.process_table:
        table_chunks = get_tables_result(path, doc_path.table_strategy)
        chunks = chunks + table_chunks
    print("Done preprocessing. Created ", len(chunks), " chunks of the original pdf")

    # Create vectorstore
    if tei_embedding_endpoint:
        # create embeddings using TEI endpoint service
        embedder = HuggingFaceHubEmbeddings(model=tei_embedding_endpoint)
    else:
        # create embeddings using local embedding model
        embedder = HuggingFaceBgeEmbeddings(model_name=EMBED_MODEL)

    # Batch size
    batch_size = 32
    num_chunks = len(chunks)
    for i in range(0, num_chunks, batch_size):
        batch_chunks = chunks[i : i + batch_size]
        batch_texts = batch_chunks

        _ = Redis.from_texts(
            texts=batch_texts,
            embedding=embedder,
            index_name=INDEX_NAME,
            index_schema=INDEX_SCHEMA,
            redis_url=REDIS_URL,
        )
        print(f"Processed batch {i//batch_size + 1}/{(num_chunks-1)//batch_size + 1}")
    return True


def ingest_link_to_redis(link_list: List[str]):
    data_collection = parse_html(link_list)

    texts = []
    metadatas = []
    for data, meta in data_collection:
        doc_id = str(uuid.uuid4())
        metadata = {"source": meta, "identify_id": doc_id}
        texts.append(data)
        metadatas.append(metadata)

    # Create vectorstore
    if tei_embedding_endpoint:
        # create embeddings using TEI endpoint service
        embedder = HuggingFaceHubEmbeddings(model=tei_embedding_endpoint)
    else:
        # create embeddings using local embedding model
        embedder = HuggingFaceBgeEmbeddings(model_name=EMBED_MODEL)

    _ = Redis.from_texts(
        texts=texts,
        metadatas=metadatas,
        embedding=embedder,
        index_name=INDEX_NAME,
        redis_url=REDIS_URL,
        index_schema=INDEX_SCHEMA,
    )


@register_microservice(name="opea_service@prepare_doc_redis", endpoint="/v1/dataprep", host="0.0.0.0", port=6007)
@traceable(run_type="tool")
async def ingest_documents(
    files: Optional[Union[UploadFile, List[UploadFile]]] = File(None),
    link_list: Optional[str] = Form(None),
    chunk_size: int = Form(1500),
    chunk_overlap: int = Form(100),
    process_table: bool = Form(False),
    table_strategy: str = Form("fast"),
):
    print(f"files:{files}")
    print(f"link_list:{link_list}")
    if files and link_list:
        raise HTTPException(status_code=400, detail="Provide either a file or a string list, not both.")

    if files:
        if not isinstance(files, list):
            files = [files]
        upload_folder = "./uploaded_files/"
        if not os.path.exists(upload_folder):
            Path(upload_folder).mkdir(parents=True, exist_ok=True)
        uploaded_files = []
        for file in files:
            save_path = upload_folder + file.filename
            await save_file_to_local_disk(save_path, file)
<<<<<<< HEAD
            ingest_data_to_redis(
                DocPath(
                    path=save_path,
                    chunk_size=chunk_size,
                    chunk_overlap=chunk_overlap,
                    process_table=process_table,
                    table_strategy=table_strategy,
                )
            )
=======
            uploaded_files.append(save_path)
>>>>>>> a5eb1437
            print(f"Successfully saved file {save_path}")

        def process_files_wrapper(files):
            if not isinstance(files, list):
                files = [files]
            for file in files:
                ingest_data_to_redis(DocPath(path=file, chunk_size=chunk_size, chunk_overlap=chunk_overlap))

        try:
            # Create a SparkContext
            conf = SparkConf().setAppName("Parallel-dataprep").setMaster("local[*]")
            sc = SparkContext(conf=conf)
            # Create an RDD with parallel processing
            parallel_num = min(len(uploaded_files), os.cpu_count())
            rdd = sc.parallelize(uploaded_files, parallel_num)
            # Perform a parallel operation
            rdd_trans = rdd.map(process_files_wrapper)
            rdd_trans.collect()
            # Stop the SparkContext
            sc.stop()
        except:
            # Stop the SparkContext
            sc.stop()
        return {"status": 200, "message": "Data preparation succeeded"}

    if link_list:
        try:
            link_list = json.loads(link_list)  # Parse JSON string to list
            if not isinstance(link_list, list):
                raise HTTPException(status_code=400, detail="link_list should be a list.")
            ingest_link_to_redis(link_list)
            print(f"Successfully saved link list {link_list}")
            return {"status": 200, "message": "Data preparation succeeded"}
        except json.JSONDecodeError:
            raise HTTPException(status_code=400, detail="Invalid JSON format for link_list.")

    raise HTTPException(status_code=400, detail="Must provide either a file or a string list.")


if __name__ == "__main__":
    opea_microservices["opea_service@prepare_doc_redis"].start()<|MERGE_RESOLUTION|>--- conflicted
+++ resolved
@@ -138,7 +138,6 @@
         for file in files:
             save_path = upload_folder + file.filename
             await save_file_to_local_disk(save_path, file)
-<<<<<<< HEAD
             ingest_data_to_redis(
                 DocPath(
                     path=save_path,
@@ -148,9 +147,7 @@
                     table_strategy=table_strategy,
                 )
             )
-=======
             uploaded_files.append(save_path)
->>>>>>> a5eb1437
             print(f"Successfully saved file {save_path}")
 
         def process_files_wrapper(files):

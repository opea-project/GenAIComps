# Copyright (C) 2024 Intel Corporation
# SPDX-License-Identifier: Apache-2.0

import json
import os
import uuid
from pathlib import Path
from typing import List, Optional, Union

from config import EMBED_MODEL, INDEX_NAME, INDEX_SCHEMA, REDIS_URL
from fastapi import File, Form, HTTPException, UploadFile
from langchain.text_splitter import RecursiveCharacterTextSplitter
from langchain_community.embeddings import HuggingFaceBgeEmbeddings, HuggingFaceHubEmbeddings
from langchain_community.vectorstores import Redis
from langsmith import traceable
from pyspark import SparkConf, SparkContext

from comps import DocPath, opea_microservices, register_microservice
from comps.dataprep.utils import document_loader, parse_html

tei_embedding_endpoint = os.getenv("TEI_ENDPOINT")


async def save_file_to_local_disk(save_path: str, file):
    save_path = Path(save_path)
    with save_path.open("wb") as fout:
        try:
            content = await file.read()
            fout.write(content)
        except Exception as e:
            print(f"Write file failed. Exception: {e}")
            raise HTTPException(status_code=500, detail=f"Write file {save_path} failed. Exception: {e}")


def ingest_data_to_redis(doc_path: DocPath):
    """Ingest document to Redis."""
    path = doc_path.path
    print(f"Parsing document {path}.")

    text_splitter = RecursiveCharacterTextSplitter(
        chunk_size=doc_path.chunk_size, chunk_overlap=doc_path.chunk_size, add_start_index=True
    )
    content = document_loader(path)
    chunks = text_splitter.split_text(content)
    print("Done preprocessing. Created ", len(chunks), " chunks of the original pdf")

    # Create vectorstore
    if tei_embedding_endpoint:
        # create embeddings using TEI endpoint service
        embedder = HuggingFaceHubEmbeddings(model=tei_embedding_endpoint)
    else:
        # create embeddings using local embedding model
        embedder = HuggingFaceBgeEmbeddings(model_name=EMBED_MODEL)

    # Batch size
    batch_size = 32
    num_chunks = len(chunks)
    for i in range(0, num_chunks, batch_size):
        batch_chunks = chunks[i : i + batch_size]
        batch_texts = batch_chunks

        _ = Redis.from_texts(
            texts=batch_texts,
            embedding=embedder,
            index_name=INDEX_NAME,
            index_schema=INDEX_SCHEMA,
            redis_url=REDIS_URL,
        )
        print(f"Processed batch {i//batch_size + 1}/{(num_chunks-1)//batch_size + 1}")
    return True


def ingest_link_to_redis(link_list: List[str]):
    data_collection = parse_html(link_list)

    texts = []
    metadatas = []
    for data, meta in data_collection:
        doc_id = str(uuid.uuid4())
        metadata = {"source": meta, "identify_id": doc_id}
        texts.append(data)
        metadatas.append(metadata)

    # Create vectorstore
    if tei_embedding_endpoint:
        # create embeddings using TEI endpoint service
        embedder = HuggingFaceHubEmbeddings(model=tei_embedding_endpoint)
    else:
        # create embeddings using local embedding model
        embedder = HuggingFaceBgeEmbeddings(model_name=EMBED_MODEL)

    _ = Redis.from_texts(
        texts=texts,
        metadatas=metadatas,
        embedding=embedder,
        index_name=INDEX_NAME,
        redis_url=REDIS_URL,
        index_schema=INDEX_SCHEMA,
    )


@register_microservice(name="opea_service@prepare_doc_redis", endpoint="/v1/dataprep", host="0.0.0.0", port=6007)
@traceable(run_type="tool")
async def ingest_documents(
    files: Optional[Union[UploadFile, List[UploadFile]]] = File(None),
    link_list: Optional[str] = Form(None),
    chunk_size: int = Form(1500),
    chunk_overlap: int = Form(100),
):
    print(f"files:{files}")
    print(f"link_list:{link_list}")
    if files and link_list:
        raise HTTPException(status_code=400, detail="Provide either a file or a string list, not both.")

    if files:
        if not isinstance(files, list):
            files = [files]
        upload_folder = "./uploaded_files/"
        if not os.path.exists(upload_folder):
            Path(upload_folder).mkdir(parents=True, exist_ok=True)
        uploaded_files = []
        for file in files:
            save_path = upload_folder + file.filename
            await save_file_to_local_disk(save_path, file)
<<<<<<< HEAD
            uploaded_files.append(save_path)
=======
            ingest_data_to_redis(DocPath(path=save_path, chunk_size=chunk_size, chunk_overlap=chunk_overlap))
>>>>>>> a58ca4a3
            print(f"Successfully saved file {save_path}")

        def process_files_wrapper(files):
            if not isinstance(files, list):
                files = [files]
            for file in files:
                ingest_data_to_redis(DocPath(path=file))

        try:
            # Create a SparkContext
            conf = SparkConf().setAppName("Parallel-dataprep").setMaster("local[*]")
            sc = SparkContext(conf=conf)
            # Create an RDD with parallel processing
            parallel_num = min(len(uploaded_files), os.cpu_count())
            rdd = sc.parallelize(uploaded_files, parallel_num)
            # Perform a parallel operation
            rdd_trans = rdd.map(process_files_wrapper)
            rdd_trans.collect()
            # Stop the SparkContext
            sc.stop()
        except:
            # Stop the SparkContext
            sc.stop()
        return {"status": 200, "message": "Data preparation succeeded"}

    if link_list:
        try:
            link_list = json.loads(link_list)  # Parse JSON string to list
            if not isinstance(link_list, list):
                raise HTTPException(status_code=400, detail="link_list should be a list.")
            ingest_link_to_redis(link_list)
            print(f"Successfully saved link list {link_list}")
            return {"status": 200, "message": "Data preparation succeeded"}
        except json.JSONDecodeError:
            raise HTTPException(status_code=400, detail="Invalid JSON format for link_list.")

    raise HTTPException(status_code=400, detail="Must provide either a file or a string list.")


if __name__ == "__main__":
    opea_microservices["opea_service@prepare_doc_redis"].start()<|MERGE_RESOLUTION|>--- conflicted
+++ resolved
@@ -122,18 +122,14 @@
         for file in files:
             save_path = upload_folder + file.filename
             await save_file_to_local_disk(save_path, file)
-<<<<<<< HEAD
             uploaded_files.append(save_path)
-=======
-            ingest_data_to_redis(DocPath(path=save_path, chunk_size=chunk_size, chunk_overlap=chunk_overlap))
->>>>>>> a58ca4a3
             print(f"Successfully saved file {save_path}")
 
         def process_files_wrapper(files):
             if not isinstance(files, list):
                 files = [files]
             for file in files:
-                ingest_data_to_redis(DocPath(path=file))
+                ingest_data_to_redis(DocPath(path=file, chunk_size=chunk_size, chunk_overlap=chunk_overlap))
 
         try:
             # Create a SparkContext

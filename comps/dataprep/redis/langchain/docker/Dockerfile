# Copyright (C) 2024 Intel Corporation
# SPDX-License-Identifier: Apache-2.0

FROM python:3.11-slim

ENV LANG=C.UTF-8

ARG ARCH="cpu"

RUN apt-get update -y && apt-get install -y --no-install-recommends --fix-missing \
    build-essential \
    default-jre \
    libgl1-mesa-glx \
    libjemalloc-dev \
<<<<<<< HEAD
    default-jre \
    vim \
=======
    libreoffice \
>>>>>>> ae71eeee
    poppler-utils \
    tesseract-ocr

RUN useradd -m -s /bin/bash user && \
    mkdir -p /home/user && \
    chown -R user /home/user/

USER user

COPY comps /home/user/comps

RUN pip install --no-cache-dir --upgrade pip setuptools && \
    if [ ${ARCH} = "cpu" ]; then pip install torch torchvision --index-url https://download.pytorch.org/whl/cpu; fi && \
    pip install --no-cache-dir -r /home/user/comps/dataprep/redis/langchain/requirements.txt

ENV PYTHONPATH=$PYTHONPATH:/home/user

USER root

RUN mkdir -p /home/user/comps/dataprep/redis/langchain/uploaded_files && chown -R user /home/user/comps/dataprep/redis/langchain/uploaded_files

USER user

WORKDIR /home/user/comps/dataprep/redis/langchain

ENTRYPOINT ["python", "prepare_doc_redis.py"]<|MERGE_RESOLUTION|>--- conflicted
+++ resolved
@@ -12,12 +12,7 @@
     default-jre \
     libgl1-mesa-glx \
     libjemalloc-dev \
-<<<<<<< HEAD
-    default-jre \
-    vim \
-=======
     libreoffice \
->>>>>>> ae71eeee
     poppler-utils \
     tesseract-ocr
 

--- conflicted
+++ resolved
@@ -11,15 +11,12 @@
 - option 1: Install Single-process version (for 1-10 files processing)
 
 ```bash
-<<<<<<< HEAD
 apt update
 apt install default-jre
-=======
 # for langchain
 cd langchain
 # for llama_index
 cd llama_index
->>>>>>> 8ebe2bff
 pip install -r requirements.txt
 ```
 

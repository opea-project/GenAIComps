--- conflicted
+++ resolved
@@ -4,10 +4,7 @@
 
 import os
 import time
-<<<<<<< HEAD
-=======
 from fastapi import Request
->>>>>>> 390b3161
 from typing import Annotated, List, Optional, Union
 
 from fastapi import Body, Depends, File, Form, HTTPException, UploadFile
@@ -82,23 +79,6 @@
 )
 @register_statistics(names=["opea_service@dataprep"])
 async def ingest_files(
-<<<<<<< HEAD
-    base: Annotated[Optional[DataprepRequest], Depends()] = None,
-    redis: Annotated[Optional[RedisDataprepRequest], Depends()] = None,
-    neo4j: Annotated[Optional[Neo4jDataprepRequest], Depends()] = None,
-):
-    input = None
-    if redis is not None:
-        input = redis
-    elif neo4j is not None:
-        input = neo4j
-    # elif ...
-    elif base is not None:
-        input = base
-    else:
-        logger.error("Error during dataprep ingest invocation: input is None")
-        raise HTTPException(400, detail="Invalid request")
-=======
     input: Union[DataprepRequest, RedisDataprepRequest, Neo4jDataprepRequest] = Depends(resolve_dataprep_request),
 ):
     if isinstance(input, RedisDataprepRequest):
@@ -107,7 +87,6 @@
         logger.info(f"[ ingest ] Neo4j mode: ingest_from_graphDB={input.ingest_from_graphDB}")
     else:
         logger.info(f"[ ingest ] Base mode")
->>>>>>> 390b3161
 
     start = time.time()
 

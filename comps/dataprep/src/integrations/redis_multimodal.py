--- conflicted
+++ resolved
@@ -14,12 +14,7 @@
 from langchain_community.vectorstores.redis.base import _generate_field_schema, _prepare_metadata
 from langchain_core.embeddings import Embeddings
 from langchain_core.utils import get_from_dict_or_env
-<<<<<<< HEAD
 from .utils.multimodal import (
-=======
-from PIL import Image
-from utils.multimodal import (
->>>>>>> 799a7690
     clear_upload_folder,
     convert_video_to_audio,
     delete_audio_file,
@@ -33,6 +28,8 @@
     write_vtt,
 )
 
+from PIL import Image
+
 from comps import CustomLogger, OpeaComponent, OpeaComponentRegistry, ServiceType
 from comps.third_parties.bridgetower.src.bridgetower_embedding import BridgeTowerEmbedding
 
@@ -97,11 +94,10 @@
 
 current_file_path = os.path.abspath(__file__)
 parent_dir = os.path.dirname(current_file_path)
-REDIS_SCHEMA = os.getenv("REDIS_SCHEMA", "./utils/schema.yml")
+REDIS_SCHEMA = os.getenv("REDIS_SCHEMA", os.path.join(os.path.dirname(os.path.abspath(__file__)), "./utils/schema.yml"))
 TIMEOUT_SECONDS = int(os.getenv("TIMEOUT_SECONDS", 600))
 schema_path = os.path.join(parent_dir, REDIS_SCHEMA)
 INDEX_SCHEMA = schema_path
-
 
 logger = CustomLogger("opea_dataprep_redis_multimodal")
 logflag = os.getenv("LOGFLAG", False)
@@ -344,8 +340,8 @@
 
     def check_health(self) -> bool:
         """Checks the health of the Multimodal Redis service."""
-        if self.graph is None:
-            logger.error("Neo4j graph is not initialized.")
+        if self.embeddings is None:
+            logger.error("Multimodal Redis is not initialized.")
             return False
 
         return True

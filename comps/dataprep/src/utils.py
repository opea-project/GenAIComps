--- conflicted
+++ resolved
@@ -259,17 +259,10 @@
             if hasattr(shape, "image") and hasattr(shape.image, "blob"):
                 with tempfile.NamedTemporaryFile() as f:
                     f.write(shape.image.blob)
-<<<<<<< HEAD
-                img_text = await load_image(img_path)
-                if img_text:
-                    text += img_text + "\n"
-                os.remove(img_path)
-=======
                     f.flush()
                     img_text = await load_image(f.name)
                     if img_text:
                         text += img_text + "\n"
->>>>>>> 838d16d8
     return text
 
 

--- conflicted
+++ resolved
@@ -11,8 +11,6 @@
 import re
 import shutil
 import signal
-import subprocess
-import tempfile
 import timeit
 import unicodedata
 import urllib.parse
@@ -41,11 +39,6 @@
 )
 from langchain_community.llms import HuggingFaceEndpoint
 from PIL import Image
-
-from comps import CustomLogger
-
-logger = CustomLogger("prepare_doc_util")
-logflag = os.getenv("LOGFLAG", False)
 
 
 class TimeoutError(Exception):
@@ -164,23 +157,7 @@
     """Load doc file."""
     print("Converting doc file to docx file...")
     docx_path = doc_path + "x"
-<<<<<<< HEAD
-    subprocess.run(
-        [
-            "libreoffice",
-            "--headless",
-            "--invisible",
-            "--convert-to",
-            "docx",
-            "--outdir",
-            os.path.dirname(docx_path),
-            doc_path,
-        ],
-        check=True,
-    )
-=======
     os.system(f"libreoffice --headless --invisible --convert-to docx --outdir {os.path.dirname(docx_path)} {doc_path}")
->>>>>>> cb3b770a
     print("Converted doc file to docx file.")
     text = load_docx(docx_path)
     os.remove(docx_path)
@@ -197,12 +174,8 @@
         if isinstance(r._target, docx.parts.image.ImagePart):
             rid2img[r.rId] = os.path.basename(r._target.partname)
     if rid2img:
-<<<<<<< HEAD
-        save_path = tempfile.mkdtemp()
-=======
         save_path = "./imgs/"
         os.makedirs(save_path, exist_ok=True)
->>>>>>> cb3b770a
         docx2txt.process(docx_path, save_path)
     for paragraph in doc.paragraphs:
         if hasattr(paragraph, "text"):
@@ -223,23 +196,7 @@
     """Load ppt file."""
     print("Converting ppt file to pptx file...")
     pptx_path = ppt_path + "x"
-<<<<<<< HEAD
-    subprocess.run(
-        [
-            "libreoffice",
-            "--headless",
-            "--invisible",
-            "--convert-to",
-            "docx",
-            "--outdir",
-            os.path.dirname(pptx_path),
-            ppt_path,
-        ],
-        check=True,
-    )
-=======
     os.system(f"libreoffice --headless --invisible --convert-to pptx --outdir {os.path.dirname(pptx_path)} {ppt_path}")
->>>>>>> cb3b770a
     print("Converted ppt file to pptx file.")
     text = load_pptx(pptx_path)
     os.remove(pptx_path)
@@ -294,8 +251,7 @@
     """Load and process json file."""
     with open(json_path, "r") as file:
         data = json.load(file)
-    content_list = [json.dumps(item) for item in data]
-    return content_list
+    return json.dumps(data)
 
 
 def load_yaml(yaml_path):
@@ -308,15 +264,13 @@
 def load_xlsx(input_path):
     """Load and process xlsx file."""
     df = pd.read_excel(input_path)
-    content_list = df.apply(lambda row: ", ".join(row.astype(str)), axis=1).tolist()
-    return content_list
+    return df.to_string()
 
 
 def load_csv(input_path):
     """Load the csv file."""
     df = pd.read_csv(input_path)
-    content_list = df.apply(lambda row: ", ".join(row.astype(str)), axis=1).tolist()
-    return content_list
+    return df.to_string()
 
 
 def load_image(image_path):
@@ -446,51 +400,14 @@
         if not headers:
             headers = self.headers
         while max_times:
-            parsed_url = urlparse(url)
-            if not parsed_url.scheme:
+            if not url.startswith("http") or not url.startswith("https"):
                 url = "http://" + url
-            if logflag:
-                logger.info("start fetch %s..." % url)
+            print("start fetch %s...", url)
             try:
                 response = requests.get(url, headers=headers, verify=True)
                 if response.status_code != 200:
                     print("fail to fetch %s, response status code: %s", url, response.status_code)
                 else:
-                    # Extract charset from the Content-Type header
-                    content_type = response.headers.get("Content-Type", "").lower()
-                    if "charset=" in content_type:
-                        # Extract charset value from the content-type header
-                        charset = content_type.split("charset=")[-1].strip()
-                        response.encoding = charset
-                        if logflag:
-                            logger.info(f"Charset detected and set: {response.encoding}")
-                    else:
-                        import re
-
-                        # Extract charset from the response HTML content
-                        charset_from_meta = None
-                        # Check for <meta charset="...">
-                        match = re.search(r'<meta\s+charset=["\']?([^"\'>]+)["\']?', response.text, re.IGNORECASE)
-                        if match:
-                            charset_from_meta = match.group(1)
-                        # Check for <meta http-equiv="Content-Type" content="...; charset=...">
-                        if not charset_from_meta:
-                            match = re.search(
-                                r'<meta\s+http-equiv=["\']?content-type["\']?\s+content=["\']?[^"\']*charset=([^"\'>]+)["\']?',
-                                response.text,
-                                re.IGNORECASE,
-                            )
-                            if match:
-                                charset_from_meta = match.group(1)
-                        if charset_from_meta:
-                            response.encoding = charset_from_meta
-                            if logflag:
-                                logger.info(f"Charset detected and set from meta tag: {response.encoding}")
-                        else:
-                            # Fallback to default encoding
-                            response.encoding = "utf-8"
-                            if logflag:
-                                logger.info("Charset not specified, using default utf-8")
                     return response
             except Exception as e:
                 print("fail to fetch %s, caused by %s", url, e)
@@ -595,9 +512,8 @@
     main_content = all_text if main_content == "" else main_content
     main_content = main_content.replace("\n", "")
     main_content = main_content.replace("\n\n", "")
+    main_content = uni_pro(main_content)
     main_content = re.sub(r"\s+", " ", main_content)
-    if logflag:
-        logger.info("main_content=[%s]" % main_content)
 
     return main_content
 
@@ -776,22 +692,6 @@
     return result
 
 
-<<<<<<< HEAD
-def format_search_results(response, file_list: list):
-    for i in range(1, len(response), 2):
-        file_name = response[i].decode()[5:]
-        file_dict = {
-            "name": decode_filename(file_name),
-            "id": decode_filename(file_name),
-            "type": "File",
-            "parent": "",
-        }
-        file_list.append(file_dict)
-    return file_list
-
-
-=======
->>>>>>> cb3b770a
 def remove_folder_with_ignore(folder_path: str, except_patterns: List = []):
     """Remove the specific folder, and ignore some files/folders.
 

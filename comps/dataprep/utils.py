# Copyright (C) 2024 Intel Corporation
# SPDX-License-Identifier: Apache-2.0

import base64
import errno
import functools
import io
import json
import multiprocessing
import os
import re
import shutil
import signal
import timeit
import unicodedata
from urllib.parse import urlparse, urlunparse

import cairosvg
import docx
import docx2txt
import easyocr
import fitz
import numpy as np
import pandas as pd
import pptx
import requests
import yaml
from bs4 import BeautifulSoup
<<<<<<< HEAD
=======
from docx import Document as DDocument
from langchain import LLMChain, PromptTemplate
>>>>>>> 953e7847
from langchain_community.document_loaders import (
    UnstructuredHTMLLoader,
    UnstructuredImageLoader,
    UnstructuredMarkdownLoader,
    UnstructuredXMLLoader,
)
from langchain_community.llms import HuggingFaceEndpoint
from PIL import Image


class TimeoutError(Exception):
    pass


def timeout(seconds=10, error_message=os.strerror(errno.ETIME)):
    def decorator(func):
        def _handle_timeout(signum, frame):
            raise TimeoutError(error_message)

        @functools.wraps(func)
        def wrapper(*args, **kwargs):
            signal.signal(signal.SIGALRM, _handle_timeout)
            signal.alarm(seconds)
            try:
                result = func(*args, **kwargs)
            finally:
                signal.alarm(0)
            return result

        return wrapper

    return decorator


class Timer:
    level = 0
    viewer = None

    def __init__(self, name):
        self.name = name
        if Timer.viewer:
            Timer.viewer.display(f"{name} started ...")
        else:
            print(f"{name} started ...")

    def __enter__(self):
        self.start = timeit.default_timer()
        Timer.level += 1

    def __exit__(self, *a, **kw):
        Timer.level -= 1
        if Timer.viewer:
            Timer.viewer.display(f'{"  " * Timer.level}{self.name} took {timeit.default_timer() - self.start} sec')
        else:
            print(f'{"  " * Timer.level}{self.name} took {timeit.default_timer() - self.start} sec')


def load_pdf(pdf_path):
    """Load the pdf file."""
    doc = fitz.open(pdf_path)
    reader = easyocr.Reader(["en"], gpu=False)
    result = ""
    for i in range(doc.page_count):
        page = doc.load_page(i)
        pagetext = page.get_text().strip()
        if pagetext:
            if pagetext.endswith("!") or pagetext.endswith("?") or pagetext.endswith("."):
                result = result + pagetext
            else:
                result = result + pagetext + "."
        if len(doc.get_page_images(i)) > 0:
            for img in doc.get_page_images(i):
                if img:
                    pageimg = ""
                    xref = img[0]
                    img_data = doc.extract_image(xref)
                    img_bytes = img_data["image"]
                    pil_image = Image.open(io.BytesIO(img_bytes))
                    img = np.array(pil_image)
                    img_result = reader.readtext(img, paragraph=True, detail=0)
                    pageimg = pageimg + ", ".join(img_result).strip()
                    if pageimg.endswith("!") or pageimg.endswith("?") or pageimg.endswith("."):
                        pass
                    else:
                        pageimg = pageimg + "."
                result = result + pageimg
    return result


def load_html(html_path):
    """Load the html file."""
    data_html = UnstructuredHTMLLoader(html_path).load()
    content = ""
    for ins in data_html:
        content += ins.page_content
    return content


def load_txt(txt_path):
    """Load txt file."""
    with open(txt_path, "r") as file:
        text = file.read()
    return text


def load_doc(doc_path):
    """Load doc file."""
    print("Converting doc file to docx file...")
    docx_path = doc_path + "x"
    os.system(f"libreoffice --headless --invisible --convert-to docx --outdir {os.path.dirname(docx_path)} {doc_path}")
    print("Converted doc file to docx file.")
    text = load_docx(docx_path)
    os.remove(docx_path)
    return text


def load_docx(docx_path):
    """Load docx file."""
    doc = docx.Document(docx_path)
    text = ""
    # Save all 'rId:filenames' relationships in an dictionary and save the images if any.
    rid2img = {}
    for r in doc.part.rels.values():
        if isinstance(r._target, docx.parts.image.ImagePart):
            rid2img[r.rId] = os.path.basename(r._target.partname)
    if rid2img:
        save_path = "./imgs/"
        os.makedirs(save_path, exist_ok=True)
        docx2txt.process(docx_path, save_path)
    for paragraph in doc.paragraphs:
        if hasattr(paragraph, "text"):
            text += paragraph.text + "\n"
        if "graphicData" in paragraph._p.xml:
            for rid in rid2img:
                if rid in paragraph._p.xml:
                    img_path = os.path.join(save_path, rid2img[rid])
                    img_text = load_image(img_path)
                    if img_text:
                        text += img_text + "\n"
    if rid2img:
        shutil.rmtree(save_path)
    return text


def load_ppt(ppt_path):
    """Load ppt file."""
    print("Converting ppt file to pptx file...")
    pptx_path = ppt_path + "x"
    os.system(f"libreoffice --headless --invisible --convert-to pptx --outdir {os.path.dirname(pptx_path)} {ppt_path}")
    print("Converted ppt file to pptx file.")
    text = load_pptx(pptx_path)
    os.remove(pptx_path)
    return text


def load_pptx(pptx_path):
    """Load pptx file."""
    text = ""
    prs = pptx.Presentation(pptx_path)
    for slide in prs.slides:
        for shape in sorted(slide.shapes, key=lambda shape: (shape.top, shape.left)):
            if shape.has_text_frame:
                if shape.text:
                    text += shape.text + "\n"
            if shape.has_table:
                table_contents = "\n".join(
                    [
                        "\t".join([(cell.text if hasattr(cell, "text") else "") for cell in row.cells])
                        for row in shape.table.rows
                        if hasattr(row, "cells")
                    ]
                )
                if table_contents:
                    text += table_contents + "\n"
            if hasattr(shape, "image") and hasattr(shape.image, "blob"):
                img_path = f"./{shape.image.filename}"
                with open(img_path, "wb") as f:
                    f.write(shape.image.blob)
                img_text = load_image(img_path)
                if img_text:
                    text += img_text + "\n"
                os.remove(img_path)
    return text


def load_md(md_path):
    """Load md file."""
    loader = UnstructuredMarkdownLoader(md_path)
    text = loader.load()[0].page_content
    return text


def load_xml(xml_path):
    """Load xml file."""
    loader = UnstructuredXMLLoader(xml_path)
    text = loader.load()[0].page_content
    return text


def load_json(json_path):
    """Load and process json file."""
    with open(json_path, "r") as file:
        data = json.load(file)
    return json.dumps(data)


def load_yaml(yaml_path):
    """Load and process yaml file."""
    with open(yaml_path, "r") as file:
        data = yaml.safe_load(file)
    return yaml.dump(data)


def load_xlsx(input_path):
    """Load and process xlsx file."""
    df = pd.read_excel(input_path)
    return df.to_string()


def load_csv(input_path):
    """Load the csv file."""
    df = pd.read_csv(input_path)
    return df.to_string()


def load_image(image_path):
    """Load the image file."""
    if os.getenv("SUMMARIZE_IMAGE_VIA_LVM", None) == "1":
        query = "Please summarize this image."
        image_b64_str = base64.b64encode(open(image_path, "rb").read()).decode()
        response = requests.post(
            "http://localhost:9399/v1/lvm",
            data=json.dumps({"image": image_b64_str, "prompt": query}),
            headers={"Content-Type": "application/json"},
            proxies={"http": None},
        )
        return response.json()["text"].strip()
    loader = UnstructuredImageLoader(image_path)
    text = loader.load()[0].page_content
    return text.strip()


def load_svg(svg_path):
    """Load the svg file."""
    png_path = svg_path.replace(".svg", ".png")
    cairosvg.svg2png(url=svg_path, write_to=png_path)
    text = load_image(png_path)
    os.remove(png_path)
    return text


def document_loader(doc_path):
    if doc_path.endswith(".pdf"):
        return load_pdf(doc_path)
    elif doc_path.endswith(".html"):
        return load_html(doc_path)
    elif doc_path.endswith(".txt"):
        return load_txt(doc_path)
    elif doc_path.endswith(".doc"):
        return load_doc(doc_path)
    elif doc_path.endswith(".docx"):
        return load_docx(doc_path)
    elif doc_path.endswith(".ppt"):
        return load_ppt(doc_path)
    elif doc_path.endswith(".pptx"):
        return load_pptx(doc_path)
    elif doc_path.endswith(".md"):
        return load_md(doc_path)
    elif doc_path.endswith(".xml"):
        return load_xml(doc_path)
    elif doc_path.endswith(".json") or doc_path.endswith(".jsonl"):
        return load_json(doc_path)
    elif doc_path.endswith(".yaml"):
        return load_yaml(doc_path)
    elif doc_path.endswith(".xlsx") or doc_path.endswith(".xls"):
        return load_xlsx(doc_path)
    elif doc_path.endswith(".csv"):
        return load_csv(doc_path)
    elif (
        doc_path.endswith(".tiff")
        or doc_path.endswith(".jpg")
        or doc_path.endswith(".jpeg")
        or doc_path.endswith(".png")
    ):
        return load_image(doc_path)
    elif doc_path.endswith(".svg"):
        return load_svg(doc_path)
    else:
        raise NotImplementedError(
            "Current only support pdf, html, txt, doc, docx, pptx, ppt, md, xml"
            + ", json, jsonl, yaml, xlsx, xls, csv, tiff and svg format."
        )


class Crawler:
    def __init__(self, pool=None):
        if pool:
            assert isinstance(pool, (str, list, tuple)), "url pool should be str, list or tuple"
        self.pool = pool
        self.headers = {
            "Accept": "text/html,application/xhtml+xml,application/xml;q=0.9,image/avif,image/webp,image/apng, \
            */*;q=0.8,application/signed-exchange;v=b3;q=0.7",
            "Accept-Encoding": "gzip, deflate, br",
            "Accept-Language": "en-US,en;q=0.9,zh-CN;q=0.8,zh;q=0.7",
            "User-Agent": "Mozilla/5.0 (Windows NT 10.0; Win64; x64) AppleWebKit/537.36 (KHTML, \
            like Gecko) Chrome/113.0.0.0 Safari/537.36",
        }
        self.fetched_pool = set()

    def get_sublinks(self, soup):
        sublinks = []
        for links in soup.find_all("a"):
            sublinks.append(str(links.get("href")))
        return sublinks

    def get_hyperlink(self, soup, base_url):
        sublinks = []
        for links in soup.find_all("a"):
            link = str(links.get("href"))
            if link.startswith("#") or link is None or link == "None":
                continue
            suffix = link.split("/")[-1]
            if "." in suffix and suffix.split(".")[-1] not in ["html", "htmld"]:
                continue
            link_parse = urlparse(link)
            base_url_parse = urlparse(base_url)
            if link_parse.path == "":
                continue
            if link_parse.netloc != "":
                # keep crawler works in the same domain
                if link_parse.netloc != base_url_parse.netloc:
                    continue
                sublinks.append(link)
            else:
                sublinks.append(
                    urlunparse(
                        (
                            base_url_parse.scheme,
                            base_url_parse.netloc,
                            link_parse.path,
                            link_parse.params,
                            link_parse.query,
                            link_parse.fragment,
                        )
                    )
                )
        return sublinks

    def fetch(self, url, headers=None, max_times=5):
        if not headers:
            headers = self.headers
        while max_times:
            if not url.startswith("http") or not url.startswith("https"):
                url = "http://" + url
            print("start fetch %s...", url)
            try:
                response = requests.get(url, headers=headers, verify=True)
                if response.status_code != 200:
                    print("fail to fetch %s, response status code: %s", url, response.status_code)
                else:
                    return response
            except Exception as e:
                print("fail to fetch %s, caused by %s", url, e)
                raise Exception(e)
            max_times -= 1
        return None

    def process_work(self, sub_url, work):
        response = self.fetch(sub_url)
        if response is None:
            return []
        self.fetched_pool.add(sub_url)
        soup = self.parse(response.text)
        base_url = self.get_base_url(sub_url)
        sublinks = self.get_hyperlink(soup, base_url)
        if work:
            work(sub_url, soup)
        return sublinks

    def crawl(self, pool, work=None, max_depth=10, workers=10):
        url_pool = set()
        for url in pool:
            base_url = self.get_base_url(url)
            response = self.fetch(url)
            soup = self.parse(response.text)
            sublinks = self.get_hyperlink(soup, base_url)
            self.fetched_pool.add(url)
            url_pool.update(sublinks)
            depth = 0
            while len(url_pool) > 0 and depth < max_depth:
                print("current depth %s...", depth)
                mp = multiprocessing.Pool(processes=workers)
                results = []
                for sub_url in url_pool:
                    if sub_url not in self.fetched_pool:
                        results.append(mp.apply_async(self.process_work, (sub_url, work)))
                mp.close()
                mp.join()
                url_pool = set()
                for result in results:
                    sublinks = result.get()
                    url_pool.update(sublinks)
                depth += 1

    def parse(self, html_doc):
        soup = BeautifulSoup(html_doc, "lxml")
        return soup

    def download(self, url, file_name):
        print("download %s into %s...", url, file_name)
        try:
            r = requests.get(url, stream=True, headers=self.headers, verify=True)
            f = open(file_name, "wb")
            for chunk in r.iter_content(chunk_size=512):
                if chunk:
                    f.write(chunk)
        except Exception as e:
            print("fail to download %s, caused by %s", url, e)

    def get_base_url(self, url):
        result = urlparse(url)
        return urlunparse((result.scheme, result.netloc, "", "", "", ""))

    def clean_text(self, text):
        text = text.strip().replace("\r", "\n")
        text = re.sub(" +", " ", text)
        text = re.sub("\n+", "\n", text)
        text = text.split("\n")
        return "\n".join([i for i in text if i and i != " "])


def uni_pro(text):
    """Check if the character is ASCII or falls in the category of non-spacing marks."""
    normalized_text = unicodedata.normalize("NFKD", text)
    filtered_text = ""
    for char in normalized_text:
        if ord(char) < 128 or unicodedata.category(char) == "Mn":
            filtered_text += char
    return filtered_text


def load_html_data(url):
    crawler = Crawler()
    res = crawler.fetch(url)
    if res is None:
        return None
    soup = crawler.parse(res.text)
    all_text = crawler.clean_text(soup.select_one("body").text)
    main_content = ""
    for element_name in ["main", "container"]:
        main_block = None
        if soup.select(f".{element_name}"):
            main_block = soup.select(f".{element_name}")
        elif soup.select(f"#{element_name}"):
            main_block = soup.select(f"#{element_name}")
        if main_block:
            for element in main_block:
                text = crawler.clean_text(element.text)
                if text not in main_content:
                    main_content += f"\n{text}"
            main_content = crawler.clean_text(main_content)
    main_content = all_text if main_content == "" else main_content
    main_content = main_content.replace("\n", "")
    main_content = main_content.replace("\n\n", "")
    main_content = uni_pro(main_content)
    main_content = re.sub(r"\s+", " ", main_content)

    return main_content


def parse_html(input):
    """Parse the uploaded file."""
    chucks = []
    for link in input:
        if re.match(r"^https?:/{2}\w.+$", link):
            content = load_html_data(link)
            if content is None:
                continue
            chuck = [[content.strip(), link]]
            chucks += chuck
        else:
            print("The given link/str {} cannot be parsed.".format(link))

    return chucks


def get_tables_result(pdf_path, table_strategy):
    """Extract tables information from pdf file."""
    if table_strategy == "fast":
        return None

    from unstructured.documents.elements import FigureCaption
    from unstructured.partition.pdf import partition_pdf

    tables_result = []
    raw_pdf_elements = partition_pdf(
        filename=pdf_path,
        infer_table_structure=True,
    )
    tables = [el for el in raw_pdf_elements if el.category == "Table"]
    for table in tables:
        table_coords = table.metadata.coordinates.points
        content = table.metadata.text_as_html
        table_page_number = table.metadata.page_number
        min_distance = float("inf")
        table_summary = None
        if table_strategy == "hq":
            for element in raw_pdf_elements:
                if isinstance(element, FigureCaption) or element.text.startswith("Tab"):
                    caption_page_number = element.metadata.page_number
                    caption_coords = element.metadata.coordinates.points
                    related, y_distance = get_relation(
                        table_coords, caption_coords, table_page_number, caption_page_number
                    )
                    if related:
                        if y_distance < min_distance:
                            min_distance = y_distance
                            table_summary = element.text
            if table_summary is None:
                parent_id = table.metadata.parent_id
                for element in raw_pdf_elements:
                    if element.id == parent_id:
                        table_summary = element.text
                        break
        elif table_strategy == "llm":
            table_summary = llm_generate(content)
            table_summary = table_summary.lstrip("\n ")
        elif table_strategy is None:
            table_summary = None
        if table_summary is None:
            text = f"[Table: {content}]"
        else:
            text = f"|Table: [Summary: {table_summary}], [Content: {content}]|"
        tables_result.append(text)
    return tables_result


def llm_generate(content):
    llm_endpoint = os.getenv("TGI_LLM_ENDPOINT", "http://localhost:8080")
    llm = HuggingFaceEndpoint(
        endpoint_url=llm_endpoint,
        max_new_tokens=1000,
        top_k=40,
        top_p=0.9,
        temperature=0.8,
        streaming=False,
        num_beams=2,
        num_return_sequences=2,
        use_cache=True,
        timeout=600,
    )

    table_summary_template = """
    Task: Your task is to give a concise summary of the table. \
    The summary should cover the overall table structure and all detailed information of the table. \
    The table will be given in html format. Summarize the table below.
    ---
    ### Table:
    {table_content}
    ---
    ### Generated Summary:
    """

    prompt = PromptTemplate(template=table_summary_template, input_variables=["table_content"])

    llm_chain = LLMChain(prompt=prompt, llm=llm)

    response = llm_chain.invoke(content)
    response = response["text"]
    print("response", response)
    return response


def get_relation(table_coords, caption_coords, table_page_number, caption_page_number, threshold=100):
    """Get the relation of a pair of table and caption."""
    same_page = table_page_number == caption_page_number
    x_overlap = (min(table_coords[2][0], caption_coords[2][0]) - max(table_coords[0][0], caption_coords[0][0])) > 0
    if table_coords[0][1] - caption_coords[1][1] >= 0:
        y_distance = table_coords[0][1] - caption_coords[1][1]
    elif caption_coords[0][1] - table_coords[1][1] >= 0:
        y_distance = caption_coords[0][1] - table_coords[1][1]
    else:
        y_distance = 0
    y_close = y_distance < threshold
    return same_page and x_overlap and y_close, y_distance<|MERGE_RESOLUTION|>--- conflicted
+++ resolved
@@ -26,11 +26,8 @@
 import requests
 import yaml
 from bs4 import BeautifulSoup
-<<<<<<< HEAD
-=======
 from docx import Document as DDocument
 from langchain import LLMChain, PromptTemplate
->>>>>>> 953e7847
 from langchain_community.document_loaders import (
     UnstructuredHTMLLoader,
     UnstructuredImageLoader,

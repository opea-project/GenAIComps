--- conflicted
+++ resolved
@@ -14,23 +14,9 @@
 import nest_asyncio
 import networkx as nx
 import openai
-<<<<<<< HEAD
 from config import NEO4J_PASSWORD, NEO4J_URL, NEO4J_USERNAME, TGI_LLM_ENDPOINT,TEI_EMBEDDING_ENDPOINT
 from config import OPENAI_API_KEY, OPENAI_EMBEDDING_MODEL, OPENAI_LLM_MODEL
 from config import host_ip
-=======
-import requests
-from config import (
-    NEO4J_PASSWORD,
-    NEO4J_URL,
-    NEO4J_USERNAME,
-    OPENAI_EMBEDDING_MODEL,
-    OPENAI_KEY,
-    OPENAI_LLM_MODEL,
-    TEI_EMBEDDING_ENDPOINT,
-    TGI_LLM_ENDPOINT,
-)
->>>>>>> dc97611f
 from fastapi import File, Form, HTTPException, UploadFile
 from graspologic.partition import hierarchical_leiden
 from langchain.text_splitter import RecursiveCharacterTextSplitter
@@ -106,11 +92,6 @@
         clean_response = re.sub(r"^assistant:\s*", "", str(response)).strip()
         return clean_response
 
-<<<<<<< HEAD
-=======
-        clean_response = re.sub(r"^assistant:\s*", "", str(response)).strip()
-        return clean_response
->>>>>>> dc97611f
 
     def build_communities(self):
         """Builds communities from the graph and summarizes them."""
@@ -393,11 +374,7 @@
 
 def get_model_name_from_tgi_endpoint(url):
     try:
-<<<<<<< HEAD
         response = requests.get(f"{url}/info")
-=======
-        response = requests.get(url + "/info")
->>>>>>> dc97611f
         response.raise_for_status()  # Ensure we notice bad responses
         try:
             model_info = response.json()
@@ -480,12 +457,8 @@
         except Exception as e:
             logger.info(f"An error occurred while verifying the API Key: {e}")
     else:
-<<<<<<< HEAD
         logger.info("NO OpenAI API Key. TGI/TEI endpoints will be used.")
         llm_name=get_model_name_from_tgi_endpoint(TGI_LLM_ENDPOINT)
-=======
-        llm_name = get_model_name_from_tgi_endpoint(TGI_LLM_ENDPOINT)
->>>>>>> dc97611f
         llm = TextGenerationInference(
             model_url=TGI_LLM_ENDPOINT,
             model_name=llm_name,

--- conflicted
+++ resolved
@@ -28,30 +28,10 @@
 python tts.py
 
 curl http://localhost:9088/v1/audio/speech -XPOST -d '{"text": "Who are you?"}' -H 'Content-Type: application/json'
-<<<<<<< HEAD
 ```
 
-## 🚀2. Start Microservice with Docker (Option 2)
+# 🚀2. Start Microservice with Docker (Option 2)
 
-Alternatively, you can start the TTS microservice with Docker.
-
-### 2.1 Build Images
-
-#### 2.1.1 Whisper Server Image
-
-- Xeon CPU
-
-```bash
-cd ../..
-docker build -t opea/speecht5:latest --build-arg https_proxy=$https_proxy --build-arg http_proxy=$http_proxy -f comps/tts/speecht5/Dockerfile .
-=======
->>>>>>> cb3b770a
-```
-
-- Gaudi2 HPU
-
-<<<<<<< HEAD
-=======
 Alternatively, you can start the TTS microservice with Docker.
 
 ## 2.1 Build Images
@@ -67,31 +47,20 @@
 
 - Gaudi2 HPU
 
->>>>>>> cb3b770a
 ```bash
 cd ../..
 docker build -t opea/speecht5-gaudi:latest --build-arg https_proxy=$https_proxy --build-arg http_proxy=$http_proxy -f comps/tts/speecht5/Dockerfile_hpu .
 ```
 
-<<<<<<< HEAD
-#### 2.1.2 TTS Service Image
-=======
 ### 2.1.2 TTS Service Image
->>>>>>> cb3b770a
 
 ```bash
 docker build -t opea/tts:latest --build-arg https_proxy=$https_proxy --build-arg http_proxy=$http_proxy -f comps/tts/Dockerfile .
 ```
 
-<<<<<<< HEAD
-### 2.2 Start SpeechT5 and TTS Service
-
-#### 2.2.1 Start SpeechT5 Server
-=======
 ## 2.2 Start SpeechT5 and TTS Service
 
 ### 2.2.1 Start SpeechT5 Server
->>>>>>> cb3b770a
 
 - Xeon
 
@@ -105,11 +74,7 @@
 docker run -p 7055:7055 --runtime=habana -e HABANA_VISIBLE_DEVICES=all -e OMPI_MCA_btl_vader_single_copy_mechanism=none --cap-add=sys_nice --ipc=host -e http_proxy=$http_proxy -e https_proxy=$https_proxy opea/speecht5-gaudi:latest
 ```
 
-<<<<<<< HEAD
-#### 2.2.2 Start TTS service
-=======
 ### 2.2.2 Start TTS service
->>>>>>> cb3b770a
 
 ```bash
 ip_address=$(hostname -I | awk '{print $1}')
@@ -117,11 +82,7 @@
 docker run -p 9088:9088 --ipc=host -e http_proxy=$http_proxy -e https_proxy=$https_proxy -e TTS_ENDPOINT=http://$ip_address:7055 opea/tts:latest
 ```
 
-<<<<<<< HEAD
-#### 2.2.3 Test
-=======
 ### 2.2.3 Test
->>>>>>> cb3b770a
 
 ```bash
 # curl

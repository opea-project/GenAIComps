# Copyright (C) 2024 Intel Corporation
# SPDX-License-Identifier: Apache-2.0

FROM python:3.11-slim
RUN useradd -m -s /bin/bash user && \
    mkdir -p /home/user && \
    chown -R user /home/user/
USER user
ENV LANG=C.UTF-8
ARG ARCH=cpu

<<<<<<< HEAD
COPY comps /home/user/comps

RUN pip install --no-cache-dir --upgrade pip && \
    if [ "${ARCH}" = "cpu" ]; then \
        pip install torch torchvision --index-url https://download.pytorch.org/whl/cpu ; \
        pip install --no-cache-dir --extra-index-url https://download.pytorch.org/whl/cpu -r /home/user/comps/tts/requirements.txt ; \
    else \
        pip install --no-cache-dir -r /home/user/comps/tts/requirements.txt ; \
    fi

ENV PYTHONPATH=$PYTHONPATH:/home/user
=======
ENV LANG=C.UTF-8

COPY comps /home/comps

RUN pip install --no-cache-dir --upgrade pip && \
    pip install --no-cache-dir -r /home/comps/tts/requirements.txt

ENV PYTHONPATH=$PYTHONPATH:/home
>>>>>>> cb3b770a

WORKDIR /home/user/comps/tts

ENTRYPOINT ["python", "tts.py"]<|MERGE_RESOLUTION|>--- conflicted
+++ resolved
@@ -2,26 +2,7 @@
 # SPDX-License-Identifier: Apache-2.0
 
 FROM python:3.11-slim
-RUN useradd -m -s /bin/bash user && \
-    mkdir -p /home/user && \
-    chown -R user /home/user/
-USER user
-ENV LANG=C.UTF-8
-ARG ARCH=cpu
 
-<<<<<<< HEAD
-COPY comps /home/user/comps
-
-RUN pip install --no-cache-dir --upgrade pip && \
-    if [ "${ARCH}" = "cpu" ]; then \
-        pip install torch torchvision --index-url https://download.pytorch.org/whl/cpu ; \
-        pip install --no-cache-dir --extra-index-url https://download.pytorch.org/whl/cpu -r /home/user/comps/tts/requirements.txt ; \
-    else \
-        pip install --no-cache-dir -r /home/user/comps/tts/requirements.txt ; \
-    fi
-
-ENV PYTHONPATH=$PYTHONPATH:/home/user
-=======
 ENV LANG=C.UTF-8
 
 COPY comps /home/comps
@@ -30,8 +11,7 @@
     pip install --no-cache-dir -r /home/comps/tts/requirements.txt
 
 ENV PYTHONPATH=$PYTHONPATH:/home
->>>>>>> cb3b770a
 
-WORKDIR /home/user/comps/tts
+WORKDIR /home/comps/tts
 
 ENTRYPOINT ["python", "tts.py"]
--- conflicted
+++ resolved
@@ -1,3 +1,4 @@
+
 # Copyright (C) 2024 Intel Corporation
 # SPDX-License-Identifier: Apache-2.0
 
@@ -6,6 +7,7 @@
 RUN apt-get update -y && apt-get install -y --no-install-recommends --fix-missing \
     libgl1-mesa-glx \
     libjemalloc-dev \
+    vim \
     python3 \
     python3-pip
 
@@ -24,8 +26,4 @@
 
 WORKDIR /home/user/comps/embeddings/llama_index
 
-<<<<<<< HEAD
 ENTRYPOINT ["python3", "embedding_tei.py"]
-=======
-ENTRYPOINT ["python3", "embedding_tei.py"]
->>>>>>> cb3b770a

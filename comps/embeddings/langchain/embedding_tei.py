--- conflicted
+++ resolved
@@ -5,12 +5,7 @@
 import time
 from typing import Union
 
-<<<<<<< HEAD
-from langchain_community.embeddings import HuggingFaceHubEmbeddings
-=======
 from langchain_huggingface import HuggingFaceEndpointEmbeddings
-from langsmith import traceable
->>>>>>> 77e0e7be
 
 from comps import (
     EmbedDoc,
@@ -64,11 +59,6 @@
 
 if __name__ == "__main__":
     tei_embedding_endpoint = os.getenv("TEI_EMBEDDING_ENDPOINT", "http://localhost:8080")
-<<<<<<< HEAD
-    embeddings = HuggingFaceHubEmbeddings(model=tei_embedding_endpoint)
-    print("TEI Embedding initialized.")
-=======
     embeddings = HuggingFaceEndpointEmbeddings(model=tei_embedding_endpoint)
     print("TEI Gaudi Embedding initialized.")
->>>>>>> 77e0e7be
     opea_microservices["opea_service@embedding_tei_langchain"].start()
# Embeddings Microservice

The Embedding Microservice is designed to efficiently convert textual strings into vectorized embeddings, facilitating seamless integration into various machine learning and data processing workflows. This service utilizes advanced algorithms to generate high-quality embeddings that capture the semantic essence of the input text, making it ideal for applications in natural language processing, information retrieval, and similar fields.

Key Features:

**High Performance**: Optimized for quick and reliable conversion of textual data into vector embeddings.

**Scalability**: Built to handle high volumes of requests simultaneously, ensuring robust performance even under heavy loads.

**Ease of Integration**: Provides a simple and intuitive API, allowing for straightforward integration into existing systems and workflows.

**Customizable**: Supports configuration and customization to meet specific use case requirements, including different embedding models and preprocessing techniques.

Users are able to configure and build embedding-related services according to their actual needs.

## 🚀1. Start Microservice with Python (Option 1)

Currently, we provide three ways to implement the embedding service:

1. Build the embedding model **_locally_** from the server, which is faster, but takes up memory on the local server.

2. Build it based on the **_TEI endpoint_**, which provides more flexibility, but may bring some network latency.

3. Build it based on the **_Prediction Guard endpoint_**, which provides performant, hosted embedding models on top of Gaudi, but needs an API key.
<<<<<<< HEAD
=======

Regardless of the implementation, you need to install requirements first.
>>>>>>> cb3b770a

Regardless of the implementation, you need to install requirements first.

### 1.1 Install Requirements

```bash
# run with langchain
pip install -r langchain/requirements.txt

# run with llama_index
pip install -r llama_index/requirements.txt

# run with predictionguard
pip install -r predictionguard/requirements.txt
```

### 1.2 Start Embedding Service

You can select one of following ways to start the embedding service:

### Start Embedding Service with PredictionGuard

First, you need to start a PredictionGuard service.

```bash
docker run -d --name="embedding-predictionguard" \
    -e http_proxy=$http_proxy -e https_proxy=$https_proxy \
    -p 6000:6000 --ipc=host \
    -e PREDICTIONGUARD_API_KEY=<your_api_key> \
    opea/embedding-predictionguard:latest
```

Then you need to test your PredictionGuard service using the following commands:

```bash
curl http://localhost:6000/v1/embeddings\
  -X POST \
  -d '{"input":"Hello, world!"}' \
  -H 'Content-Type: application/json'
```

Start the embedding service

```bash
# run with predictionguard
cd predictionguard
export PREDICTIONGUARD_API_KEY=${your_api_key}
python embedding_pg.py
```

### Start Embedding Service with TEI

First, you need to start a TEI service.

```bash
your_port=8090
model="BAAI/bge-large-en-v1.5"
docker run -p $your_port:80 -v ./data:/data --name tei_server -e http_proxy=$http_proxy -e https_proxy=$https_proxy --pull always ghcr.io/huggingface/text-embeddings-inference:cpu-1.5 --model-id $model
```

Then you need to test your TEI service using the following commands:

```bash
curl localhost:$your_port/embed \
    -X POST \
    -d '{"inputs":"What is Deep Learning?"}' \
    -H 'Content-Type: application/json'
```

Start the embedding service with the TEI_EMBEDDING_ENDPOINT.

```bash
# run with langchain
cd langchain
# run with llama_index
cd llama_index
export TEI_EMBEDDING_ENDPOINT="http://localhost:$yourport"
export TEI_EMBEDDING_MODEL_NAME="BAAI/bge-large-en-v1.5"
<<<<<<< HEAD
=======
export LANGCHAIN_TRACING_V2=true
export LANGCHAIN_API_KEY=${your_langchain_api_key}
export LANGCHAIN_PROJECT="opea/gen-ai-comps:embeddings"
>>>>>>> cb3b770a
python embedding_tei.py
```

#### Start Embedding Service with Local Model

```bash
# run with langchain
cd langchain
# run with llama_index
cd llama_index
python local_embedding.py
```

## 🚀2. Start Microservice with Docker (Optional 2)

### 2.1 Start Embedding Service with TEI

First, you need to start a TEI service.

```bash
your_port=8090
model="BAAI/bge-large-en-v1.5"
docker run -p $your_port:80 -v ./data:/data --name tei_server -e http_proxy=$http_proxy -e https_proxy=$https_proxy --pull always ghcr.io/huggingface/text-embeddings-inference:cpu-1.5 --model-id $model
```

Then you need to test your TEI service using the following commands:

```bash
curl localhost:$your_port/embed \
    -X POST \
    -d '{"inputs":"What is Deep Learning?"}' \
    -H 'Content-Type: application/json'
```

Export the `TEI_EMBEDDING_ENDPOINT` for later usage:

```bash
export TEI_EMBEDDING_ENDPOINT="http://localhost:$yourport"
export TEI_EMBEDDING_MODEL_NAME="BAAI/bge-large-en-v1.5"
```

<<<<<<< HEAD
### 2.2 Start Embedding Service with PredictionGuard
=======
## 2.2 Start Embedding Service with PredictionGuard
>>>>>>> cb3b770a

First, build the Docker image for the PredictionGuard embedding microservice:

```bash
docker build -t opea/embedding-predictionguard:latest --build-arg http_proxy=$http_proxy --build-arg https_proxy=$https_proxy -f comps/embeddings/predictionguard/docker/Dockerfile .
```

Start the Docker container for the PredictionGuard embedding microservice. Replace <your_api_key> with your PredictionGuard API key.

```bash
docker run -d --name="embedding-predictionguard" \
    -e http_proxy=$http_proxy -e https_proxy=$https_proxy \
    -p 6000:6000 --ipc=host \
    -e PREDICTIONGUARD_API_KEY=$PREDICTIONGUARD_API_KEY \
    opea/embedding-predictionguard:latest
```
<<<<<<< HEAD
=======

Then you need to test your PredictionGuard service using the following commands:

```bash
curl http://localhost:6000/v1/embeddings\
  -X POST \
  -d '{"input":"Hello, world!"}' \
  -H 'Content-Type: application/json'
```

## 2.3 Build Docker Image
>>>>>>> cb3b770a

Then you need to test your PredictionGuard service using the following commands:

```bash
curl http://localhost:6000/v1/embeddings\
  -X POST \
  -d '{"input":"Hello, world!"}' \
  -H 'Content-Type: application/json'
```

## 2.3 Build Docker Image

#### Build Langchain Docker (Option a)

```bash
cd ../../
docker build -t opea/embedding-tei:latest --build-arg https_proxy=$https_proxy --build-arg http_proxy=$http_proxy -f comps/embeddings/langchain/docker/Dockerfile .
```

#### Build LlamaIndex Docker (Option b)

```bash
cd ../../
docker build -t opea/embedding-tei-llama-index:latest --build-arg https_proxy=$https_proxy --build-arg http_proxy=$http_proxy -f comps/embeddings/llama_index/docker/Dockerfile .
```

### Build PredictionGuard Docker (Option c)

```bash
docker build -t opea/embedding-predictionguard:latest --build-arg http_proxy=$http_proxy --build-arg https_proxy=$https_proxy -f comps/embeddings/predictionguard/docker/Dockerfile .
```

<<<<<<< HEAD
### 2.4 Run Docker with CLI
=======
### Build PredictionGuard Docker (Option c)

```bash
docker build -t opea/embedding-predictionguard:latest --build-arg http_proxy=$http_proxy --build-arg https_proxy=$https_proxy -f comps/embeddings/predictionguard/docker/Dockerfile .
```

## 2.4 Run Docker with CLI
>>>>>>> cb3b770a

```bash
# run with langchain docker
docker run -d --name="embedding-tei-server" -p 6000:6000 --ipc=host -e http_proxy=$http_proxy -e https_proxy=$https_proxy -e TEI_EMBEDDING_ENDPOINT=$TEI_EMBEDDING_ENDPOINT -e TEI_EMBEDDING_MODEL_NAME=$TEI_EMBEDDING_MODEL_NAME opea/embedding-tei:latest
# run with llama-index docker
docker run -d --name="embedding-tei-llama-index-server" -p 6000:6000 --ipc=host -e http_proxy=$http_proxy -e https_proxy=$https_proxy -e TEI_EMBEDDING_ENDPOINT=$TEI_EMBEDDING_ENDPOINT -e TEI_EMBEDDING_MODEL_NAME=$TEI_EMBEDDING_MODEL_NAME opea/embedding-tei-llama-index:latest
```

```bash
docker run -d --name="embedding-predictionguard" -e http_proxy=$http_proxy -e https_proxy=$https_proxy -p 6000:6000 --ipc=host -e PREDICTIONGUARD_API_KEY=$PREDICTIONGUARD_API_KEY opea/embedding-predictionguard:latest
```

<<<<<<< HEAD
=======
```bash
docker run -d --name="embedding-predictionguard" -e http_proxy=$http_proxy -e https_proxy=$https_proxy -p 6000:6000 --ipc=host -e PREDICTIONGUARD_API_KEY=$PREDICTIONGUARD_API_KEY opea/embedding-predictionguard:latest
```

>>>>>>> cb3b770a
## 2.5 Run Docker with Docker Compose

```bash
cd docker
docker compose -f docker_compose_embedding.yaml up -d
```

## 🚀3. Consume Embedding Service

### 3.1 Check Service Status

```bash
curl http://localhost:6000/v1/health_check\
  -X GET \
  -H 'Content-Type: application/json'
```

### 3.2 Consume Embedding Service

```bash
curl http://localhost:6000/v1/embeddings\
  -X POST \
  -d '{"input":"Hello, world!"}' \
  -H 'Content-Type: application/json'
```<|MERGE_RESOLUTION|>--- conflicted
+++ resolved
@@ -14,7 +14,7 @@
 
 Users are able to configure and build embedding-related services according to their actual needs.
 
-## 🚀1. Start Microservice with Python (Option 1)
+# 🚀1. Start Microservice with Python (Option 1)
 
 Currently, we provide three ways to implement the embedding service:
 
@@ -23,15 +23,10 @@
 2. Build it based on the **_TEI endpoint_**, which provides more flexibility, but may bring some network latency.
 
 3. Build it based on the **_Prediction Guard endpoint_**, which provides performant, hosted embedding models on top of Gaudi, but needs an API key.
-<<<<<<< HEAD
-=======
 
 Regardless of the implementation, you need to install requirements first.
->>>>>>> cb3b770a
-
-Regardless of the implementation, you need to install requirements first.
-
-### 1.1 Install Requirements
+
+## 1.1 Install Requirements
 
 ```bash
 # run with langchain
@@ -44,7 +39,7 @@
 pip install -r predictionguard/requirements.txt
 ```
 
-### 1.2 Start Embedding Service
+## 1.2 Start Embedding Service
 
 You can select one of following ways to start the embedding service:
 
@@ -85,7 +80,8 @@
 ```bash
 your_port=8090
 model="BAAI/bge-large-en-v1.5"
-docker run -p $your_port:80 -v ./data:/data --name tei_server -e http_proxy=$http_proxy -e https_proxy=$https_proxy --pull always ghcr.io/huggingface/text-embeddings-inference:cpu-1.5 --model-id $model
+revision="refs/pr/5"
+docker run -p $your_port:80 -v ./data:/data --name tei_server -e http_proxy=$http_proxy -e https_proxy=$https_proxy --pull always ghcr.io/huggingface/text-embeddings-inference:cpu-1.2 --model-id $model --revision $revision
 ```
 
 Then you need to test your TEI service using the following commands:
@@ -106,16 +102,13 @@
 cd llama_index
 export TEI_EMBEDDING_ENDPOINT="http://localhost:$yourport"
 export TEI_EMBEDDING_MODEL_NAME="BAAI/bge-large-en-v1.5"
-<<<<<<< HEAD
-=======
 export LANGCHAIN_TRACING_V2=true
 export LANGCHAIN_API_KEY=${your_langchain_api_key}
 export LANGCHAIN_PROJECT="opea/gen-ai-comps:embeddings"
->>>>>>> cb3b770a
 python embedding_tei.py
 ```
 
-#### Start Embedding Service with Local Model
+### Start Embedding Service with Local Model
 
 ```bash
 # run with langchain
@@ -125,16 +118,17 @@
 python local_embedding.py
 ```
 
-## 🚀2. Start Microservice with Docker (Optional 2)
-
-### 2.1 Start Embedding Service with TEI
+# 🚀2. Start Microservice with Docker (Optional 2)
+
+## 2.1 Start Embedding Service with TEI
 
 First, you need to start a TEI service.
 
 ```bash
 your_port=8090
 model="BAAI/bge-large-en-v1.5"
-docker run -p $your_port:80 -v ./data:/data --name tei_server -e http_proxy=$http_proxy -e https_proxy=$https_proxy --pull always ghcr.io/huggingface/text-embeddings-inference:cpu-1.5 --model-id $model
+revision="refs/pr/5"
+docker run -p $your_port:80 -v ./data:/data --name tei_server -e http_proxy=$http_proxy -e https_proxy=$https_proxy --pull always ghcr.io/huggingface/text-embeddings-inference:cpu-1.2 --model-id $model --revision $revision
 ```
 
 Then you need to test your TEI service using the following commands:
@@ -153,11 +147,7 @@
 export TEI_EMBEDDING_MODEL_NAME="BAAI/bge-large-en-v1.5"
 ```
 
-<<<<<<< HEAD
-### 2.2 Start Embedding Service with PredictionGuard
-=======
 ## 2.2 Start Embedding Service with PredictionGuard
->>>>>>> cb3b770a
 
 First, build the Docker image for the PredictionGuard embedding microservice:
 
@@ -174,8 +164,6 @@
     -e PREDICTIONGUARD_API_KEY=$PREDICTIONGUARD_API_KEY \
     opea/embedding-predictionguard:latest
 ```
-<<<<<<< HEAD
-=======
 
 Then you need to test your PredictionGuard service using the following commands:
 
@@ -187,91 +175,59 @@
 ```
 
 ## 2.3 Build Docker Image
->>>>>>> cb3b770a
-
-Then you need to test your PredictionGuard service using the following commands:
+
+### Build Langchain Docker (Option a)
+
+```bash
+cd ../../
+docker build -t opea/embedding-tei:latest --build-arg https_proxy=$https_proxy --build-arg http_proxy=$http_proxy -f comps/embeddings/langchain/docker/Dockerfile .
+```
+
+### Build LlamaIndex Docker (Option b)
+
+```bash
+cd ../../
+docker build -t opea/embedding-tei:latest --build-arg https_proxy=$https_proxy --build-arg http_proxy=$http_proxy -f comps/embeddings/llama_index/docker/Dockerfile .
+```
+
+### Build PredictionGuard Docker (Option c)
+
+```bash
+docker build -t opea/embedding-predictionguard:latest --build-arg http_proxy=$http_proxy --build-arg https_proxy=$https_proxy -f comps/embeddings/predictionguard/docker/Dockerfile .
+```
+
+## 2.4 Run Docker with CLI
+
+```bash
+docker run -d --name="embedding-tei-server" -p 6000:6000 --ipc=host -e http_proxy=$http_proxy -e https_proxy=$https_proxy -e TEI_EMBEDDING_ENDPOINT=$TEI_EMBEDDING_ENDPOINT -e TEI_EMBEDDING_MODEL_NAME=$TEI_EMBEDDING_MODEL_NAME opea/embedding-tei:latest
+```
+
+```bash
+docker run -d --name="embedding-predictionguard" -e http_proxy=$http_proxy -e https_proxy=$https_proxy -p 6000:6000 --ipc=host -e PREDICTIONGUARD_API_KEY=$PREDICTIONGUARD_API_KEY opea/embedding-predictionguard:latest
+```
+
+## 2.5 Run Docker with Docker Compose
+
+```bash
+cd docker
+docker compose -f docker_compose_embedding.yaml up -d
+```
+
+# 🚀3. Consume Embedding Service
+
+## 3.1 Check Service Status
+
+```bash
+curl http://localhost:6000/v1/health_check\
+  -X GET \
+  -H 'Content-Type: application/json'
+```
+
+## 3.2 Consume Embedding Service
 
 ```bash
 curl http://localhost:6000/v1/embeddings\
   -X POST \
   -d '{"input":"Hello, world!"}' \
   -H 'Content-Type: application/json'
-```
-
-## 2.3 Build Docker Image
-
-#### Build Langchain Docker (Option a)
-
-```bash
-cd ../../
-docker build -t opea/embedding-tei:latest --build-arg https_proxy=$https_proxy --build-arg http_proxy=$http_proxy -f comps/embeddings/langchain/docker/Dockerfile .
-```
-
-#### Build LlamaIndex Docker (Option b)
-
-```bash
-cd ../../
-docker build -t opea/embedding-tei-llama-index:latest --build-arg https_proxy=$https_proxy --build-arg http_proxy=$http_proxy -f comps/embeddings/llama_index/docker/Dockerfile .
-```
-
-### Build PredictionGuard Docker (Option c)
-
-```bash
-docker build -t opea/embedding-predictionguard:latest --build-arg http_proxy=$http_proxy --build-arg https_proxy=$https_proxy -f comps/embeddings/predictionguard/docker/Dockerfile .
-```
-
-<<<<<<< HEAD
-### 2.4 Run Docker with CLI
-=======
-### Build PredictionGuard Docker (Option c)
-
-```bash
-docker build -t opea/embedding-predictionguard:latest --build-arg http_proxy=$http_proxy --build-arg https_proxy=$https_proxy -f comps/embeddings/predictionguard/docker/Dockerfile .
-```
-
-## 2.4 Run Docker with CLI
->>>>>>> cb3b770a
-
-```bash
-# run with langchain docker
-docker run -d --name="embedding-tei-server" -p 6000:6000 --ipc=host -e http_proxy=$http_proxy -e https_proxy=$https_proxy -e TEI_EMBEDDING_ENDPOINT=$TEI_EMBEDDING_ENDPOINT -e TEI_EMBEDDING_MODEL_NAME=$TEI_EMBEDDING_MODEL_NAME opea/embedding-tei:latest
-# run with llama-index docker
-docker run -d --name="embedding-tei-llama-index-server" -p 6000:6000 --ipc=host -e http_proxy=$http_proxy -e https_proxy=$https_proxy -e TEI_EMBEDDING_ENDPOINT=$TEI_EMBEDDING_ENDPOINT -e TEI_EMBEDDING_MODEL_NAME=$TEI_EMBEDDING_MODEL_NAME opea/embedding-tei-llama-index:latest
-```
-
-```bash
-docker run -d --name="embedding-predictionguard" -e http_proxy=$http_proxy -e https_proxy=$https_proxy -p 6000:6000 --ipc=host -e PREDICTIONGUARD_API_KEY=$PREDICTIONGUARD_API_KEY opea/embedding-predictionguard:latest
-```
-
-<<<<<<< HEAD
-=======
-```bash
-docker run -d --name="embedding-predictionguard" -e http_proxy=$http_proxy -e https_proxy=$https_proxy -p 6000:6000 --ipc=host -e PREDICTIONGUARD_API_KEY=$PREDICTIONGUARD_API_KEY opea/embedding-predictionguard:latest
-```
-
->>>>>>> cb3b770a
-## 2.5 Run Docker with Docker Compose
-
-```bash
-cd docker
-docker compose -f docker_compose_embedding.yaml up -d
-```
-
-## 🚀3. Consume Embedding Service
-
-### 3.1 Check Service Status
-
-```bash
-curl http://localhost:6000/v1/health_check\
-  -X GET \
-  -H 'Content-Type: application/json'
-```
-
-### 3.2 Consume Embedding Service
-
-```bash
-curl http://localhost:6000/v1/embeddings\
-  -X POST \
-  -d '{"input":"Hello, world!"}' \
-  -H 'Content-Type: application/json'
 ```
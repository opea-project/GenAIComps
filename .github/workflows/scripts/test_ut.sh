#!/bin/bash


# Copyright (C) 2024 Intel Corporation
# SPDX-License-Identifier: Apache-2.0

test_name=$1

# run test
ut_log_name=/GenAIComps/.github/workflows/scripts/${test_name}_ut.log
cd /GenAIComps/tests
if [ $test_name = 'mega' ]; then
    echo "run mega test"
    cd cores
    find . -name "*.yaml" -exec sh -c 'x="{}"; cp $x ./' \;
<<<<<<< HEAD
    comps_path=/GenAIComps/comps/cores
    find . -name "test*.py" | sed 's,\.\/,python -m pytest --cov="${comps_path}" --cov-append -vs --disable-warnings ,g' > run.sh
=======
    find . -name "test*.py" | sed 's,\.\/,coverage run -m pytest -vs --disable-warnings ,g' > run.sh
>>>>>>> 67a27820
    bash run.sh 2>&1 | tee ${ut_log_name}

else
    echo "run other test"
    coverage run -m pytest -vs --disable-warnings ./test_${test_name}*.py 2>&1 | tee ${ut_log_name}
fi

# clean the pytest cache
rm -rf /GenAIComps/.pytest_cache

# check test result
if [ $(grep -c '== FAILURES ==' ${ut_log_name}) != 0 ] || [ $(grep -c '== ERRORS ==' ${ut_log_name}) != 0 ] || [ $(grep -c ' passed' ${ut_log_name}) == 0 ]; then
    echo "Find errors in pytest case, please check the output..."
    echo "Please search for '== FAILURES ==' or '== ERRORS =='"
    exit 1
fi
echo "UT finished successfully! "<|MERGE_RESOLUTION|>--- conflicted
+++ resolved
@@ -13,14 +13,9 @@
     echo "run mega test"
     cd cores
     find . -name "*.yaml" -exec sh -c 'x="{}"; cp $x ./' \;
-<<<<<<< HEAD
     comps_path=/GenAIComps/comps/cores
     find . -name "test*.py" | sed 's,\.\/,python -m pytest --cov="${comps_path}" --cov-append -vs --disable-warnings ,g' > run.sh
-=======
-    find . -name "test*.py" | sed 's,\.\/,coverage run -m pytest -vs --disable-warnings ,g' > run.sh
->>>>>>> 67a27820
     bash run.sh 2>&1 | tee ${ut_log_name}
-
 else
     echo "run other test"
     coverage run -m pytest -vs --disable-warnings ./test_${test_name}*.py 2>&1 | tee ${ut_log_name}

# Copyright (C) 2024 Intel Corporation
# SPDX-License-Identifier: Apache-2.0

name: MicroService-test

on:
  pull_request_target:
    branches: ["main", "*rc", "pre-ci"]
    types: [opened, reopened, ready_for_review, synchronize] # added `ready_for_review` since draft is skipped
    paths:
      - comps/**
      - tests/**
      - "!**.md"
      - .github/workflows/pr-microservice-test.yml

# If there is a new commit, the previous jobs will be canceled
concurrency:
  group: ${{ github.workflow }}-${{ github.event.pull_request.number || github.ref }}
  cancel-in-progress: true

jobs:
  job1:
    uses: ./.github/workflows/_get-test-matrix.yml

  Microservice-test:
    needs: job1
    if: ${{ needs.job1.outputs.is_empty == 'false' }}
    strategy:
      matrix: ${{ fromJSON(needs.job1.outputs.run_matrix) }}
    runs-on: ${{ matrix.hardware }}
    permissions:
      id-token: write
      contents: read
    continue-on-error: true
    steps:
      - name: Clean Up Working Directory
        run: |
          # clean up workspace
          sudo rm -rf ${{github.workspace}}/*

          # clean up test containers
          cid=$(docker ps -aq --filter "name=test-comps-*")
          if [[ ! -z "$cid" ]]; then docker stop $cid && docker rm $cid && sleep 1s; fi
          # clean up containers use ports
          cid=$(docker ps --format '{{.Names}} : {{.Ports}}' | grep -v ' : $' | grep -v 5000 | awk -F' : ' '{print $1}')
          if [[ ! -z "$cid" ]]; then docker stop $cid && docker rm $cid && sleep 1s; fi

          # clean up images
          docker rmi $(docker images --filter reference="*/*:comps" -q) || true
          docker rmi $(docker images --filter reference="opea/*:*" -q) || true

          docker system prune -f
          docker ps

      - name: Checkout out Repo
        uses: actions/checkout@v4
        with:
          ref: "refs/pull/${{ github.event.number }}/merge"

      - name: Get AWS Credentials
        uses: aws-actions/configure-aws-credentials@e3dd6a429d7300a6a4c196c26e071d42e0343502
        if: ${{ contains(matrix.service, 'bedrock') }}
        with:
          role-to-assume: ${{ secrets.AWS_IAM_ROLE_ARN }}
          aws-region: us-east-1

      - name: Run microservice test
        env:
          HF_TOKEN: ${{ secrets.HF_TOKEN }}
          GOOGLE_API_KEY: ${{ secrets.GOOGLE_API_KEY }}
          GOOGLE_CSE_ID: ${{ secrets.GOOGLE_CSE_ID }}
          PINECONE_KEY: ${{ secrets.PINECONE_KEY }}
          PREDICTIONGUARD_API_KEY: ${{ secrets.PREDICTIONGUARD_API_KEY }}
          service: ${{ matrix.service }}
          hardware: ${{ matrix.hardware }}
        run: |
          cd tests
          echo "log_name=${service}" >> $GITHUB_ENV
<<<<<<< HEAD
          export model_cache="/data2/huggingface"
=======
          if [ -d "/data2/hf_model" ]; then
            export model_cache="/data2/hf_model"
          else
            echo "Model cache directory /data2/huggingface does not exist"
            export model_cache="~/.cache/huggingface/hub"
          fi
>>>>>>> e73c22aa
          timeout 60m bash $(find . -type f -name test_${service}.sh)

      - name: Clean up container
        if: cancelled() || failure()
        run: |
          # clean up test containers
          cid=$(docker ps -aq --filter "name=test-comps-*")
          if [[ ! -z "$cid" ]]; then docker stop $cid && docker rm $cid && sleep 1s; fi
          # clean up containers use ports
          cid=$(docker ps --format '{{.Names}} : {{.Ports}}' | grep -v ' : $' | grep -v 5000 | awk -F' : ' '{print $1}')
          if [[ ! -z "$cid" ]]; then docker stop $cid && docker rm $cid && sleep 1s; fi

          docker system prune -f
          docker ps

      - name: Publish pipeline artifact
        if: ${{ !cancelled() }}
        uses: actions/upload-artifact@v4
        with:
          name: ${{ env.log_name }}
          path: ${{ github.workspace }}/tests/*.log<|MERGE_RESOLUTION|>--- conflicted
+++ resolved
@@ -76,16 +76,12 @@
         run: |
           cd tests
           echo "log_name=${service}" >> $GITHUB_ENV
-<<<<<<< HEAD
-          export model_cache="/data2/huggingface"
-=======
           if [ -d "/data2/hf_model" ]; then
             export model_cache="/data2/hf_model"
           else
             echo "Model cache directory /data2/huggingface does not exist"
             export model_cache="~/.cache/huggingface/hub"
           fi
->>>>>>> e73c22aa
           timeout 60m bash $(find . -type f -name test_${service}.sh)
 
       - name: Clean up container

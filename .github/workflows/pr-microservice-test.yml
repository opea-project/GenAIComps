--- conflicted
+++ resolved
@@ -47,12 +47,8 @@
           GOOGLE_API_KEY: ${{ secrets.GOOGLE_API_KEY }}
           GOOGLE_CSE_ID: ${{ secrets.GOOGLE_CSE_ID }}
           PINECONE_KEY: ${{ secrets.PINECONE_KEY }}
-<<<<<<< HEAD
+          PREDICTIONGUARD_API_KEY: ${{ secrets.PREDICTIONGUARD_API_KEY }}
           service: ${{ matrix.service }}
-=======
-          PREDICTIONGUARD_API_KEY: ${{ secrets.PREDICTIONGUARD_API_KEY }}
-          service_path: ${{ matrix.service }}
->>>>>>> 94eb60f1
           hardware: ${{ matrix.hardware }}
         run: |
           cd tests

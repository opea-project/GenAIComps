--- conflicted
+++ resolved
@@ -35,12 +35,12 @@
   llm-vllm-ray-hpu:
     build:
       dockerfile: comps/llms/text-generation/vllm-ray/docker/Dockerfile.vllmray
-<<<<<<< HEAD
     image: ${REGISTRY}opea/llm-vllm-ray-hpu:${TAG:-latest}
   llm-predictionguard:
     build:
       dockerfile: comps/llms/text-generation/predictionguard/docker/Dockerfile
     image: ${REGISTRY}opea/llm-predictionguard:${TAG:-latest}
-=======
-    image: ${REGISTRY}opea/llm-vllm-ray-hpu:${TAG:-latest}
->>>>>>> 8325d5d9
+  llm-vllm-ray-hpu:
+    build:
+      dockerfile: comps/llms/text-generation/vllm-ray/docker/Dockerfile.vllmray
+    image: ${REGISTRY}opea/llm-vllm-ray-hpu:${TAG:-latest}
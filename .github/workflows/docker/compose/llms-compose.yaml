# Copyright (C) 2024 Intel Corporation
# SPDX-License-Identifier: Apache-2.0

# this file should be run in the root of the repo
services:
  llm-textgen:
    build:
      dockerfile: comps/llms/src/text-generation/Dockerfile
    image: ${REGISTRY:-opea}/llm-textgen:${TAG:-latest}
  llm-ollama:
    build:
      dockerfile: comps/llms/text-generation/ollama/langchain/Dockerfile
    image: ${REGISTRY:-opea}/llm-ollama:${TAG:-latest}
  llm-docsum:
    build:
      dockerfile: comps/llms/src/doc-summarization/Dockerfile
    image: ${REGISTRY:-opea}/llm-docsum-tgi:${TAG:-latest}
  llm-faqgen:
    build:
      dockerfile: comps/llms/src/faq-generation/Dockerfile
    image: ${REGISTRY:-opea}/llm-faqgen:${TAG:-latest}
  llm-native:
    build:
      dockerfile: comps/llms/text-generation/native/langchain/Dockerfile
    image: ${REGISTRY:-opea}/llm-native:${TAG:-latest}
  llm-native-llamaindex:
    build:
      dockerfile: comps/llms/text-generation/native/llama_index/Dockerfile
    image: ${REGISTRY:-opea}/llm-native-llamaindex:${TAG:-latest}
  vllm-openvino:
    build:
      context: vllm-openvino
      dockerfile: Dockerfile.openvino
    image: ${REGISTRY:-opea}/vllm-openvino:${TAG:-latest}
  vllm-gaudi:
    build:
      context: vllm-fork
      dockerfile: Dockerfile.hpu
    shm_size: '128g'
    image: ${REGISTRY:-opea}/vllm-gaudi:${TAG:-latest}
  vllm-arc:
    build:
      dockerfile: comps/llms/text-generation/vllm/langchain/dependency/Dockerfile.intel_gpu
    image: ${REGISTRY:-opea}/vllm-arc:${TAG:-latest}
  llm-eval:
    build:
      dockerfile: comps/llms/utils/lm-eval/Dockerfile
    image: ${REGISTRY:-opea}/llm-eval:${TAG:-latest}
  llm-textgen-predictionguard:
    build:
      dockerfile: comps/llms/text-generation/predictionguard/Dockerfile
    image: ${REGISTRY:-opea}/llm-textgen-predictionguard:${TAG:-latest}
<<<<<<< HEAD
  llm-faqgen-vllm:
    build:
      dockerfile: comps/llms/faq-generation/vllm/langchain/Dockerfile
    image: ${REGISTRY:-opea}/llm-faqgen-vllm:${TAG:-latest}
=======
  llm-docsum-vllm:
    build:
      dockerfile: comps/llms/summarization/vllm/langchain/Dockerfile
    image: ${REGISTRY:-opea}/llm-docsum-vllm:${TAG:-latest}
>>>>>>> ea72c943
<|MERGE_RESOLUTION|>--- conflicted
+++ resolved
@@ -49,15 +49,4 @@
   llm-textgen-predictionguard:
     build:
       dockerfile: comps/llms/text-generation/predictionguard/Dockerfile
-    image: ${REGISTRY:-opea}/llm-textgen-predictionguard:${TAG:-latest}
-<<<<<<< HEAD
-  llm-faqgen-vllm:
-    build:
-      dockerfile: comps/llms/faq-generation/vllm/langchain/Dockerfile
-    image: ${REGISTRY:-opea}/llm-faqgen-vllm:${TAG:-latest}
-=======
-  llm-docsum-vllm:
-    build:
-      dockerfile: comps/llms/summarization/vllm/langchain/Dockerfile
-    image: ${REGISTRY:-opea}/llm-docsum-vllm:${TAG:-latest}
->>>>>>> ea72c943
+    image: ${REGISTRY:-opea}/llm-textgen-predictionguard:${TAG:-latest}
--- conflicted
+++ resolved
@@ -50,13 +50,6 @@
       dockerfile: comps/third_parties/vllm/src/Dockerfile.amd_gpu
     shm_size: '128g'
     image: ${REGISTRY:-opea}/vllm-rocm:${TAG:-latest}
-<<<<<<< HEAD
-  ipex-llm:
-    build:
-      context: ipex-llm
-      dockerfile: comps/third_parties/ipex/src/Dockerfile
-    image: ${REGISTRY:-opea}/ipex-llm:${TAG:-latest}
-=======
   whisper:
     build:
       dockerfile: comps/third_parties/whisper/src/Dockerfile
@@ -105,4 +98,8 @@
     build:
       dockerfile: comps/third_parties/llama-vision/src/Dockerfile.guard
     image: ${REGISTRY:-opea}/lvm-llama-vision-guard:${TAG:-latest}
->>>>>>> c96b1248
+  ipex-llm:
+    build:
+      context: ipex-llm
+      dockerfile: comps/third_parties/ipex/src/Dockerfile
+    image: ${REGISTRY:-opea}/ipex-llm:${TAG:-latest}
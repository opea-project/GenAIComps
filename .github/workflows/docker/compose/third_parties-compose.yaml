--- conflicted
+++ resolved
@@ -104,13 +104,4 @@
         COMPILE: ON
         PORT_SSH: 2345
       dockerfile: comps/third_parties/ipex/src/Dockerfile
-<<<<<<< HEAD
-    image: ${REGISTRY:-opea}/ipex-llm:${TAG:-latest}
-  tgi-rocm:
-    build:
-      dockerfile: comps/third_parties/tgi/src/Dockerfile.amd_gpu
-    shm_size: '32g'
-    image: ${REGISTRY:-opea}/tgi-rocm:${TAG:-latest}
-=======
-    image: ${REGISTRY:-opea}/ipex-llm:${TAG:-latest}
->>>>>>> a40bc4a2
+    image: ${REGISTRY:-opea}/ipex-llm:${TAG:-latest}
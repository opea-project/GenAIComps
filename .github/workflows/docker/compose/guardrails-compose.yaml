# Copyright (C) 2024 Intel Corporation
# SPDX-License-Identifier: Apache-2.0

# this file should be run in the root of the repo
services:
  guardrails:
    build:
      dockerfile: comps/guardrails/src/guardrails/Dockerfile
    image: ${REGISTRY:-opea}/guardrails:${TAG:-latest}
  guardrails-bias-detection:
    build:
      dockerfile: comps/guardrails/src/bias_detection/Dockerfile
    image: ${REGISTRY:-opea}/guardrails-bias-detection:${TAG:-latest}
<<<<<<< HEAD
  guardrails-toxicity-detection:
    build:
      dockerfile: comps/guardrails/toxicity_detection/Dockerfile
    image: ${REGISTRY:-opea}/guardrails-toxicity-detection:${TAG:-latest}
  guardrails-hallucination-detection:
    build:
      dockerfile: comps/guardrails/hallucination_detection/Dockerfile
    image: ${REGISTRY:-opea}/guardrails-hallucination-detection:${TAG:-latest}
  guardrails-wildguard:
    build:
      dockerfile: comps/guardrails/wildguard/langchain/Dockerfile
    image: ${REGISTRY:-opea}/guardrails-wildguard:${TAG:-latest}
=======
>>>>>>> 3f23bf58
  guardrails-pii-predictionguard:
    build:
      dockerfile: comps/guardrails/src/pii_detection/Dockerfile
    image: ${REGISTRY:-opea}/guardrails-pii-predictionguard:${TAG:-latest}
  guardrails-toxicity-predictionguard:
    build:
      dockerfile: comps/guardrails/src/toxicity_detection/Dockerfile
    image: ${REGISTRY:-opea}/guardrails-toxicity-predictionguard:${TAG:-latest}
  guardrails-factuality-predictionguard:
    build:
      dockerfile: comps/guardrails/src/factuality_alignment/Dockerfile
    image: ${REGISTRY:-opea}/guardrails-factuality-predictionguard:${TAG:-latest}
  guardrails-injection-predictionguard:
    build:
      dockerfile: comps/guardrails/src/prompt_injection/Dockerfile
    image: ${REGISTRY:-opea}/guardrails-injection-predictionguard:${TAG:-latest}<|MERGE_RESOLUTION|>--- conflicted
+++ resolved
@@ -11,21 +11,14 @@
     build:
       dockerfile: comps/guardrails/src/bias_detection/Dockerfile
     image: ${REGISTRY:-opea}/guardrails-bias-detection:${TAG:-latest}
-<<<<<<< HEAD
-  guardrails-toxicity-detection:
-    build:
-      dockerfile: comps/guardrails/toxicity_detection/Dockerfile
-    image: ${REGISTRY:-opea}/guardrails-toxicity-detection:${TAG:-latest}
   guardrails-hallucination-detection:
     build:
-      dockerfile: comps/guardrails/hallucination_detection/Dockerfile
+      dockerfile: comps/guardrails/src/hallucination_detection/Dockerfile
     image: ${REGISTRY:-opea}/guardrails-hallucination-detection:${TAG:-latest}
   guardrails-wildguard:
     build:
-      dockerfile: comps/guardrails/wildguard/langchain/Dockerfile
+      dockerfile: comps/guardrails/src/wildguard/langchain/Dockerfile
     image: ${REGISTRY:-opea}/guardrails-wildguard:${TAG:-latest}
-=======
->>>>>>> 3f23bf58
   guardrails-pii-predictionguard:
     build:
       dockerfile: comps/guardrails/src/pii_detection/Dockerfile

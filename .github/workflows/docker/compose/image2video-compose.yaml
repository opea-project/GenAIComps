--- conflicted
+++ resolved
@@ -9,14 +9,5 @@
     image: ${REGISTRY:-opea}/image2video:${TAG:-latest}
   image2video-gaudi:
     build:
-<<<<<<< HEAD
-      dockerfile: comps/image2video/src/dependency/Dockerfile
-    image: ${REGISTRY:-opea}/svd:${TAG:-latest}
-  svd-gaudi:
-    build:
-      dockerfile: comps/image2video/src/dependency/Dockerfile.intel_hpu
-    image: ${REGISTRY:-opea}/svd-gaudi:${TAG:-latest}
-=======
       dockerfile: comps/image2video/src/Dockerfile.intel_hpu
-    image: ${REGISTRY:-opea}/image2video-gaudi:${TAG:-latest}
->>>>>>> 90a86345
+    image: ${REGISTRY:-opea}/image2video-gaudi:${TAG:-latest}
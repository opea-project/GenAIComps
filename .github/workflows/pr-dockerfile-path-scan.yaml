--- conflicted
+++ resolved
@@ -81,11 +81,7 @@
                   no_add="TRUE"
                 fi
               else
-<<<<<<< HEAD
-                echo "Please create a new compose file .github/workflows/docker/compose/"$service"-compose"$mode".yaml for $Dockerfile and fill it in."
-=======
-                echo "AR: Create a new compose file ${{github.workspace}}/.github/workflows/docker/compose/"$service"-compose"$mode".yaml for $Dockerfile and fill it in."
->>>>>>> 8c441a2d
+                echo "AR: Create a new compose file .github/workflows/docker/compose/"$service"-compose"$mode".yaml for $Dockerfile and fill it in."
                 no_add="TRUE"
               fi
             done
@@ -106,19 +102,12 @@
             for yaml in $yamls; do
               dockerfiles=$(grep 'dockerfile:' "$yaml"|sed 's/dockerfile: //')
               for dockerfile in $dockerfiles; do
-<<<<<<< HEAD
                 if grep -q "comps/" "$dockerfile"; then
                   if ! [ -e "$dockerfile" ]; then
                     # cat "$yaml"
-                    echo "The dockerfile path "$dockerfile" in "$yaml" does not exist, should it be removed?"
+                    echo "AR: The dockerfile path "$dockerfile" in "$yaml" does not exist, remove or update it."
                     no_exist="TRUE"
                   fi
-=======
-                if ! [ -e "$dockerfile" ]; then
-                  # cat "$yaml"
-                  echo "AR: The dockerfile path "$dockerfile" in "$yaml" does not exist, remove or update it."
-                  no_exist="TRUE"
->>>>>>> 8c441a2d
                 fi
               done
             done

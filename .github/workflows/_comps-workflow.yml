# Copyright (C) 2024 Intel Corporation
# SPDX-License-Identifier: Apache-2.0

name: Comps jobs
permissions: read-all
on:
  workflow_call:
    inputs:
      service:
        required: true
        type: string
      tag:
        default: "comps"
        required: false
        type: string
      build:
        default: true
        required: false
        type: boolean
      test_compose:
        default: true
        description: "Test comps with docker compose"
        required: false
        type: boolean
      test_helmchart:
        default: true
        description: "Test comps with helm chart"
        required: false
        type: boolean
      mode:
        default: "CD"
        description: "Whether the test range is CI, CD or CICD"
        required: false
        type: string

jobs:
  ####################################################################################################
  # Image Build
  ####################################################################################################
  build-images:
    if: ${{ !(fromJSON(inputs.test_helmchart)) }}
    runs-on: "docker-build-gaudi"
    continue-on-error: true
    outputs:
      file_exists: ${{ steps.get-yaml-path.outputs.file_exists }}
    steps:
      - name: Clean Up Working Directory
        run: sudo rm -rf ${{github.workspace}}/*

      - name: Checkout out Repo
        uses: actions/checkout@v4

      - name: Clone required Repo
        id: get-yaml-path
        run: |
          cd ${{ github.workspace }}/.github/workflows/docker/compose
          # service=$(echo ${{ inputs.service }} | cut -d'_' -f1)
          docker_compose_yml=${{ github.workspace }}/.github/workflows/docker/compose/${{ inputs.service }}-compose.yaml
          echo "docker_compose_path=${docker_compose_yml}" >> $GITHUB_OUTPUT
          if [ -f "$docker_compose_yml" ]; then
            echo "file_exists=true" >> $GITHUB_OUTPUT
          else
            echo "The $docker_compose_yml does not exist!"
            echo "file_exists=false" >> $GITHUB_OUTPUT
          fi

          cd ${{ github.workspace }}
          if [[ $(grep -c "vllm-openvino:" ${docker_compose_yml}) != 0 ]]; then
              git clone https://github.com/vllm-project/vllm.git vllm-openvino
              cd ./vllm-openvino && git checkout v0.6.1 && git rev-parse HEAD && cd ../
          fi
          if [[ $(grep -c "vllm-gaudi:" ${docker_compose_yml}) != 0 ]]; then
              git clone --depth 1 --branch v0.6.4.post2+Gaudi-1.19.0 https://github.com/HabanaAI/vllm-fork.git
<<<<<<< HEAD
              # sed -i 's/triton/triton==3.1.0/g' vllm-fork/requirements-hpu.txt
=======
>>>>>>> f8e62164
          fi
      - name: Get build list
        id: get-build-list
        env:
          docker_compose_path: ${{ steps.get-yaml-path.outputs.docker_compose_path }}
          mode: ${{ inputs.mode }}
        run: |
          build_list=$(bash ${{ github.workspace }}/.github/workflows/scripts/get_cicd_list.sh "${mode}" ${docker_compose_path})
          echo "${build_list}"
          if [ -z "${build_list}" ]; then
            echo "empty=true" >> $GITHUB_OUTPUT
            echo "${{ inputs.service }} have no ${mode} part."
          else
            echo "empty=false" >> $GITHUB_OUTPUT
            echo "build_list=${build_list}" >> $GITHUB_OUTPUT
          fi

      - name: Build Image
        if: ${{ fromJSON(inputs.build) && steps.get-yaml-path.outputs.file_exists == 'true' && steps.get-build-list.outputs.empty == 'false' }}
        uses: opea-project/validation/actions/image-build@main
        with:
          work_dir: ${{ github.workspace }}
          docker_compose_path: ${{ steps.get-yaml-path.outputs.docker_compose_path }}
          registry: ${OPEA_IMAGE_REPO}opea
          service_list: ${{ steps.get-build-list.outputs.build_list }}
          tag: ${{ inputs.tag }}

  ####################################################################################################
  # Docker Compose Test
  ####################################################################################################
  test-service-compose:
    needs: [build-images]
    permissions:
      id-token: write
      contents: read
    if: ${{ fromJSON(inputs.test_compose) }}
    uses: ./.github/workflows/_run-docker-compose.yml
    with:
      tag: ${{ inputs.tag }}
      service: ${{ inputs.service }}
    secrets: inherit

  ####################################################################################################
  # Helm Chart Test
  ####################################################################################################
  test-service-helmchart:
    if: ${{ fromJSON(inputs.test_helmchart) }}
    uses: ./.github/workflows/_run-helm-chart.yml
    with:
      tag: ${{ inputs.tag }}
      mode: ${{ inputs.mode }}
      service: ${{ inputs.service }}
    secrets: inherit<|MERGE_RESOLUTION|>--- conflicted
+++ resolved
@@ -71,10 +71,6 @@
           fi
           if [[ $(grep -c "vllm-gaudi:" ${docker_compose_yml}) != 0 ]]; then
               git clone --depth 1 --branch v0.6.4.post2+Gaudi-1.19.0 https://github.com/HabanaAI/vllm-fork.git
-<<<<<<< HEAD
-              # sed -i 's/triton/triton==3.1.0/g' vllm-fork/requirements-hpu.txt
-=======
->>>>>>> f8e62164
           fi
       - name: Get build list
         id: get-build-list

--- conflicted
+++ resolved
@@ -8,10 +8,7 @@
 WORKPATH=$(dirname "$PWD")
 ip_address=$(hostname -I | awk '{print $1}')
 export DATA_PATH=${model_cache}
-<<<<<<< HEAD
-=======
 
->>>>>>> d5cd3e4e
 function build_docker_images() {
     cd $WORKPATH
     echo $(pwd)

#!/bin/bash
# Copyright (C) 2024 Intel Corporation
# SPDX-License-Identifier: Apache-2.0

set -x

WORKPATH=$(dirname "$PWD")
LOG_PATH="$WORKPATH/tests"
ip_address=$(hostname -I | awk '{print $1}')

function build_docker_images() {
    echo "Building the docker images"
    cd $WORKPATH
<<<<<<< HEAD
    docker build --no-cache -t opea/dataprep-on-ray-redis:comps --build-arg https_proxy=$https_proxy --build-arg http_proxy=$http_proxy -f comps/dataprep/redis/langchain_ray/docker/Dockerfile .
    echo "Docker image built successfully"
=======
    docker build -t opea/dataprep-on-ray-redis:comps --build-arg https_proxy=$https_proxy --build-arg http_proxy=$http_proxy -f comps/dataprep/redis/langchain_ray/docker/Dockerfile .
    if $? ; then
        echo "opea/dataprep-on-ray-redis built fail"
        exit 1
    else
        echo "opea/dataprep-on-ray-redis built successful"
    fi
>>>>>>> 5159aaca
}

function start_service() {
    echo "Starting redis microservice"
    # redis endpoint
    docker run -d --name="test-comps-dataprep-redis-ray" --runtime=runc -p 5038:6379 -p 8004:8001 redis/redis-stack:7.2.0-v9

    # dataprep-redis-server endpoint
    export REDIS_URL="redis://${ip_address}:5038"
    export INDEX_NAME="rag-redis"
    echo "Starting dataprep-redis-server"
    docker run -d --name="test-comps-dataprep-redis-ray-server" --runtime=runc -p 5037:6007 -p 6010:6008 --ipc=host -e http_proxy=$http_proxy -e https_proxy=$https_proxy -e REDIS_URL=$REDIS_URL -e INDEX_NAME=$INDEX_NAME -e TEI_ENDPOINT=$TEI_ENDPOINT -e TIMEOUT_SECONDS=600 opea/dataprep-on-ray-redis:comps

    sleep 10
    echo "Service started successfully"
}

function validate_microservice() {
    cd $LOG_PATH

    dataprep_service_port=5037
    export URL="http://${ip_address}:$dataprep_service_port/v1/dataprep"

    echo "Starting validating the microservice"
    export PATH="${HOME}/miniforge3/bin:$PATH"
    source activate
    echo "Deep learning is a subset of machine learning that utilizes neural networks with multiple layers to analyze various levels of abstract data representations. It enables computers to identify patterns and make decisions with minimal human intervention by learning from large amounts of data." > dataprep_file.txt
    EXIT_CODE=0
    python -c "$(cat << 'EOF'
import requests
import json
import os
proxies = {'http':""}
url = os.environ['URL']

print("test single file ingestion")
file_list = ["dataprep_file.txt"]
files = [('files', (f, open(f, 'rb'))) for f in file_list]
resp = requests.request('POST', url=url, headers={}, files=files, proxies=proxies)
print(resp.text)
resp.raise_for_status()  # Raise an exception for unsuccessful HTTP status codes
print("Request successful!")

print("test 20 files ingestion")
file_list = ["dataprep_file.txt"] * 20
files = [('files', (f, open(f, 'rb'))) for f in file_list]
resp = requests.request('POST', url=url, headers={}, files=files, proxies=proxies)
print(resp.text)
resp.raise_for_status()  # Raise an exception for unsuccessful HTTP status codes
print("Request successful!")

print("test get file structure")
url = 'http://localhost:6010/v1/dataprep/get_file'
resp = requests.request('POST', url=url, headers={}, proxies=proxies)
print(resp.text)
assert "name" in resp.text, "Response does not meet expectation."
print("Request successful!")
EOF
)" || EXIT_CODE=$?
    rm -rf dataprep_file.txt
    if [ $EXIT_CODE -ne 0 ]; then
        echo "[ dataprep ] Validation failed. Entire log as below doc "
        docker container logs test-comps-dataprep-redis-ray-server | tee -a ${LOG_PATH}/dataprep.log
        exit 1
    else
        echo "[ dataprep ] Validation succeed. "
    fi
}


function stop_docker() {
    cid=$(docker ps -aq --filter "name=test-comps-dataprep-redis-ray*")
    echo "Stopping the docker containers "${cid}
    if [[ ! -z "$cid" ]]; then docker stop $cid && docker rm $cid && sleep 1s; fi
    echo "Docker containers stopped successfully"
}

function main() {

    stop_docker

    build_docker_images
    start_service

    validate_microservice

    stop_docker
    echo y | docker system prune 2>&1 > /dev/null

}

main<|MERGE_RESOLUTION|>--- conflicted
+++ resolved
@@ -11,18 +11,13 @@
 function build_docker_images() {
     echo "Building the docker images"
     cd $WORKPATH
-<<<<<<< HEAD
     docker build --no-cache -t opea/dataprep-on-ray-redis:comps --build-arg https_proxy=$https_proxy --build-arg http_proxy=$http_proxy -f comps/dataprep/redis/langchain_ray/docker/Dockerfile .
-    echo "Docker image built successfully"
-=======
-    docker build -t opea/dataprep-on-ray-redis:comps --build-arg https_proxy=$https_proxy --build-arg http_proxy=$http_proxy -f comps/dataprep/redis/langchain_ray/docker/Dockerfile .
     if $? ; then
         echo "opea/dataprep-on-ray-redis built fail"
         exit 1
     else
         echo "opea/dataprep-on-ray-redis built successful"
     fi
->>>>>>> 5159aaca
 }
 
 function start_service() {

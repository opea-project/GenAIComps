--- conflicted
+++ resolved
@@ -11,11 +11,7 @@
 function build_docker_images() {
     echo "Building the docker images"
     cd $WORKPATH
-<<<<<<< HEAD
-    docker build --no-cache -t opea/dataprep-on-ray-redis:latest --build-arg https_proxy=$https_proxy --build-arg http_proxy=$http_proxy -f comps/dataprep/redis/langchain_ray/docker/Dockerfile .
-=======
-    docker build -t opea/dataprep-on-ray-redis:comps --build-arg https_proxy=$https_proxy --build-arg http_proxy=$http_proxy -f comps/dataprep/redis/langchain_ray/docker/Dockerfile .
->>>>>>> f2497c56
+    docker build --no-cache -t opea/dataprep-on-ray-redis:comps --build-arg https_proxy=$https_proxy --build-arg http_proxy=$http_proxy -f comps/dataprep/redis/langchain_ray/docker/Dockerfile .
     echo "Docker image built successfully"
 }
 

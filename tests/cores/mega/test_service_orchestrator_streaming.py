--- conflicted
+++ resolved
@@ -54,15 +54,9 @@
         result_dict, _ = await self.service_builder.schedule(initial_inputs={"text": "hello, "})
         response = result_dict["s1/MicroService"]
         idx = 0
-<<<<<<< HEAD
         res_expected = ["OPEA", "is", "great.", "~~~", "I", "think", "so.", "~~~"]
         async for k in response.__reduce__()[2]['body_iterator']:
             self.assertEqual(self.service_builder.extract_chunk_str(k).strip(), res_expected[idx])
-=======
-        res_expected = ["OPEA ", "is ", "great. ", "~~~ ", "I ", "think ", "so. ", "~~~ "]
-        async for k in response.__reduce__()[2]["body_iterator"]:
-            self.assertEqual(self.service_builder.extract_chunk_str(k), res_expected[idx])
->>>>>>> 48a65cda
             idx += 1
 
     def test_extract_chunk_str(self):

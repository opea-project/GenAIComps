#!/bin/bash

# Copyright (C) 2024 Intel Corporation
# SPDX-License-Identifier: Apache-2.0

<<<<<<< HEAD

set +e
=======
#!/bin/bash

set -euo pipefail
>>>>>>> e181544c
set -x

WORKPATH=$(dirname "$PWD")

stop_services() {
  echo "Stopping and cleaning up any existing Nebula services..."
  cd $WORKPATH
  cd comps/third_parties/nebula/deployment/docker_compose
  docker compose -f docker-compose.yaml down -v || true
  echo "Cleanup complete."
}

start_services() {
  echo "Starting Nebula services..."
  cd $WORKPATH
  cd comps/third_parties/nebula/deployment/docker_compose
  docker compose -f docker-compose.yaml up -d

  echo "Waiting for services to become healthy..."
  local services=("metad0" "metad1" "metad2" "storaged0" "storaged1" "storaged2" "graphd")

  for svc in "${services[@]}"; do
    local container_id
    cd $WORKPATH
    cd comps/third_parties/nebula/deployment/docker_compose
    container_id=$(docker compose -f docker-compose.yaml ps -q "$svc")
    echo -n "Waiting for $svc to be healthy"
    until [ "$(docker inspect -f '{{.State.Health.Status}}' "$container_id")" == "healthy" ]; do
      echo -n "."
      sleep 2
    done
    echo "Start services complete"
  done

  echo "All services are healthy."
}

run_query() {
  local query="$1"
  local network_name="$2"

  docker run --rm --network "$network_name" docker.io/vesoft/nebula-console:v3.5 \
    -addr graphd -port 9669 -u root -p nebula -e "$query"
}

validate_database() {
  echo "Running validation queries..."

  # Get network name from graphd container
  local container_id
  cd $WORKPATH
  cd comps/third_parties/nebula/deployment/docker_compose
  container_id=$(docker compose -f docker-compose.yaml ps -q graphd)
  local network_name
  network_name=$(docker inspect "$container_id" \
    --format '{{range $k, $v := .NetworkSettings.Networks}}{{$k}}{{end}}')

  if [ -z "$network_name" ]; then
    echo "Could not detect the Docker network from container."
    exit 1
  fi

  echo "[Step 1] Creating space..."
  run_query "CREATE SPACE my_space(partition_num=10, replica_factor=1, vid_type=FIXED_STRING(32));" "$network_name"
  echo "[Step 1] Space created successfully."
  sleep 2

  echo "[Step 2] Creating tag..."
  run_query "USE my_space; CREATE TAG person(name string, age int);" "$network_name"
  echo "[Step 2] Tag created successfully."
  sleep 2

  echo "[Step 3] Inserting data..."
  run_query "USE my_space; INSERT VERTEX person(name, age) VALUES 'person1':('Alice', 30), 'person2':('Bob', 25);" "$network_name"
  echo "[Step 3] Data inserted successfully."
  sleep 2

  echo "[Step 4] Querying data..."
  run_query "USE my_space; MATCH (p:person) RETURN p;" "$network_name"
  echo "[Step 4] Data queried successfully."

  echo "All tests successful."
}

# Main flow

stop_services
start_services
validate_database
stop_services

echo "Test script completed successfully."<|MERGE_RESOLUTION|>--- conflicted
+++ resolved
@@ -3,14 +3,7 @@
 # Copyright (C) 2024 Intel Corporation
 # SPDX-License-Identifier: Apache-2.0
 
-<<<<<<< HEAD
-
-set +e
-=======
-#!/bin/bash
-
 set -euo pipefail
->>>>>>> e181544c
 set -x
 
 WORKPATH=$(dirname "$PWD")

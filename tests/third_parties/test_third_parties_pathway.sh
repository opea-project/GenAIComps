#!/bin/bash
# Copyright (C) 2024 Intel Corporation
# SPDX-License-Identifier: Apache-2.0

set -x

WORKPATH=$(dirname "$PWD")
LOG_PATH="$WORKPATH/tests"
ip_address=$(hostname -I | awk '{print $1}')
export DATA_PATH=${model_cache:-./data}
function build_docker_images() {
    cd $WORKPATH

    docker build --build-arg https_proxy=$https_proxy --build-arg http_proxy=$http_proxy -t opea/vectorstore-pathway:comps -f comps/third_parties/pathway/src/Dockerfile .

    cd $WORKPATH

    if [ $? -ne 0 ]; then
        echo "opea/vectorstore-pathway built fail"
        exit 1
    else
        echo "opea/vectorstore-pathway built successful"
    fi
}

function start_service() {
    cd $WORKPATH

    # tei endpoint
    tei_endpoint=5436
    model="BAAI/bge-base-en-v1.5"
<<<<<<< HEAD
    docker run -d --name="test-comps-vectorstore-pathway-tei-endpoint" -e http_proxy=$http_proxy -e https_proxy=$https_proxy -p $tei_endpoint:80 -v ./data:/data --pull always ghcr.io/huggingface/text-embeddings-inference:cpu-1.6 --model-id $model
=======
    docker run -d --name="test-comps-vectorstore-pathway-tei-endpoint" -e http_proxy=$http_proxy -e https_proxy=$https_proxy -p $tei_endpoint:80 -v $DATA_PATH:/data --pull always ghcr.io/huggingface/text-embeddings-inference:cpu-1.5 --model-id $model
>>>>>>> 8ce01625

    sleep 30s
    export TEI_EMBEDDING_ENDPOINT="http://${ip_address}:${tei_endpoint}"

    result=$(http_proxy=''
    curl $TEI_EMBEDDING_ENDPOINT     -X POST     -d '{"inputs":"Hey,"}'     -H 'Content-Type: application/json')

    echo "embed_result:"
    echo $result

    sleep 30s

    # pathway
    export PATHWAY_HOST="0.0.0.0"
    export PATHWAY_PORT=5437

    docker run -d --name="test-comps-vectorstore-pathway-ms" -e PATHWAY_HOST=${PATHWAY_HOST} -e PATHWAY_PORT=${PATHWAY_PORT} -e TEI_EMBEDDING_ENDPOINT=${TEI_EMBEDDING_ENDPOINT} -e http_proxy=$http_proxy -e https_proxy=$https_proxy -v $WORKPATH/comps/third_parties/pathway/src/README.md:/app/data/README.md -p ${PATHWAY_PORT}:${PATHWAY_PORT} --network="host" opea/vectorstore-pathway:comps

    sleep 70s

    export PATHWAY_HOST=$ip_address  # needed in order to reach to vector store

    sleep 10s
}

function validate_microservice() {
    export PATH="${HOME}/miniforge3/bin:$PATH"

    result=$(http_proxy=''
    curl http://${PATHWAY_HOST}:$PATHWAY_PORT/v1/retrieve \
        -X POST \
        -d "{\"query\":\"pathway\",\"k\":5}" \
        -H 'Content-Type: application/json')

    docs=$(http_proxy=''
    curl http://${PATHWAY_HOST}:$PATHWAY_PORT/v1/inputs \
        -X POST \
        -H 'Content-Type: application/json')

    echo "Indexed documents: $docs"
    if [[ $result == *"Pathway"* ]]; then
        echo "Result correct."
    else
        echo "Result wrong. Received was $result"
        docker logs test-comps-vectorstore-pathway-ms >> ${LOG_PATH}/vectorstore-pathway.log
        docker logs test-comps-vectorstore-pathway-tei-endpoint >> ${LOG_PATH}/tei-endpoint.log
        exit 1
    fi
}

function stop_docker() {
    cid=$(docker ps -aq --filter "name=test-comps-vectorstore-pathway*")
    if [[ ! -z "$cid" ]]; then docker stop $cid && docker rm $cid && sleep 1s; fi
}

function main() {

    stop_docker

    build_docker_images
    start_service

    validate_microservice

    stop_docker
    echo y | docker system prune

}

main<|MERGE_RESOLUTION|>--- conflicted
+++ resolved
@@ -29,11 +29,7 @@
     # tei endpoint
     tei_endpoint=5436
     model="BAAI/bge-base-en-v1.5"
-<<<<<<< HEAD
-    docker run -d --name="test-comps-vectorstore-pathway-tei-endpoint" -e http_proxy=$http_proxy -e https_proxy=$https_proxy -p $tei_endpoint:80 -v ./data:/data --pull always ghcr.io/huggingface/text-embeddings-inference:cpu-1.6 --model-id $model
-=======
-    docker run -d --name="test-comps-vectorstore-pathway-tei-endpoint" -e http_proxy=$http_proxy -e https_proxy=$https_proxy -p $tei_endpoint:80 -v $DATA_PATH:/data --pull always ghcr.io/huggingface/text-embeddings-inference:cpu-1.5 --model-id $model
->>>>>>> 8ce01625
+    docker run -d --name="test-comps-vectorstore-pathway-tei-endpoint" -e http_proxy=$http_proxy -e https_proxy=$https_proxy -p $tei_endpoint:80 -v $DATA_PATH:/data --pull always ghcr.io/huggingface/text-embeddings-inference:cpu-1.6 --model-id $model
 
     sleep 30s
     export TEI_EMBEDDING_ENDPOINT="http://${ip_address}:${tei_endpoint}"

--- conflicted
+++ resolved
@@ -2,7 +2,7 @@
 # Copyright (C) 2024 Intel Corporation
 # SPDX-License-Identifier: Apache-2.0
 
-set -x
+set -xe
 
 WORKPATH=$(dirname "$PWD")
 ip_address=$(hostname -I | awk '{print $1}')
@@ -10,15 +10,6 @@
 function build_docker_images() {
     cd $WORKPATH
     docker build --no-cache --build-arg https_proxy=$https_proxy --build-arg http_proxy=$http_proxy -t opea/llm-tgi:comps -f comps/llms/text-generation/tgi/Dockerfile .
-<<<<<<< HEAD
-    if [ $? -ne 0 ]; then
-        echo "opea/llm-tgi built fail"
-        exit 1
-    else
-        echo "opea/llm-tgi built successful"
-    fi
-=======
->>>>>>> cb3b770a
 }
 
 function start_service() {
@@ -48,24 +39,12 @@
 
 function validate_microservice() {
     tei_service_port=5005
-    result=$(http_proxy="" curl http://${ip_address}:${tei_service_port}/v1/chat/completions \
+    http_proxy="" curl http://${ip_address}:${tei_service_port}/v1/chat/completions \
         -X POST \
         -d '{"query":"What is Deep Learning?", "max_new_tokens": 128}' \
-<<<<<<< HEAD
-        -H 'Content-Type: application/json')
-    if [[ $result == *"DONE"* ]]; then
-        echo "Result correct."
-    else
-        echo "Result wrong. Received was $result"
-        docker logs test-comps-llm-tgi-endpoint
-        docker logs test-comps-llm-tgi-server
-        exit 1
-    fi
-=======
         -H 'Content-Type: application/json'
     docker logs test-comps-llm-tgi-endpoint
     docker logs test-comps-llm-tgi-server
->>>>>>> cb3b770a
 }
 
 function stop_docker() {

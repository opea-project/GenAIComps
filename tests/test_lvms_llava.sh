--- conflicted
+++ resolved
@@ -10,17 +10,13 @@
 function build_docker_images() {
     cd $WORKPATH
     echo $(pwd)
-<<<<<<< HEAD
     docker build --no-cache -t opea/llava:comps -f comps/lvms/llava/Dockerfile .
-=======
-    docker build -t opea/llava:comps -f comps/lvms/llava/Dockerfile .
     if $? ; then
         echo "opea/llava built fail"
         exit 1
     else
         echo "opea/llava built successful"
     fi
->>>>>>> 5159aaca
     docker build --no-cache -t opea/lvm:comps -f comps/lvms/Dockerfile .
     if $? ; then
         echo "opea/lvm built fail"

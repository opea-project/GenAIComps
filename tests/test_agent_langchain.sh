#!/bin/bash
# Copyright (C) 2024 Intel Corporation
# SPDX-License-Identifier: Apache-2.0

#set -xe

WORKPATH=$(dirname "$PWD")
LOG_PATH="$WORKPATH/tests"
ip_address=$(hostname -I | awk '{print $1}')
tgi_port=8080
tgi_volume=$WORKPATH/data

export model=mistralai/Mistral-7B-Instruct-v0.3
export HUGGINGFACEHUB_API_TOKEN=${HF_TOKEN}

function build_docker_images() {
    echo "Building the docker images"
    cd $WORKPATH
    echo $WORKPATH
    docker build --no-cache -t opea/comps-agent-langchain:comps -f comps/agent/langchain/docker/Dockerfile .
    if $? ; then
        echo "opea/comps-agent-langchain built fail"
        exit 1
    else
        echo "opea/comps-agent-langchain built successful"
    fi
}

function start_tgi_service() {
    # redis endpoint
    echo "token is ${HF_TOKEN}"

    #single card
    echo "start tgi gaudi service"
    docker run -d --runtime=habana --name "test-comps-tgi-gaudi-service" -p $tgi_port:80 -v $tgi_volume:/data -e HF_TOKEN=$HF_TOKEN -e HABANA_VISIBLE_DEVICES=all -e OMPI_MCA_btl_vader_single_copy_mechanism=none --cap-add=sys_nice --ipc=host ghcr.io/huggingface/tgi-gaudi:latest --model-id $model --max-input-tokens 4096 --max-total-tokens 8092
    sleep 5s
    docker logs test-comps-tgi-gaudi-service

<<<<<<< HEAD
=======
    echo "Starting agent microservice"
    docker run -d --runtime=runc --name="test-comps-langchain-agent-endpoint" -v $WORKPATH/comps/agent/langchain/tools:/home/user/comps/agent/langchain/tools -p 5042:9090 --ipc=host -e HUGGINGFACEHUB_API_TOKEN=${HUGGINGFACEHUB_API_TOKEN} -e model=${model} -e strategy=react -e llm_endpoint_url=http://${ip_address}:8080 -e llm_engine=tgi -e recursion_limit=5 -e require_human_feedback=false -e tools=/home/user/comps/agent/langchain/tools/custom_tools.yaml opea/comps-agent-langchain:comps
    sleep 5s
    docker logs test-comps-langchain-agent-endpoint

>>>>>>> cf15b913
    echo "Waiting tgi gaudi ready"
    n=0
    until [[ "$n" -ge 100 ]] || [[ $ready == true ]]; do
        docker logs test-comps-tgi-gaudi-service > ${WORKPATH}/tests/tgi-gaudi-service.log
        n=$((n+1))
        if grep -q Connected ${WORKPATH}/tests/tgi-gaudi-service.log; then
            break
        fi
        sleep 5s
    done
    sleep 5s
    docker logs test-comps-tgi-gaudi-service
    echo "Service started successfully"
}

function start_react_langchain_agent_service() {
    echo "Starting react_langchain agent microservice"
    docker run -d --runtime=runc --name="comps-agent-endpoint" -v $WORKPATH/comps/agent/langchain/tools:/home/user/comps/agent/langchain/tools -p 9090:9090 --ipc=host -e HUGGINGFACEHUB_API_TOKEN=${HUGGINGFACEHUB_API_TOKEN} -e model=${model} -e strategy=react_langchain -e llm_endpoint_url=http://${ip_address}:${tgi_port} -e llm_engine=tgi -e recursion_limit=10 -e require_human_feedback=false -e tools=/home/user/comps/agent/langchain/tools/custom_tools.yaml opea/comps-agent-langchain:comps
    sleep 5s
    docker logs comps-agent-endpoint
    echo "Service started successfully"
}


function start_react_langgraph_agent_service() {
    echo "Starting react_langgraph agent microservice"
    docker run -d --runtime=runc --name="comps-agent-endpoint" -v $WORKPATH/comps/agent/langchain/tools:/home/user/comps/agent/langchain/tools -p 9090:9090 --ipc=host -e HUGGINGFACEHUB_API_TOKEN=${HUGGINGFACEHUB_API_TOKEN} -e model=${model} -e strategy=react_langgraph -e llm_endpoint_url=http://${ip_address}:${tgi_port} -e llm_engine=tgi -e recursion_limit=10 -e require_human_feedback=false -e tools=/home/user/comps/agent/langchain/tools/custom_tools.yaml opea/comps-agent-langchain:comps
    sleep 5s
    docker logs comps-agent-endpoint
    echo "Service started successfully"
}


function start_docgrader_agent_service() {
    echo "Starting docgrader agent microservice"
    docker run -d --runtime=runc --name="comps-agent-endpoint" -v $WORKPATH/comps/agent/langchain/tools:/home/user/comps/agent/langchain/tools -p 9090:9090 --ipc=host -e HUGGINGFACEHUB_API_TOKEN=${HUGGINGFACEHUB_API_TOKEN} -e model=${model} -e strategy=docgrader -e llm_endpoint_url=http://${ip_address}:${tgi_port} -e llm_engine=tgi -e recursion_limit=10 -e require_human_feedback=false -e tools=/home/user/comps/agent/langchain/tools/custom_tools.yaml opea/comps-agent-langchain:comps
    sleep 5s
    docker logs comps-agent-endpoint
    echo "Service started successfully"
}


function validate() {
    local CONTENT="$1"
    local EXPECTED_RESULT="$2"
    local SERVICE_NAME="$3"

    if echo "$CONTENT" | grep -q "$EXPECTED_RESULT"; then
        echo "[ $SERVICE_NAME ] Content is as expected: $CONTENT"
        echo 0
    else
        echo "[ $SERVICE_NAME ] Content does not match the expected result: $CONTENT"
        echo 1
    fi
}

function validate_microservice() {
    echo "Testing agent service"
    local CONTENT=$(curl http://${ip_address}:5042/v1/chat/completions -X POST -H "Content-Type: application/json" -d '{
     "query": "What is Intel OPEA project?"
    }' | tee ${LOG_PATH}/test-agent-langchain.log)
    local EXIT_CODE=$(validate "$CONTENT" "OPEA" "test-agent-langchain")
    echo "$EXIT_CODE"
    local EXIT_CODE="${EXIT_CODE:0-1}"
    echo "return value is $EXIT_CODE"
    if [ "$EXIT_CODE" == "1" ]; then
        docker logs comps-tgi-gaudi-service &> ${LOG_PATH}/test-comps-tgi-gaudi-service.log
        docker logs comps-agent-endpoint &> ${LOG_PATH}/test-comps-langchain-agent-endpoint.log
        exit 1
    fi
}

function stop_tgi_docker() {
    cid=$(docker ps -aq --filter "name=comps-tgi-gaudi-service")
    echo "Stopping the docker containers "${cid}
    if [[ ! -z "$cid" ]]; then docker rm $cid -f && sleep 1s; fi
    echo "Docker containers stopped successfully"
}

function stop_agent_docker() {
    cid=$(docker ps -aq --filter "name=comps-agent-endpoint")
    echo "Stopping the docker containers "${cid}
    if [[ ! -z "$cid" ]]; then docker rm $cid -f && sleep 1s; fi
    echo "Docker containers stopped successfully"
}

function stop_docker() {
    stop_tgi_docker
    stop_agent_docker
}

function main() {

    stop_docker

    build_docker_images

    start_tgi_service

    # test react_langchain
    start_react_langchain_agent_service
    echo "=============Testing ReAct Langchain============="
    validate_microservice
    stop_agent_docker
    echo "============================================="

    # # test react_langgraph
    ## For now need OpenAI llms for react_langgraph
    # start_react_langgraph_agent_service
    # echo "===========Testing ReAct Langgraph============="
    # validate_microservice
    # stop_agent_docker
    # echo "============================================="

    # test docgrader
    start_docgrader_agent_service
    echo "=============Testing Docgrader============="
    validate_microservice
    echo "============================================="

    stop_docker
    echo y | docker system prune 2>&1 > /dev/null

}

main<|MERGE_RESOLUTION|>--- conflicted
+++ resolved
@@ -36,14 +36,6 @@
     sleep 5s
     docker logs test-comps-tgi-gaudi-service
 
-<<<<<<< HEAD
-=======
-    echo "Starting agent microservice"
-    docker run -d --runtime=runc --name="test-comps-langchain-agent-endpoint" -v $WORKPATH/comps/agent/langchain/tools:/home/user/comps/agent/langchain/tools -p 5042:9090 --ipc=host -e HUGGINGFACEHUB_API_TOKEN=${HUGGINGFACEHUB_API_TOKEN} -e model=${model} -e strategy=react -e llm_endpoint_url=http://${ip_address}:8080 -e llm_engine=tgi -e recursion_limit=5 -e require_human_feedback=false -e tools=/home/user/comps/agent/langchain/tools/custom_tools.yaml opea/comps-agent-langchain:comps
-    sleep 5s
-    docker logs test-comps-langchain-agent-endpoint
-
->>>>>>> cf15b913
     echo "Waiting tgi gaudi ready"
     n=0
     until [[ "$n" -ge 100 ]] || [[ $ready == true ]]; do

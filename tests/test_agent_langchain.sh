--- conflicted
+++ resolved
@@ -12,18 +12,13 @@
     echo "Building the docker images"
     cd $WORKPATH
     echo $WORKPATH
-<<<<<<< HEAD
     docker build --no-cache -t opea/comps-agent-langchain:comps -f comps/agent/langchain/docker/Dockerfile .
-
-=======
-    docker build -t opea/comps-agent-langchain:comps -f comps/agent/langchain/docker/Dockerfile .
     if $? ; then
         echo "opea/comps-agent-langchain built fail"
         exit 1
     else
         echo "opea/comps-agent-langchain built successful"
     fi
->>>>>>> 5159aaca
 }
 
 function start_service() {

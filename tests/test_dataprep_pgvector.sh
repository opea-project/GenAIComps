#!/bin/bash
# Copyright (C) 2024 Intel Corporation
# SPDX-License-Identifier: Apache-2.0

set -x

WORKPATH=$(dirname "$PWD")
LOG_PATH="$WORKPATH/tests"
ip_address=$(hostname -I | awk '{print $1}')
dataprep_service_port=5013

function build_docker_images() {
    cd $WORKPATH

    # piull pgvector image
    docker pull pgvector/pgvector:0.7.0-pg16

    # build dataprep image for pgvector
<<<<<<< HEAD
    docker build --no-cache -t opea/dataprep-pgvector:comps --build-arg https_proxy=$https_proxy --build-arg http_proxy=$http_proxy -f $WORKPATH/comps/dataprep/pgvector/langchain/docker/Dockerfile .
=======
    docker build -t opea/dataprep-pgvector:comps --build-arg https_proxy=$https_proxy --build-arg http_proxy=$http_proxy -f $WORKPATH/comps/dataprep/pgvector/langchain/docker/Dockerfile .
    if $? ; then
        echo "opea/dataprep-pgvector built fail"
        exit 1
    else
        echo "opea/dataprep-pgvector built successful"
    fi
>>>>>>> 5159aaca
}

function start_service() {
    export POSTGRES_USER=testuser
    export POSTGRES_PASSWORD=testpwd
    export POSTGRES_DB=vectordb

    docker run --name test-comps-vectorstore-postgres -e POSTGRES_USER=${POSTGRES_USER} -e POSTGRES_HOST_AUTH_METHOD=trust -e POSTGRES_DB=${POSTGRES_DB} -e POSTGRES_PASSWORD=${POSTGRES_PASSWORD} -p 5432:5432 -d -v $WORKPATH/comps/vectorstores/langchain/pgvector/init.sql:/docker-entrypoint-initdb.d/init.sql pgvector/pgvector:0.7.0-pg16

    sleep 10s

    docker run -d --name="test-comps-dataprep-pgvector" -p ${dataprep_service_port}:6007 --ipc=host -e http_proxy=$http_proxy -e https_proxy=$https_proxy -e PG_CONNECTION_STRING=postgresql+psycopg2://${POSTGRES_USER}:${POSTGRES_PASSWORD}@$ip_address:5432/${POSTGRES_DB} opea/dataprep-pgvector:comps

    sleep 3m
}

function validate_microservice() {
    cd $LOG_PATH

    # test /v1/dataprep
    URL="http://${ip_address}:$dataprep_service_port/v1/dataprep"
    echo "Deep learning is a subset of machine learning that utilizes neural networks with multiple layers to analyze various levels of abstract data representations. It enables computers to identify patterns and make decisions with minimal human intervention by learning from large amounts of data." > $LOG_PATH/dataprep_file.txt
    HTTP_STATUS=$(curl -s -o /dev/null -w "%{http_code}" -X POST -F 'files=@./dataprep_file.txt' -H 'Content-Type: multipart/form-data' "$URL")
    if [ "$HTTP_STATUS" -eq 200 ]; then
        echo "[ dataprep ] HTTP status is 200. Checking content..."
        cp ./dataprep_file.txt ./dataprep_file2.txt
        local CONTENT=$(curl -s -X POST -F 'files=@./dataprep_file2.txt' -H 'Content-Type: multipart/form-data' "$URL" | tee ${LOG_PATH}/dataprep.log)

        if echo "$CONTENT" | grep -q "Data preparation succeeded"; then
            echo "[ dataprep ] Content is as expected."
        else
            echo "[ dataprep ] Content does not match the expected result: $CONTENT"
            docker logs test-comps-dataprep-pgvector >> ${LOG_PATH}/dataprep.log
            exit 1
        fi
    else
        echo "[ dataprep ] HTTP status is not 200. Received status was $HTTP_STATUS"
        docker logs test-comps-dataprep-pgvector >> ${LOG_PATH}/dataprep.log
        exit 1
    fi

    # test /v1/dataprep/get_file
    URL="http://${ip_address}:$dataprep_service_port/v1/dataprep/get_file"
    HTTP_STATUS=$(curl -s -o /dev/null -w "%{http_code}" -X POST -H 'Content-Type: application/json' "$URL")
    if [ "$HTTP_STATUS" -eq 200 ]; then
        echo "[ dataprep - file ] HTTP status is 200. Checking content..."
        local CONTENT=$(curl -s -X POST -H 'Content-Type: application/json' "$URL" | tee ${LOG_PATH}/dataprep_file.log)

        if echo "$CONTENT" | grep -q '{"name":'; then
            echo "[ dataprep - file ] Content is as expected."
        else
            echo "[ dataprep - file ] Content does not match the expected result: $CONTENT"
            docker logs test-comps-dataprep-pgvector >> ${LOG_PATH}/dataprep_file.log
            exit 1
        fi
    else
        echo "[ dataprep - file ] HTTP status is not 200. Received status was $HTTP_STATUS"
        docker logs test-comps-dataprep-pgvector >> ${LOG_PATH}/dataprep_file.log
        exit 1
    fi

    # test /v1/dataprep/delete_file
    URL="http://${ip_address}:$dataprep_service_port/v1/dataprep/delete_file"
    HTTP_STATUS=$(curl -s -o /dev/null -w "%{http_code}" -X POST -d '{"file_path": "dataprep_file.txt"}' -H 'Content-Type: application/json' "$URL")
    if [ "$HTTP_STATUS" -eq 200 ]; then
        echo "[ dataprep - del ] HTTP status is 200."
        docker logs test-comps-dataprep-pgvector >> ${LOG_PATH}/dataprep_del.log
    else
        echo "[ dataprep - del ] HTTP status is not 200. Received status was $HTTP_STATUS"
        docker logs test-comps-dataprep-pgvector >> ${LOG_PATH}/dataprep_del.log
        exit 1
    fi
}

function stop_docker() {
    cid=$(docker ps -aq --filter "name=test-comps-vectorstore-postgres*")
    if [[ ! -z "$cid" ]]; then docker stop $cid && docker rm $cid && sleep 1s; fi

    cid=$(docker ps -aq --filter "name=test-comps-dataprep-pgvector*")
    if [[ ! -z "$cid" ]]; then docker stop $cid && docker rm $cid && sleep 1s; fi
}

function main() {

    stop_docker

    build_docker_images
    start_service

    validate_microservice

    stop_docker
    echo y | docker system prune

}

main<|MERGE_RESOLUTION|>--- conflicted
+++ resolved
@@ -16,17 +16,13 @@
     docker pull pgvector/pgvector:0.7.0-pg16
 
     # build dataprep image for pgvector
-<<<<<<< HEAD
     docker build --no-cache -t opea/dataprep-pgvector:comps --build-arg https_proxy=$https_proxy --build-arg http_proxy=$http_proxy -f $WORKPATH/comps/dataprep/pgvector/langchain/docker/Dockerfile .
-=======
-    docker build -t opea/dataprep-pgvector:comps --build-arg https_proxy=$https_proxy --build-arg http_proxy=$http_proxy -f $WORKPATH/comps/dataprep/pgvector/langchain/docker/Dockerfile .
     if $? ; then
         echo "opea/dataprep-pgvector built fail"
         exit 1
     else
         echo "opea/dataprep-pgvector built successful"
     fi
->>>>>>> 5159aaca
 }
 
 function start_service() {

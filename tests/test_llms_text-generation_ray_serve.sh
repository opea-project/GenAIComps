--- conflicted
+++ resolved
@@ -13,11 +13,7 @@
     docker build \
         -f comps/llms/text-generation/ray_serve/docker/Dockerfile.rayserve \
         --network=host \
-<<<<<<< HEAD
-        --no-cache -t ray_serve:habana .
-=======
-        -t ray_serve_habana:comps .
->>>>>>> f2497c56
+        --no-cache -t ray_serve_habana:comps .
 
     ## Build OPEA microservice docker
     cd $WORKPATH

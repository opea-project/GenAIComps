--- conflicted
+++ resolved
@@ -26,12 +26,10 @@
 }
 
 function start_service() {
-<<<<<<< HEAD
     cd $WORKPATH
+    export PROMPT_REGISTRY_PORT=10600
+    export TAG=comps
     cd comps/prompt_registry/deployment/docker_compose/
-=======
-
->>>>>>> e49967bc
     docker compose up -d
     sleep 10s
 }

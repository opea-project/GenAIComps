#!/bin/bash
# Copyright (C) 2024 Intel Corporation
# SPDX-License-Identifier: Apache-2.0

set -x

WORKPATH=$(dirname "$PWD")
LOG_PATH="$WORKPATH/tests"
ip_address=$(hostname -I | awk '{print $1}')
DATAPREP_PORT="11105"
export TAG="comps"
<<<<<<< HEAD
=======

SCRIPT_DIR="$( cd "$( dirname "${BASH_SOURCE[0]}" )" &> /dev/null && pwd )"
source ${SCRIPT_DIR}/dataprep_utils.sh
>>>>>>> 838d16d8

function build_docker_images() {
    cd $WORKPATH

    # piull pgvector image
    docker pull pgvector/pgvector:0.7.0-pg16

    # build dataprep image for pgvector
    docker build --no-cache -t opea/dataprep:${TAG} --build-arg https_proxy=$https_proxy --build-arg http_proxy=$http_proxy -f $WORKPATH/comps/dataprep/src/Dockerfile .
    if [ $? -ne 0 ]; then
        echo "opea/dataprep built fail"
        exit 1
    else
        echo "opea/dataprep built successful"
    fi
}

function start_service() {
    export VOLUMES_PATH=$WORKPATH/comps/third_parties/pgvector/src/init.sql
    export POSTGRES_USER=testuser
    export POSTGRES_PASSWORD=testpwd
    export POSTGRES_DB=vectordb
    export PG_CONNECTION_STRING=postgresql+psycopg2://${POSTGRES_USER}:${POSTGRES_PASSWORD}@$ip_address:5432/${POSTGRES_DB}

    service_name="pgvector-db dataprep-pgvector"
    export host_ip=${ip_address}
    cd $WORKPATH/comps/dataprep/deployment/docker_compose/
    docker compose up ${service_name} -d
    sleep 1m
}

function validate_microservice() {
    # test /v1/dataprep/ingest upload file
    ingest_doc ${ip_address} ${DATAPREP_PORT}
    check_result "dataprep - upload - doc" "Data preparation succeeded" dataprep-pgvector-server ${LOG_PATH}/dataprep_pgvector.log

    ingest_docx ${ip_address} ${DATAPREP_PORT}
    check_result "dataprep - upload - docx" "Data preparation succeeded" dataprep-pgvector-server ${LOG_PATH}/dataprep_pgvector.log

    ingest_pdf ${ip_address} ${DATAPREP_PORT}
    check_result "dataprep - upload - pdf" "Data preparation succeeded" dataprep-pgvector-server ${LOG_PATH}/dataprep_pgvector.log

    ingest_pptx ${ip_address} ${DATAPREP_PORT}
    check_result "dataprep - upload - pptx" "Data preparation succeeded" dataprep-pgvector-server ${LOG_PATH}/dataprep_pgvector.log

    ingest_txt ${ip_address} ${DATAPREP_PORT}
    check_result "dataprep - upload - txt" "Data preparation succeeded" dataprep-pgvector-server ${LOG_PATH}/dataprep_pgvector.log

    ingest_xlsx ${ip_address} ${DATAPREP_PORT}
    check_result "dataprep - upload - xlsx" "Data preparation succeeded" dataprep-pgvector-server ${LOG_PATH}/dataprep_pgvector.log

    # test /v1/dataprep/ingest upload link
    ingest_external_link ${ip_address} ${DATAPREP_PORT}
    check_result "dataprep - upload - link" "Data preparation succeeded" dataprep-pgvector-server ${LOG_PATH}/dataprep_pgvector.log

    # test /v1/dataprep/get
    get_all ${ip_address} ${DATAPREP_PORT}
    check_result "dataprep - get" '{"name":' dataprep-pgvector-server ${LOG_PATH}/dataprep_pgvector.log

    # test /v1/dataprep/delete
    delete_all ${ip_address} ${DATAPREP_PORT}
    check_result "dataprep - del" '{"status":true}' dataprep-pgvector-server ${LOG_PATH}/dataprep_pgvector.log
}

function stop_docker() {
    cid=$(docker ps -aq --filter "name=dataprep-pgvector-server")
    if [[ ! -z "$cid" ]]; then docker stop $cid && docker rm $cid && sleep 1s; fi

    cid=$(docker ps -aq --filter "name=pgvector-db")
    if [[ ! -z "$cid" ]]; then docker stop $cid && docker rm $cid && sleep 1s; fi
}

function main() {

    stop_docker

    build_docker_images
    start_service

    validate_microservice

    stop_docker
    echo y | docker system prune

}

main<|MERGE_RESOLUTION|>--- conflicted
+++ resolved
@@ -9,12 +9,9 @@
 ip_address=$(hostname -I | awk '{print $1}')
 DATAPREP_PORT="11105"
 export TAG="comps"
-<<<<<<< HEAD
-=======
 
 SCRIPT_DIR="$( cd "$( dirname "${BASH_SOURCE[0]}" )" &> /dev/null && pwd )"
 source ${SCRIPT_DIR}/dataprep_utils.sh
->>>>>>> 838d16d8
 
 function build_docker_images() {
     cd $WORKPATH

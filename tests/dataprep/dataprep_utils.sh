#!/usr/bin/env bash

# Copyright (C) 2025 Intel Corporation
# SPDX-License-Identifier: Apache-2.0

SCRIPT_DIR="$( cd "$( dirname "${BASH_SOURCE[0]}" )" &> /dev/null && pwd )"

# call_curl <url> <http_header> <remaining params>
function call_curl() {
    local url=$1
    local header=$2
    shift 2
    HTTP_RESPONSE=$(curl --silent --write-out "HTTPSTATUS:%{http_code}" -H "$header" "${url}" $@)
    HTTP_STATUS=$(echo $HTTP_RESPONSE | tr -d '\n' | sed -e 's/.*HTTPSTATUS://')
    RESPONSE_BODY=$(echo $HTTP_RESPONSE | sed -e 's/HTTPSTATUS\:.*//g')
}

# _invoke_curl <fqdn> <port> <action> <remaining params passed to curl ...>
function _invoke_curl() {
    local url="http://$1:$2/v1/dataprep/$3"
    local action=$3
    shift 3
    local header=""
    case $action in
      ingest)
        header='Content-Type: multipart/form-data'
        ;;
      delete|get|indices)
        header='Content-Type: application/json'
	;;
      *)
        echo "Error: Unsupported dataprep action $action!"
        exit 1
	;;
    esac

    HTTP_RESPONSE=$(curl --silent --write-out "HTTPSTATUS:%{http_code}" -X POST -H "$header" "${url}" $@)
    HTTP_STATUS=$(echo $HTTP_RESPONSE | tr -d '\n' | sed -e 's/.*HTTPSTATUS://')
    RESPONSE_BODY=$(echo $HTTP_RESPONSE | sed -e 's/HTTPSTATUS\:.*//g')
}

#
function _add_db_params() {
    local db=$1
    if [[ "$db" == "redis" ]]; then
        echo '-F index_name=test'
    fi
}

# validate_ingest <service fqdn> <port>
function ingest_doc() {
    local fqdn=$1
    local port=$2
    local db=$3
    shift 3
    local extra_args=$(_add_db_params "$db")
    _invoke_curl $fqdn $port ingest -F "files=@${SCRIPT_DIR}/ingest_dataprep.doc" $extra_args $@
}

function ingest_docx() {
    local fqdn=$1
    local port=$2
    local db=$3
    shift 3
    local extra_args=$(_add_db_params "$db")
    _invoke_curl $fqdn $port ingest -F "files=@${SCRIPT_DIR}/ingest_dataprep.docx" $extra_args $@
}

function ingest_pdf() {
    local fqdn=$1
    local port=$2
    local db=$3
    shift 3
    local extra_args=$(_add_db_params "$db")
    _invoke_curl $fqdn $port ingest -F "files=@${SCRIPT_DIR}/ingest_dataprep.pdf" $extra_args $@
}

function ingest_ppt() {
    local fqdn=$1
    local port=$2
    local db=$3
    shift 3
    local extra_args=$(_add_db_params "$db")
    _invoke_curl $fqdn $port ingest -F "files=@${SCRIPT_DIR}/ingest_dataprep.ppt" $extra_args $@
}

function ingest_pptx() {
    local fqdn=$1
    local port=$2
    local db=$3
    shift 3
    local extra_args=$(_add_db_params "$db")
    _invoke_curl $fqdn $port ingest -F "files=@${SCRIPT_DIR}/ingest_dataprep.pptx" $extra_args $@
}

function ingest_txt() {
    local fqdn=$1
    local port=$2
    local db=$3
    shift 3
    local extra_args=$(_add_db_params "$db")
    _invoke_curl $fqdn $port ingest -F "files=@${SCRIPT_DIR}/ingest_dataprep.txt" $extra_args $@
}

function ingest_xlsx() {
    local fqdn=$1
    local port=$2
    local db=$3
    shift 3
    local extra_args=$(_add_db_params "$db")
    _invoke_curl $fqdn $port ingest -F "files=@${SCRIPT_DIR}/ingest_dataprep.xlsx" $extra_args $@
}

function ingest_external_link() {
    local fqdn=$1
    local port=$2
    local db=$3
    shift 3
    local extra_args=$(_add_db_params "$db")
    _invoke_curl $fqdn $port ingest -F 'link_list=["https://www.ces.tech/"]' $extra_args $@
}

function delete_all() {
    local fqdn=$1
    local port=$2
    shift 2
    _invoke_curl $fqdn $port delete -d '{"file_path":"all"}' $@
}

function delete_all_in_index() {
    local fqdn=$1
    local port=$2
    local index_name=$3
    shift 3
    _invoke_curl $fqdn $port delete -d '{"file_path":"all","index_name":"'${index_name}'"}' $@
}

function delete_item_in_index() {
    local fqdn=$1
    local port=$2
    local index_name=$3
    local item=$4
    shift 4
    _invoke_curl $fqdn $port delete -d '{"file_path":"'${item}'","index_name":"'${index_name}'"}' $@
}

function delete_single() {
    local fqdn=$1
    local port=$2
    shift 2
    _invoke_curl $fqdn $port delete -d '{"file_path":"ingest_dataprep.txt"}' $@
}

function get_all() {
    local fqdn=$1
    local port=$2
    shift 2
    _invoke_curl $fqdn $port get $@
}

<<<<<<< HEAD
=======
function get_all_in_index() {
    local fqdn=$1
    local port=$2
    shift 2
    _invoke_curl $fqdn $port get -d '{"index_name":"all"}' $@
}

function get_index() {
    local fqdn=$1
    local port=$2
    local index_name=$3
    shift 3
    _invoke_curl $fqdn $port get -d '{"index_name":"'${index_name}'"}' $@
}

function ingest_txt_with_index_name() {
    local fqdn=$1
    local port=$2
    local index_name=$3
    shift 3
    _invoke_curl $fqdn $port ingest -F "files=@${SCRIPT_DIR}/ingest_dataprep.txt" -F "index_name=${index_name}" $@
}

>>>>>>> f19609be
function indices() {
    local fqdn=$1
    local port=$2
    local db=$3
    shift 3
    local extra_args=$(_add_db_params "$db")
    _invoke_curl $fqdn $port indices $@
}

function check_result() {
    local service_name=$1
    local expected_response=$2
    local container_name=$3
    local logfile=$4
    local http_status="${5:-200}"

    if [ "$HTTP_STATUS" -ne ${http_status} ]; then
        echo "[ $service_name ] HTTP status is not ${http_status}. Received status was $HTTP_STATUS"
        docker logs $container_name >> $logfile
        exit 1
    else
        echo "[ $service_name ] HTTP status is ${http_status}. Checking content..."
    fi

     # check response body
    if [[ "$RESPONSE_BODY" != *${expected_response}* ]]; then
        echo "[ $service_name ] Content does not match the expected result: $RESPONSE_BODY"
        docker logs $container_name >> $logfile
        exit 1
    else
        echo "[ $service_name ] Content is as expected."
    fi
}

function check_healthy() {
    local container_name=$1
    local retries=30
    local count=0

    echo "Waiting for $container_name to become healthy..."

    while [ $count -lt $retries ]; do
        status=$(docker inspect --format='{{.State.Health.Status}}' "$container_name" 2>/dev/null)
        if [ "$status" == "healthy" ]; then
            echo "$container_name is healthy!"
            return 0
        fi
        echo "  → $container_name status: $status ($count/$retries)"
        sleep 5
        ((count++))
    done

    echo "$container_name did not become healthy in time."
    return 1
}<|MERGE_RESOLUTION|>--- conflicted
+++ resolved
@@ -158,8 +158,6 @@
     _invoke_curl $fqdn $port get $@
 }
 
-<<<<<<< HEAD
-=======
 function get_all_in_index() {
     local fqdn=$1
     local port=$2
@@ -183,7 +181,6 @@
     _invoke_curl $fqdn $port ingest -F "files=@${SCRIPT_DIR}/ingest_dataprep.txt" -F "index_name=${index_name}" $@
 }
 
->>>>>>> f19609be
 function indices() {
     local fqdn=$1
     local port=$2

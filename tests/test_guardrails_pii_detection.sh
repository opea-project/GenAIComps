--- conflicted
+++ resolved
@@ -10,11 +10,7 @@
 function build_docker_images() {
     echo "Start building docker images for microservice"
     cd $WORKPATH
-<<<<<<< HEAD
-    docker build --no-cache -t opea/guardrails-pii-detection:latest --build-arg https_proxy=$https_proxy --build-arg http_proxy=$http_proxy -f comps/guardrails/pii_detection/docker/Dockerfile .
-=======
-    docker build -t opea/guardrails-pii-detection:comps --build-arg https_proxy=$https_proxy --build-arg http_proxy=$http_proxy -f comps/guardrails/pii_detection/docker/Dockerfile .
->>>>>>> f2497c56
+    docker build --no-cache -t opea/guardrails-pii-detection:comps --build-arg https_proxy=$https_proxy --build-arg http_proxy=$http_proxy -f comps/guardrails/pii_detection/docker/Dockerfile .
     echo "Docker images built"
 }
 

--- conflicted
+++ resolved
@@ -1,6 +1,3 @@
 __pycache__
-<<<<<<< HEAD
-venv
-=======
 *.egg-info/
->>>>>>> 98c62a01
+venv
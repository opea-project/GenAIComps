--- conflicted
+++ resolved
@@ -101,7 +101,6 @@
 			<td>LLM on Xeon CPU</td>
 		</tr>
 		<tr>
-<<<<<<< HEAD
 			<td rowspan="2"><a href="https://huggingface.co/meta-llama/Llama-2-7b-chat-hf">meta-llama/Llama-2-7b-chat-hf</a></td>
 			<td rowspan="2"><a href="https://github.com/ray-project/ray">Ray Serve</a></td>
 			<td>Gaudi2</td>
@@ -113,17 +112,11 @@
 		</tr>
 		<tr>
 			<td><a href="https://huggingface.co/mistralai/Mistral-7B-v0.1">mistralai/Mistral-7B-v0.1</a></td>
-=======
-			<td><a href="./comps/llms/README.md">LLM</a></td>
-            <td><a href="https://www.langchain.com">LangChain</a></td>
-			<td><a href="https://huggingface.co/Intel/neural-chat-7b-v3-3">Intel/neural-chat-7b-v3-3</a></td>
->>>>>>> 38f64612
 			<td><a href="https://github.com/vllm-project/vllm/">vLLM</a></td>
 			<td>Xeon</td>
 			<td>LLM on Xeon CPU</td>
 		</tr>
 		<tr>
-<<<<<<< HEAD
 			<td rowspan="2"><a href="./comps/asr/README.md">ASR</a></td>
             <td rowspan="2">NA</a></td>
 			<td rowspan="2"><a href="https://huggingface.co/openai/whisper-small">openai/whisper-small</a></td>
@@ -156,7 +149,7 @@
 			<td>Dataprep on Gaudi2</td>
 		</tr>
 		</tr>
-			<td>Xeon</td>
+			<td>Xeon</td
 			<td>Dataprep on Xeon CPU</td>
 		</tr>
 			<td rowspan="2"><a href="https://redis.io/">Redis</td>
@@ -167,22 +160,6 @@
 		</tr>
 			<td>Xeon</td>
 			<td>Dataprep on Xeon CPU</td>
-=======
-			<td><a href="./comps/llms/README.md">LLM</a></td>
-            <td><a href="https://www.langchain.com">LangChain</a></td>
-			<td><a href="https://huggingface.co/Intel/neural-chat-7b-v3-3">Intel/neural-chat-7b-v3-3</a></td>
-			<td><a href="https://github.com/ray-project/ray">Ray Serve</a></td>
-			<td>Gaudi2</td>
-			<td>LLM on Gaudi2</td>
-		</tr>
-		<tr>
-			<td><a href="./comps/llms/README.md">LLM</a></td>
-            <td><a href="https://www.langchain.com">LangChain</a></td>
-			<td><a href="https://huggingface.co/Intel/neural-chat-7b-v3-3">Intel/neural-chat-7b-v3-3</a></td>
-			<td><a href="https://github.com/ray-project/ray">Ray Serve</a></td>
-			<td>Xeon</td>
-			<td>LLM on Xeon CPU</td>
->>>>>>> 38f64612
 		</tr>
 	</tbody>
 </table>
